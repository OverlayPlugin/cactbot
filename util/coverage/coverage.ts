--- conflicted
+++ resolved
@@ -332,17 +332,11 @@
   [ContentType.DeepDungeonExtras]: {
     full: {
       en: 'Deep Dungeon Extra Content',
-<<<<<<< HEAD
-    },
-    short: {
-      en: 'DD+',
-=======
       cn: '深层迷宫额外内容',
     },
     short: {
       en: 'DD+',
       cn: '深宫+',
->>>>>>> 4b16e24b
     },
   },
   [ContentType.Pvp]: {
