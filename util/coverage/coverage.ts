import contentList from '../../resources/content_list';
import ContentType from '../../resources/content_type';
import { isLang, Lang, langMap, langToLocale, languages } from '../../resources/languages';
import { UnreachableCode } from '../../resources/not_reached';
import ZoneInfo from '../../resources/zone_info';
import { LocaleObject, LocaleText } from '../../types/trigger';
import { kDirectoryToCategory, kPrefixToCategory } from '../../ui/config/config';
import { MissingTranslationErrorType } from '../find_missing_translations';

import {
  Coverage,
  CoverageEntry,
  CoverageTotalEntry,
  CoverageTotals,
  TranslationTotals,
} from './coverage.d';
import { coverage, coverageTotals, pulls, tags, translationTotals } from './coverage_report';

import './coverage.css';

const emptyTotal: CoverageTotalEntry = {
  raidboss: 0,
  oopsy: 0,
  total: 0,
};

const translationKeyMap: Record<MissingTranslationErrorType, LocaleText> = {
  sync: {
    en: 'Sync',
    cn: '同步',
  },
  code: {
    en: 'Code',
    cn: '代码',
  },
  other: {
    en: 'Other',
    cn: '其他',
  },
  replaceSection: {
    en: 'Replace Section',
    cn: '替换部分',
  },
  text: {
    en: 'Text',
    cn: '文本',
  },
};

const isTranslationKeyMap = (key: string): key is MissingTranslationErrorType => {
  return key in translationKeyMap;
};

// TODO: make it possible to click on a zone row and highlight/link to it.
type exKeys = Exclude<keyof typeof kPrefixToCategory, '00-misc' | 'user'>;

const exVersionToDirName: readonly exKeys[] = [
  '02-arr',
  '03-hw',
  '04-sb',
  '05-shb',
  '06-ew',
  '07-dt',
] as const;

const exVersionToShortName: Record<exKeys | '00-misc', LocaleText> = {
  '00-misc': {
    en: 'Misc',
    cn: '杂项',
  },
  '02-arr': {
    en: 'ARR',
    de: 'ARR',
    fr: 'ARR',
    ja: '新生',
    cn: '2.X',
    ko: '신생',
  },
  '03-hw': {
    en: 'HW',
    de: 'HW',
    fr: 'HW',
    ja: '蒼天',
    cn: '3.X',
    ko: '창천',
  },
  '04-sb': {
    en: 'SB',
    de: 'SB',
    fr: 'SB',
    ja: '紅蓮',
    cn: '4.X',
    ko: '홍련',
  },
  '05-shb': {
    en: 'ShB',
    de: 'ShB',
    fr: 'ShB',
    ja: '漆黒',
    cn: '5.X',
    ko: '칠흑',
  },
  '06-ew': {
    en: 'EW',
    de: 'EW',
    fr: 'EW',
    ja: '暁月',
    cn: '6.X',
    ko: '효월',
  },
  '07-dt': {
    en: 'DT',
    de: 'DT',
    fr: 'DT',
    ja: '黄金',
    cn: '7.X',
    ko: '황금',
  },
};

const contentTypeToLabel: {
  [contentType: number]: {
    full: LocaleText;
    short: LocaleText;
  };
} = {
  [ContentType.Raids]: {
    full: kDirectoryToCategory.raid,
    short: {
      en: 'Raid',
      de: 'Raid',
      fr: 'Raid',
      ja: 'レイド',
      cn: '大型任务',
      ko: '레이드',
    },
  },
  [ContentType.Trials]: {
    full: kDirectoryToCategory.trial,
    short: {
      en: 'Trial',
      de: 'Prfng',
      fr: 'Défi',
      ja: '討伐戦',
      cn: '讨伐战',
      ko: '토벌전',
    },
  },
  [ContentType.UltimateRaids]: {
    full: kDirectoryToCategory.ultimate,
    short: {
      en: 'Ult',
      de: 'Ult',
      fr: 'Fatal',
      ja: '絶',
      cn: '绝境战',
      ko: '절',
    },
  },
  [ContentType.Dungeons]: {
    full: kDirectoryToCategory.dungeon,
    short: {
      en: 'Dgn',
      de: 'Dgn',
      fr: 'Donjon',
      ja: 'ID',
      cn: '迷宫挑战',
      ko: '던전',
    },
  },
  [ContentType.VCDungeonFinder]: {
    full: {
      en: 'Variant & Criterion Dungeon',
      cn: '多变&异闻迷宫',
    },
    short: {
      en: 'V&C',
      de: 'Gewölbesuche',
      fr: 'Donjon V&C',
      ja: 'ヴァリアント&アナザーダンジョン',
      cn: '多变&异闻迷宫',
      ko: '변형&파생던전',
    },
  },
  [ContentType.ChaoticAllianceRaid]: {
    full: {
      en: 'Chaotic Alliance Raid',
      de: 'Chaotischer Allianz Raid',
    },
    short: {
      en: 'Chaotic',
      de: 'Chaotisch',
      fr: 'Chaotique',
    },
  },
  [ContentType.TheMaskedCarnivale]: {
    full: {
      en: 'The Masked Carnivale',
      cn: '假面狂欢',
    },
    short: {
      en: 'BLU',
      cn: '假面狂欢',
    },
  },
  [ContentType.Eureka]: {
    full: {
      en: 'Eureka',
      cn: '优雷卡',
    },
    short: {
      en: 'Eureka',
      cn: '优雷卡',
    },
  },
  [ContentType.SaveTheQueen]: {
    full: {
      en: 'Save The Queen',
      cn: '天佑女王',
    },
    short: {
      en: 'Bozja',
      cn: '博兹雅',
    },
  },
  [ContentType.DisciplesOfTheLand]: {
    full: {
      en: 'Ocean Fishing/Diadem',
      cn: '海钓/天上福地云冠群岛',
    },
    short: {
      en: 'Diadem',
      cn: '海钓/空岛',
    },
  },
  [ContentType.TreasureHunt]: {
    full: {
      en: 'Treasure Hunt',
      cn: '寻宝',
    },
    short: {
      en: 'Maps',
      cn: '寻宝',
    },
  },
  [ContentType.DeepDungeons]: {
    full: {
      en: 'Deep Dungeons',
      cn: '深层迷宫',
    },
    short: {
      en: 'DD',
      cn: '深宫',
    },
  },
  [ContentType.Pvp]: {
    full: {
      en: 'PvP',
      cn: 'PvP',
    },
    short: {
      en: 'PvP',
      cn: 'PvP',
    },
  },
} as const;

const contentTypeLabelOrder = [
  ContentType.UltimateRaids,
  ContentType.Raids,
  ContentType.Trials,
  ContentType.Dungeons,
] as const;

// This is also the order of the table columns.
const zoneGridHeaders = {
  name: {
    en: 'Name',
    de: 'Name',
    fr: 'Nom',
    ja: '名前',
    cn: '名称',
    ko: '이름',
  },
  triggers: {
    en: 'Triggers',
    de: 'Triggers',
    fr: 'Triggers',
    ja: 'トリガー',
    cn: '触发器',
    ko: '트리거',
  },
  timeline: {
    en: 'Timeline',
    de: 'Timeline',
    fr: 'Timeline',
    ja: 'タイムライン',
    cn: '时间轴',
    ko: '타임라인',
  },
  oopsy: {
    en: 'Oopsy',
    de: 'Oopsy',
    fr: 'Oopsy',
    ja: 'Oopsy',
    cn: '犯错监控',
    ko: 'Oopsy',
  },
  translated: {
    en: 'Translated',
    de: 'Übersetzt',
    fr: 'Traduit',
    ja: '翻訳済',
    cn: '已翻译',
    ko: '번역됨',
  },
  releaseVersion: {
    en: 'Version',
<<<<<<< HEAD
    de: 'Version',
  },
  comments: {
    en: 'Comments',
    de: 'Kommentare',
=======
    cn: '版本',
  },
  comments: {
    en: 'Comments',
    cn: '备注',
>>>>>>> 3ac6241f
  },
} as const;

const miscStrings = {
  // Title at the top of the page.
  title: {
    en: 'Cactbot Content Coverage',
    de: 'Cactbot Inhaltsabdeckung',
    fr: 'Contenus présents dans Cactbot',
    ja: 'Cactbot コンテンツ完成度',
    cn: 'Cactbot 内容覆盖率',
    ko: 'Cactbot 컨텐츠 커버리지',
  },
  // Overall label for the expansion table.
  overall: {
    en: 'Overall',
    de: 'Insgesamt',
    fr: 'Total',
    ja: '概要',
    cn: '总览',
    ko: '전체',
  },
  // Oopsy label for the expansion table.
  oopsy: {
    ...zoneGridHeaders.oopsy,
  },
  // Description about release and latest version differences.
  description: {
    en:
      'This list may contain content that is in development and is not yet included in the latest cactbot release. Anything that is listed as covered here will be included in the next release of cactbot.  If you are using the <a href="https://github.com/OverlayPlugin/cactbot/blob/main/CONTRIBUTING.md#validating-changes-via-remote-urls">overlayplugin.github.io version</a> as the url for your overlays, this list will be up to date.',
    de:
      'Diese Liste kann Inhalte enthalten, welche momentan in Entwicklung sind uns sich noch nicht im aktuellstem Cactbot Release befinden. Alles was hier aufgelistet ist, wird sich im nächsten Release von Cactbot befinden. Wenn du <a href="https://github.com/OverlayPlugin/cactbot/blob/main/CONTRIBUTING.md#validating-changes-via-remote-urls">overlayplugin.github.io version</a> als URL für dein Overlay benutzt, sind die Inhalte in dieser Liste bereits für dich verfügbar.',
    fr:
      'Cette liste peut contenir du contenu en cours de développement et qui n\'est pas encore inclus dans la dernière version de cactbot. Tout ce qui est répertorié comme couvert ici, sera inclus dans la prochaine version de cactbot. Si vous utilisez la <a href="https://github.com/OverlayPlugin/cactbot/blob/main/CONTRIBUTING.md#validating-changes-via-remote-urls">version overlayplugin.github.io</a > comme url pour vos overlays, cette liste sera à jour.',
    ja:
      'このリストは開発中機能や最新リリースバージョンに公開されていないコンテンツを含まれています。リストに含まれているコンテンツは次バージョンに公開される予定があります。また、OverlayPluginのURL欄に<a href="https://github.com/OverlayPlugin/cactbot/blob/main/CONTRIBUTING.md#validating-changes-via-remote-urls">「overlayplugin.github.io」のページのURL</a>を入力している場合はこのリストに含まれているコンテンツと一致し、すべてのコンテンツを使えるようになります。',
    cn:
      '该列表中可能存在正在开发中的功能及未发布在cactbot最新发行版中的更新内容。该列表中显示的更新将会在下一个版本的cactbot发行版中发布。若您在OverlayPlugin中使用的是<a href="https://github.com/OverlayPlugin/cactbot/blob/main/CONTRIBUTING.md#validating-changes-via-remote-urls">「overlayplugin.github.io」开头的URL</a>，则更新进度与该列表一致，即该列表中的所有内容均可用。',
    ko:
      '이 목록에는 아직 개발 중인 컨텐츠가 포함되어 있을 수 있고 최신 cactbot 릴리즈에 포함되어 있지 않을 수 있습니다. 여기에 나열된 컨텐츠 목록은 최소한 다음 릴리즈에는 포함되게 됩니다. 만약 <a href="https://github.com/OverlayPlugin/cactbot/blob/main/CONTRIBUTING.md#validating-changes-via-remote-urls">overlayplugin.github.io 버전</a>을 오버레이 url로 연결해서 사용하고 계시다면, 이 목록이 오버레이의 컨텐츠 커버리지와 일치합니다.',
  },
  // Warning when generator hasn't been run.
  runGenerator: {
    en: 'Error: Run npm run coverage-report to generate data.',
    de: 'Error: Führe npm run coverage-report aus um die Daten zu generieren.',
    fr: 'Erreur : Lancez npm run coverage-report pour générer des données.',
    ja: 'エラー：npm run coverage-report を実行し、データを生成しよう。',
    cn: '错误：请先运行 npm run coverage-report 以生成数据。',
    ko: '에러: 데이터를 생성하려면 node npm run coverage-report를 실행하세요.',
  },
  // Indicator that content is unsupported
  unsupported: {
    en: 'Unsupported',
<<<<<<< HEAD
    de: 'Nicht unterstützt',
=======
    cn: '尚不支持',
>>>>>>> 3ac6241f
  },
  // Indicator that content has not had a release yet
  unreleased: {
    en: 'Unreleased',
<<<<<<< HEAD
    de: 'Unveröffentlicht',
=======
    cn: '尚未发布',
>>>>>>> 3ac6241f
  },
  // Prefix for hover text of release version column
  mergeDate: {
    en: 'Merge Date: ',
<<<<<<< HEAD
    de: 'Merge Datum: ',
=======
    cn: '合并日期: ',
>>>>>>> 3ac6241f
  },
  // Prefix for hover text of release version column
  releaseDate: {
    en: 'Release Date: ',
<<<<<<< HEAD
    de: 'Veröffentlichungs-Datum: ',
=======
    cn: '发布日期: ',
>>>>>>> 3ac6241f
  },
  raidbossTriggerCount: {
    en: 'Raidboss Trigger Count',
    cn: 'Raidboss触发器数量',
  },
  oopsyTriggerCount: {
    en: 'Oopsy Trigger Count',
    cn: 'Oopsy触发器数量',
  },
  none: {
    en: 'None',
    cn: '无',
  },
  otherContentType: {
    en: 'Other Content',
    cn: '其他内容',
  },
  changesSinceLastRelease: {
    en: 'Changes since last release',
    cn: '自上次发布以来的更改',
  },
  timelineEntries: {
    en: 'Timeline Entries',
    cn: '时间轴条目',
  },
  timelineDuration: {
    en: 'Timeline Duration',
    cn: '时间轴时长',
  },
  noTranslationInformation: {
    en: 'No Translation Information',
    cn: '无翻译信息',
  },
  linkToEntry: {
    en: 'Link to this entry',
    cn: '此条目链接',
  },
} as const;

const translationGridHeaders = {
  language: {
    en: 'Translations',
    de: 'Übersetzungen',
    fr: 'Traductions',
    ja: '翻訳',
    cn: '翻译',
    ko: '번역',
  },
  coverage: {
    en: 'Coverage',
    de: 'Abdeckung',
    fr: 'Couvert',
    ja: '適用範囲',
    cn: '覆盖率',
    ko: '커버리지',
  },
  errors: {
    en: 'Errors',
    de: 'Fehler',
    fr: 'Erreurs',
    ja: 'エラー',
    cn: '错误',
    ko: '오류',
  },
  missingFiles: {
    en: 'Missing',
    de: 'Fehlend',
    fr: 'Manquant',
    ja: '欠落',
    cn: '缺失',
    ko: '누락됨',
  },
  url: {
    en: 'Link to Missing Translation List',
    de: 'Link zur Liste mit den fehlenden Übersetzungen',
    fr: 'Lien vers la liste des traductions manquantes',
    ja: '欠落している翻訳のリストへのリンク',
    cn: '缺失翻译表链接',
    ko: '번역 누락 리스트 링크',
  },
} as const;

const themeKeys = [
  'light',
  'dark',
] as const;

type ThemeKey = (typeof themeKeys)[number];

const themes: Record<ThemeKey, LocaleText> = {
  'light': {
    en: 'Light',
    cn: '浅色',
  },
  'dark': {
    en: 'Dark',
    cn: '深色',
  },
} as const;

const translate = <T>(object: LocaleObject<T>, lang: Lang): T => {
  return object[lang] ?? object.en;
};

const buildExpansionTable = (container: HTMLElement, lang: Lang, totals: CoverageTotals) => {
  // @TODO: The previous implementation of this table/grid had all cells except the
  // expansion name cells styled with `justify-self: right`, which did not work
  // Should we add the `text-end` class to "fix" this "bug"?

  // Header
  // Blank, `Overall`
  let headerCells = `<th></th><th>${translate(miscStrings.overall, lang)}</th>`;
  for (const contentType of contentTypeLabelOrder) {
    const label = contentTypeToLabel[contentType]?.short;
    const text = label !== undefined ? translate(label, lang) : undefined;
    headerCells += `<th>${text}</th>`;
  }
  headerCells += `<th>${translate(miscStrings.oopsy, lang)}</th>`;
  container.appendChild(templateHtmlToDom(`
<thead>
  <tr>${headerCells}</tr>
</thead>
`));

  // Body
  let tableRows = '';
  // By expansion.
  for (const exKey of exVersionToDirName) {
    let rowCells = '';
    const name = kPrefixToCategory[exKey];
    const exIndex = exVersionToDirName.indexOf(exKey);
    const expansionName = translate(name, lang);
    rowCells += `<th>${expansionName}</th>`;

    const versionInfo = totals.byExpansion[exIndex];
    const overall = versionInfo?.overall ?? emptyTotal;
    rowCells += `<td>${overall.raidboss} / ${overall.total}</td>`;

    for (const contentType of contentTypeLabelOrder) {
      const accum: CoverageTotalEntry = versionInfo?.byContentType[contentType] ?? emptyTotal;
      const text = accum.total ? `${accum.raidboss} / ${accum.total}` : '';
      rowCells += `<td>${text}</td>`;
    }

    rowCells += `<td>${overall.oopsy} / ${overall.total}</td>`;
    tableRows += `<tr>${rowCells}</tr>`;
  }

  // Totals.
  let rowCells = `<td></td><td>${totals.overall.raidboss} / ${totals.overall.total}</td>`;
  for (const contentType of contentTypeLabelOrder) {
    const accum = totals.byContentType[contentType] ?? emptyTotal;
    const text = accum.total ? `${accum.raidboss} / ${accum.total}` : '';
    rowCells += `<td>${text}</td>`;
  }
  rowCells += `<td>${totals.overall.oopsy} / ${totals.overall.total}</td>`;
  tableRows += `<tr>${rowCells}</tr>`;

  container.appendChild(templateHtmlToDom(`<tbody>${tableRows}</tbody>`));
};

const buildTranslationTable = (
  container: HTMLElement,
  thisLang: Lang,
  translationTotals: TranslationTotals,
) => {
  // Header
  let headerCells = '';
  for (const header of Object.values(translationGridHeaders))
    headerCells += `<th>${translate(header, thisLang) ?? ''}</th>`;
  container.appendChild(templateHtmlToDom(`
<thead>
  <tr>${headerCells}</tr>
</thead>
`));

  // Body
  let tableRows = '';
  for (const lang of languages) {
    if (lang === 'en')
      continue;

    const url = `missing_translations_${lang}.html`;
    const aHref = `<a href="${url}">${url}</a>`;

    const langTotals = translationTotals[lang];

    tableRows += `
<tr>
  <th>${translate(langMap, thisLang)[lang] ?? ''}</th>
  <td>${langTotals.translatedFiles} / ${langTotals.totalFiles}</td>
  <td>${langTotals.errors}</td>
  <td>${langTotals.missingFiles === 0 ? '' : langTotals.missingFiles}</td>
  <td>${aHref}</td>
</tr>`;
  }

  container.appendChild(templateHtmlToDom(`<tbody>${tableRows}</tbody>`));
};

const templateHtmlToDom = (template: string) => {
  const templateElem = document.createElement('template');
  templateElem.innerHTML = template.trim();
  const result = templateElem.content.firstChild;
  if (result === null)
    throw new Error('Invalid template markup');
  return result;
};

const buildZoneTableHeader = (container: HTMLElement, lang: Lang) => {
  let cells = '';

  for (const [key, header] of Object.entries(zoneGridHeaders)) {
    cells += `<th id="zone-table-header-${key}">${translate(header, lang)}</th>`;
  }
  const headerRow = templateHtmlToDom(`<thead><tr id="zone-table-header-row">${cells}</tr></th>`);
  container.appendChild(headerRow);
};

const notUndefined = <T>(v: T | undefined): v is T => v !== undefined;

const buildZoneTableContentRow = (
  zoneId: number,
  exDirName: exKeys | '00-misc',
  zone: (typeof ZoneInfo)[number],
  container: HTMLElement,
  lang: Lang,
  coverage: Coverage,
) => {
  const zoneCoverage: CoverageEntry = coverage[zoneId] ?? {
    oopsy: { num: 0 },
    triggers: { num: 0 },
    timeline: {},
    files: [],
    lastModified: 0,
    allTags: [],
    openPRs: [],
    comments: [],
  };
  const openPRs = zoneCoverage.openPRs
    .map((prNum) => pulls.find((pr) => pr.number === prNum))
    .filter(notUndefined);
  const allTags = zoneCoverage.allTags
    .map((tagName) => tags[tagName])
    .filter(notUndefined);

  const version = allTags?.[0];

  const unreleased = version?.tagName === undefined ||
    (version?.tagDate ?? 0) < zoneCoverage.lastModified;

  const hasOopsy = zoneCoverage.oopsy && zoneCoverage.oopsy.num > 0;
  const hasTriggers = zoneCoverage.triggers.num > 0;

  const unsupported = !hasTriggers && !hasOopsy && !zoneCoverage.timeline.hasFile &&
    openPRs.length === 0;

  let name = translate(zoneCoverage.label ?? zone.name, lang);
  name = name.replace('<Emphasis>', '<i>');
  name = name.replace('</Emphasis>', '</i>');

  // Build in order of zone grid headers, so the headers can be rearranged
  // and the data will follow.
  const headerFuncs: Record<keyof typeof zoneGridHeaders, () => string> = {
    name: () => {
      // Add some hidden text to allow searching by expansion or content type
      let hiddenText = '';
      const exShortName = exVersionToShortName[exDirName];
      if (exShortName !== undefined) {
        hiddenText += `${translate(exShortName, lang)} `;
      }
      const exLongName = kPrefixToCategory[exDirName];
      if (exLongName !== undefined) {
        hiddenText += `${translate(exLongName, lang)} `;
      }
      const contentTypeShort = zone.contentType !== undefined
        ? contentTypeToLabel[zone.contentType]?.short
        : undefined;
      if (contentTypeShort !== undefined) {
        hiddenText += `${translate(contentTypeShort, lang)} `;
      }
      const contentTypeLong = zone.contentType !== undefined
        ? contentTypeToLabel[zone.contentType]?.full
        : undefined;
      if (contentTypeLong !== undefined) {
        hiddenText += `${translate(contentTypeLong, lang)} `;
      }

      return `<td class="zone-table-name"><span style="display:none">${hiddenText.trim()}</span>${name}</td>`;
    },
    triggers: () => {
      const emoji = zoneCoverage.triggers.num > 0 ? '✔️' : '';
      return `<td class="emoji zone-table-triggers">${emoji}</td>`;
    },
    timeline: () => {
      let emoji = '';
      if (zoneCoverage.timeline.hasNoTimeline)
        emoji = '➖';
      else if (zoneCoverage.timeline.timelineNeedsFixing)
        emoji = '⚠️';
      else if (zoneCoverage.timeline.hasFile)
        emoji = '✔️';

      return `<td class="emoji zone-table-timeline">${emoji}</td>`;
    },
    oopsy: () => {
      const emoji = zoneCoverage.oopsy && zoneCoverage.oopsy.num > 0 ? '✔️' : '';
      return `<td class="emoji zone-table-oopsy">${emoji}</td>`;
    },
    translated: () => {
      let emoji = '';

      const translations = zoneCoverage.translations?.[lang];

      if (lang === 'en') {
        emoji = '';
      } else if (translations === undefined) {
        emoji = '✔️';
      } else {
        const isMissingSync = translations.sync !== undefined && translations.sync > 0;

        let totalMissing = 0;
        for (const value of Object.values(translations))
          totalMissing += value;

        // Missing a sync translation means that triggers or timelines won't work properly
        // and so count as "not being translated at all". If all syncs are translated but
        // there are missing timeline texts or output strings, that's a "partial" translation
        // given the warning sign.
        if (totalMissing === 0)
          emoji = '✔️';
        else if (!isMissingSync)
          emoji = '⚠️';
      }

      return `<td class="emoji zone-table-translated">${emoji}</td>`;
    },
    releaseVersion: () => {
      if (unsupported) {
        return `<td class="zone-table-releaseVersion table-danger"><span>${
          translate(miscStrings.unsupported, lang)
        }</span></td>`;
      }

      let color = 'table-success';

      if (unreleased || openPRs.length > 0) {
        color = 'table-warning';
      }

      const displayText = version?.tagName ?? translate(miscStrings.unreleased, lang);

      return `<td class="zone-table-releaseVersion ${color}"><span>${displayText}</span></td>`;
    },
    comments: () => {
      const comments = zoneCoverage.comments;
      let text = '';
      if (comments.length > 1) {
        text = `<span class="comment">${
          comments
            .map((c) => translate(c, lang))
            .join('</span><span class="comment">')
        }</span>`;
      } else if (comments.length === 1) {
        const comment = comments[0];
        text = comment ? translate(comment, lang) : '';
      }
      return `<td class="zone-table-comments">${text}</td>`;
    },
  };

  let cells = '';
  for (const func of Object.values(headerFuncs))
    cells += func();

  const id = `zone-table-content-${zoneId}-${
    name.replaceAll(/[^a-zA-Z0-9 ]/g, '').replaceAll(' ', '_')
  }`;

  const contentRow = templateHtmlToDom(`\
<tr id="${id}" class="zone-table-content-row" \
data-bs-toggle="collapse" data-bs-target="#data-${id}" \
aria-expanded="${
    `#${id}` === window.location.hash ? 'true' : 'false'
  }" aria-controls="data-${id}">${cells}</tr>`);
  container.appendChild(contentRow);

  const linkUrl = new URL(window.location.href);
  linkUrl.hash = id;

  const detailsColumn = `
      <div class="col">
        <table class="table table-striped">
          <tr><th>${
    translate(miscStrings.raidbossTriggerCount, lang)
  }:</th><td>${zoneCoverage.triggers.num}</td></tr>
          <tr><th>${translate(miscStrings.oopsyTriggerCount, lang)}:</th><td>${
    zoneCoverage.oopsy?.num ?? 0
  }</td></tr>
          <tr><th>${translate(miscStrings.timelineEntries, lang)}:</th><td>${
    zoneCoverage.timeline?.entries ?? 0
  }</td></tr>
          <tr><th>${translate(miscStrings.timelineDuration, lang)}:</th><td>${
    zoneCoverage.timeline?.duration ?? 0
  }</td></tr>
        </table>
        <div><a href="${linkUrl.toString()}">🔗 ${translate(miscStrings.linkToEntry, lang)}</a></div>
      </div>`;

  let translationsColumn = `
      <div class="col"><h3>${translate(miscStrings.noTranslationInformation, lang)}</h3></div>`;
  if (zoneCoverage.translations !== undefined) {
    translationsColumn = `
      <div class="col">
        <table class="table table-striped">
          <thead>
            <tr><th colspan="${Object.keys(translationKeyMap).length + 1}">${
      translate(translationGridHeaders.language, lang)
    }</th></tr>
            <tr><th></th><th>${
      Object.values(translationKeyMap).map((value) => translate(value, lang)).join('</th><th>')
    }</th></tr>
          </thead>
          <tbody>
          <tr>${
      Object.keys(langMap)
        .filter(isLang)
        .map((tlLang) => {
          const translations = zoneCoverage.translations?.[tlLang] ?? {};
          return `
<td>${translate(langMap[lang], tlLang)}</td>
<td>${
            Object.keys(translationKeyMap)
              .filter(isTranslationKeyMap)
              .map((col) => {
                const total = zoneCoverage.translationCount?.[col] ?? 0;
                const missing = total - (translations[col] ?? 0);
                return `${missing}/${total}`;
              })
              .filter(notUndefined)
              .join('</td><td>')
          }</td>`;
        })
        .join('</tr><tr>')
    }</tr>
          </tbody>
        </table>
      </div>`;
  }

  const pullRequestsColumn = `
      <div class="col">
        <h3>Open Pull Requests</h3>
        <ul>
          <li>${
    openPRs.length === 0
      ? translate(miscStrings.none, lang)
      : openPRs.map((pr) => `<a target="_blank" href="${pr.url}">#${pr.number} - ${pr.title}</a>`)
        .join('</li><li>')
  }</li>
        </ul>
      </div>`;

  const releasesColumn = `
      <div class="col">
        <h3>Releases</h3>
        <ul>
          ${
    (!unsupported && unreleased)
      ? `<li class="text-danger">${translate(miscStrings.changesSinceLastRelease, lang)} (${
        new Date(zoneCoverage.lastModified ?? 0).toDateString()
      })</li>`
      : ''
  }<li>${
    allTags.length === 0
      ? translate(miscStrings.none, lang)
      : allTags
        .map((tag) =>
          `<div><a target="_blank" href="https://github.com/OverlayPlugin/cactbot/releases/tag/${tag.tagName}">${tag.tagName} - ${
            new Date(tag.tagDate).toDateString()
          }${
            tag.tagTitle === undefined
              ? ''
              : ` - ${tag.tagTitle.replace(/^v?(?:\d+\.?)+:?/, '').trim()}`
          }</a></div>`
        )
        .join('</li><li>')
  }</li>
        </ul>
      </div>`;

  const dataRow = templateHtmlToDom(`
<tr id="data-${id}" class="collapse${`#${id}` === window.location.hash ? ' show' : ''}">
  <td colspan="${Object.keys(zoneGridHeaders).length}">
    <div class="row">${detailsColumn}${translationsColumn}</div>
    <div class="row">${pullRequestsColumn}${releasesColumn}</div>
  </td>
</tr>`);
  container.appendChild(dataRow);
};

const buildZoneTable = (container: HTMLElement, lang: Lang, coverage: Coverage) => {
  buildZoneTableHeader(container, lang);

  const checkedZoneIds: number[] = [];

  const tbody = document.createElement('tbody');

  // By expansion, then content list.
  for (const exVersion of exVersionToDirName) {
    let lastContentType = '';
    for (const zoneId of contentList) {
      if (zoneId === null)
        continue;
      const zone = ZoneInfo[zoneId];
      if (!zone)
        continue;
      const exDirName = exVersionToDirName[zone.exVersion];
      if (exDirName !== exVersion)
        continue;

      const currentContentTypeLang = zone.contentType !== undefined
        ? contentTypeToLabel[zone.contentType]?.full
        : undefined;
      const currentContentType = currentContentTypeLang !== undefined
        ? translate(currentContentTypeLang, lang)
        : '';

      if (currentContentType !== '' && currentContentType !== lastContentType) {
        lastContentType = currentContentType;
        // Add expansion + content type header row
        tbody.appendChild(
          templateHtmlToDom(
            `<tr class="expansion-row"><th colspan="${Object.keys(zoneGridHeaders).length}">${
              translate(kPrefixToCategory[exVersion], lang)
            } &gt; ${currentContentType}</th></tr>`,
          ),
        );
      }

      buildZoneTableContentRow(zoneId, exDirName, zone, tbody, lang, coverage);

      checkedZoneIds.push(zoneId);
    }

    // Add a divider row between expansions
    tbody.appendChild(
      templateHtmlToDom(
        `<tr class="spacer-row"><td colspan="${
          Object.keys(zoneGridHeaders).length
        }">&nbsp;</th></tr>`,
      ),
    );
  }

  // Everything else
  const miscLabel = translate(kPrefixToCategory['00-misc'], lang);
  const order = [
    ContentType.Dungeons,
    ContentType.Trials,
    ContentType.Raids,
    ContentType.VCDungeonFinder,
    ContentType.ChaoticAllianceRaid,
    ContentType.UltimateRaids,

    // @TODO: Remap categories to group them better
    ContentType.TheMaskedCarnivale,
    ContentType.Eureka,
    ContentType.SaveTheQueen,
    ContentType.DisciplesOfTheLand,
    ContentType.TreasureHunt,
    ContentType.DeepDungeons,
    ContentType.Pvp,

    undefined, // catchall for the rest
  ];
  for (const contentTypeNumber of order) {
    let currentContentType: string = translate(miscStrings.otherContentType, lang);
    if (contentTypeNumber !== undefined) {
      const currentContentTypeLang = contentTypeToLabel[contentTypeNumber]?.full;
      if (currentContentTypeLang === undefined) {
        const contentTypeKey = Object.entries(ContentType).find((ct) => ct[1] === contentTypeNumber)
          ?.[0] ?? 'unknown';
        console.warn(`Missing i18n for content type ${contentTypeNumber} / ${contentTypeKey}`);
      }
      currentContentType = currentContentTypeLang !== undefined
        ? translate(currentContentTypeLang, lang)
        : '';
    }
    const headerRow = templateHtmlToDom(
      `<tr class="expansion-row"><th colspan="${
        Object.keys(zoneGridHeaders).length
      }">${miscLabel} &gt; ${currentContentType}</th></tr>`,
    );
    let builtRow = false;
    tbody.appendChild(headerRow);
    for (const zoneIdStr in coverage) {
      const zoneId = parseInt(zoneIdStr);
      if (zoneId.toString() !== zoneIdStr)
        continue;
      if (checkedZoneIds.includes(zoneId))
        continue;
      const zone = ZoneInfo[zoneId];
      if (!zone)
        continue;

      if (zone.contentType !== contentTypeNumber && contentTypeNumber !== undefined)
        continue;

      const exDirName = exVersionToDirName[zone.exVersion] ?? '00-misc';

      buildZoneTableContentRow(zoneId, exDirName, zone, tbody, lang, coverage);

      builtRow = true;

      checkedZoneIds.push(zoneId);
    }

    if (!builtRow) {
      tbody.removeChild(headerRow);
    }
  }

  container.appendChild(tbody);

  const searchInput = document.getElementById('zone-table-filter');

  if (searchInput === null || !(searchInput instanceof HTMLInputElement))
    throw new UnreachableCode();

  let lastFilterValue = '';

  const filter = () => {
    const lcValue = searchInput.value.toLowerCase();
    if (lastFilterValue === lcValue)
      return;

    lastFilterValue = lcValue;

    // Hide rows that don't match our filter
    container.querySelectorAll('.zone-table-content-row').forEach((row) => {
      if (!(row instanceof HTMLElement))
        return;

      const dataRow = document.querySelector(
        row.attributes.getNamedItem('data-bs-target')?.value ?? '',
      );

      if (dataRow === null || !(dataRow instanceof HTMLElement))
        return;

      // `innerText` is vastly slower to scan all rows here, ~750ms with `innerText`
      // vs ~45ms with `textContent`
      const display = row.textContent?.toLowerCase().includes(lcValue);

      if (display) {
        row.classList.remove('d-none');
        dataRow.classList.remove('d-none');
      } else {
        row.classList.add('d-none');
        dataRow.classList.add('d-none');
      }
    });

    // Hide header rows if they have no content
    container.querySelectorAll('.expansion-row').forEach((row) => {
      if (!(row instanceof HTMLElement))
        return;

      let display: boolean = false;

      let nextSibling = row.nextSibling;

      while (nextSibling !== null) {
        if (!(nextSibling instanceof HTMLElement))
          return;

        if (
          nextSibling.classList.contains('expansion-row') ||
          nextSibling.classList.contains('spacer-row')
        )
          break;

        if (nextSibling.classList.contains('d-none')) {
          nextSibling = nextSibling.nextSibling;
          continue;
        }

        display = true;
        break;
      }

      if (display) {
        row.classList.remove('d-none');
      } else {
        row.classList.add('d-none');
      }
    });
  };

  for (const ev of ['blur', 'change', 'keydown', 'keypress', 'keyup']) {
    searchInput.addEventListener(ev, filter);
  }

  // Fire an initial filter to hide unused category header rows
  filter();
};

const buildThemeSelect = (container: HTMLElement, lang: Lang) => {
  const curTheme = document.documentElement.getAttribute('data-bs-theme') ?? 'light';

  const baseUrl = new URL(window.location.href);

  const items = themeKeys.map((key) => {
    if (key === curTheme)
      return `<li class="list-group-item active">[${translate(themes[key], lang)}]</li>`;

    const newUrl = new URL(baseUrl);
    newUrl.searchParams.set('theme', key);
    return `<li class="list-group-item">[<a href="${newUrl.toString()}">${
      translate(themes[key], lang)
    }</a>]</li>`;
  });

  const elem = templateHtmlToDom(
    `<ul class="list-group list-group-horizontal">${items.join('')}</ul>`,
  );
  container.appendChild(elem);
};

const buildLanguageSelect = (container: HTMLElement, lang: Lang) => {
  const langMapEntry = langMap[lang];

  const baseUrl = new URL(window.location.href);

  const items = languages.map((key) => {
    if (key === lang)
      return `<li class="list-group-item active">[${translate(langMapEntry, key)}]</li>`;

    const newUrl = new URL(baseUrl);
    newUrl.searchParams.set('lang', key);
    return `<li class="list-group-item">[<a href="${newUrl.toString()}">${
      translate(langMapEntry, key)
    }</a>]</li>`;
  });

  const elem = templateHtmlToDom(
    `<ul class="list-group list-group-horizontal">${items.join('')}</ul>`,
  );
  container.appendChild(elem);
};

document.addEventListener('DOMContentLoaded', () => {
  // Allow for `coverage.html?lang=de` style constructions.
  const params = new URLSearchParams(window.location.search);
  const langStr = params.get('lang') ?? 'en';
  // TODO: left for now as backwards compatibility with user css.  Remove this later??
  document.body.classList.add(`lang-${langStr}`);
  const lang = langStr !== null && isLang(langStr) ? langStr : 'en';

  document.documentElement.lang = langToLocale(lang);

  const title = document.getElementById('title');
  if (!title)
    throw new UnreachableCode();
  title.innerText = translate(miscStrings.title, lang);

  const languageSelect = document.getElementById('language-select');
  if (!languageSelect)
    throw new UnreachableCode();
  buildLanguageSelect(languageSelect, lang);

  const themeSelect = document.getElementById('theme-select');
  if (!themeSelect)
    throw new UnreachableCode();
  buildThemeSelect(themeSelect, lang);

  const description = document.getElementById('description-text');
  if (!description)
    throw new UnreachableCode();
  description.innerHTML = translate(miscStrings.description, lang);

  if (coverageTotals.overall.total === 0) {
    const warning = document.getElementById('warning');
    if (!warning)
      throw new UnreachableCode();
    warning.innerText = translate(miscStrings.runGenerator, lang);
    return;
  }

  const expansionGrid = document.getElementById('expansion-table');
  if (!expansionGrid)
    throw new UnreachableCode();
  buildExpansionTable(expansionGrid, lang, coverageTotals);

  const translationGrid = document.getElementById('translation-table');
  if (!translationGrid)
    throw new UnreachableCode();
  buildTranslationTable(translationGrid, lang, translationTotals);

  const zoneGrid = document.getElementById('zone-table');
  if (!zoneGrid)
    throw new UnreachableCode();
  buildZoneTable(zoneGrid, lang, coverage);
});<|MERGE_RESOLUTION|>--- conflicted
+++ resolved
@@ -316,19 +316,13 @@
   },
   releaseVersion: {
     en: 'Version',
-<<<<<<< HEAD
     de: 'Version',
+    cn: '版本',
   },
   comments: {
     en: 'Comments',
     de: 'Kommentare',
-=======
-    cn: '版本',
-  },
-  comments: {
-    en: 'Comments',
     cn: '备注',
->>>>>>> 3ac6241f
   },
 } as const;
 
@@ -382,38 +376,26 @@
   // Indicator that content is unsupported
   unsupported: {
     en: 'Unsupported',
-<<<<<<< HEAD
     de: 'Nicht unterstützt',
-=======
     cn: '尚不支持',
->>>>>>> 3ac6241f
   },
   // Indicator that content has not had a release yet
   unreleased: {
     en: 'Unreleased',
-<<<<<<< HEAD
     de: 'Unveröffentlicht',
-=======
     cn: '尚未发布',
->>>>>>> 3ac6241f
   },
   // Prefix for hover text of release version column
   mergeDate: {
     en: 'Merge Date: ',
-<<<<<<< HEAD
     de: 'Merge Datum: ',
-=======
     cn: '合并日期: ',
->>>>>>> 3ac6241f
   },
   // Prefix for hover text of release version column
   releaseDate: {
     en: 'Release Date: ',
-<<<<<<< HEAD
     de: 'Veröffentlichungs-Datum: ',
-=======
     cn: '发布日期: ',
->>>>>>> 3ac6241f
   },
   raidbossTriggerCount: {
     en: 'Raidboss Trigger Count',
