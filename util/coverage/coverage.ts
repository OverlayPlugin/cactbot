import contentList from '../../resources/content_list';
import ContentType from '../../resources/content_type';
import { isLang, Lang, langMap, langToLocale, languages } from '../../resources/languages';
import { UnreachableCode } from '../../resources/not_reached';
import ZoneInfo from '../../resources/zone_info';
import { LocaleObject, LocaleText } from '../../types/trigger';
import { kDirectoryToCategory, kPrefixToCategory } from '../../ui/config/config';
import { MissingTranslationErrorType } from '../find_missing_translations';

import {
  Coverage,
  CoverageEntry,
  CoverageTotalEntry,
  CoverageTotals,
  TranslationTotals,
} from './coverage.d';
import { coverage, coverageTotals, pulls, tags, translationTotals } from './coverage_report';

import './coverage.css';

const emptyTotal: CoverageTotalEntry = {
  raidboss: 0,
  oopsy: 0,
  total: 0,
};

const translationKeyMap: Record<MissingTranslationErrorType, LocaleText> = {
  sync: {
    en: 'Sync',
  },
  code: {
    en: 'Code',
  },
  other: {
    en: 'Other',
  },
  replaceSection: {
    en: 'Replace Section',
  },
  text: {
    en: 'Text',
  },
};

const isTranslationKeyMap = (key: string): key is MissingTranslationErrorType => {
  return key in translationKeyMap;
};

// TODO: make it possible to click on a zone row and highlight/link to it.
type exKeys = Exclude<keyof typeof kPrefixToCategory, '00-misc' | 'user'>;

const exVersionToDirName: readonly exKeys[] = [
  '02-arr',
  '03-hw',
  '04-sb',
  '05-shb',
  '06-ew',
  '07-dt',
] as const;

const exVersionToShortName: Record<exKeys | '00-misc', LocaleText> = {
  '00-misc': {
    en: 'Misc',
  },
  '02-arr': {
    en: 'ARR',
    de: 'ARR',
    fr: 'ARR',
    ja: '新生',
    cn: '2.X',
    ko: '신생',
  },
  '03-hw': {
    en: 'HW',
    de: 'HW',
    fr: 'HW',
    ja: '蒼天',
    cn: '3.X',
    ko: '창천',
  },
  '04-sb': {
    en: 'SB',
    de: 'SB',
    fr: 'SB',
    ja: '紅蓮',
    cn: '4.X',
    ko: '홍련',
  },
  '05-shb': {
    en: 'ShB',
    de: 'ShB',
    fr: 'ShB',
    ja: '漆黒',
    cn: '5.X',
    ko: '칠흑',
  },
  '06-ew': {
    en: 'EW',
    de: 'EW',
    fr: 'EW',
    ja: '暁月',
    cn: '6.X',
    ko: '효월',
  },
  '07-dt': {
    en: 'DT',
    de: 'DT',
    fr: 'DT',
    ja: '黄金',
    cn: '7.X',
    ko: '황금',
  },
};

const contentTypeToLabel: {
  [contentType: number]: {
    full: LocaleText;
    short: LocaleText;
  };
} = {
  [ContentType.Raids]: {
    full: kDirectoryToCategory.raid,
    short: {
      en: 'Raid',
      de: 'Raid',
      fr: 'Raid',
      ja: 'レイド',
      cn: '大型任务',
      ko: '레이드',
    },
  },
  [ContentType.Trials]: {
    full: kDirectoryToCategory.trial,
    short: {
      en: 'Trial',
      de: 'Prfng',
      fr: 'Défi',
      ja: '討伐戦',
      cn: '讨伐战',
      ko: '토벌전',
    },
  },
  [ContentType.UltimateRaids]: {
    full: kDirectoryToCategory.ultimate,
    short: {
      en: 'Ult',
      de: 'Ult',
      fr: 'Fatal',
      ja: '絶',
      cn: '绝境战',
      ko: '절',
    },
  },
  [ContentType.Dungeons]: {
    full: kDirectoryToCategory.dungeon,
    short: {
      en: 'Dgn',
      de: 'Dgn',
      fr: 'Donjon',
      ja: 'ID',
      cn: '迷宫挑战',
      ko: '던전',
    },
  },
  [ContentType.VCDungeonFinder]: {
    full: {
      en: 'Variant & Criterion Dungeon',
    },
    short: {
      en: 'V&C',
      de: 'Gewölbesuche',
      fr: 'Donjon V&C',
      ja: 'ヴァリアント&アナザーダンジョン',
      cn: '多变&异闻迷宫',
      ko: '변형&파생던전',
    },
  },
  [ContentType.ChaoticAllianceRaid]: {
<<<<<<< HEAD
    en: 'Chaotic',
    de: 'Chaotisch',
    fr: 'Chaotique',
=======
    full: {
      en: 'Chaotic Alliance Raid',
    },
    short: {
      en: 'Chaotic',
      fr: 'Chaotique',
    },
  },
  [ContentType.TheMaskedCarnivale]: {
    full: {
      en: 'The Masked Carnivale',
    },
    short: {
      en: 'BLU',
    },
  },
  [ContentType.Eureka]: {
    full: {
      en: 'Eureka',
    },
    short: {
      en: 'Eureka',
    },
  },
  [ContentType.SaveTheQueen]: {
    full: {
      en: 'Save The Queen',
    },
    short: {
      en: 'Bozja',
    },
  },
  [ContentType.DisciplesOfTheLand]: {
    full: {
      en: 'Ocean Fishing/Diadem',
    },
    short: {
      en: 'Diadem',
    },
  },
  [ContentType.TreasureHunt]: {
    full: {
      en: 'Treasure Hunt',
    },
    short: {
      en: 'Maps',
    },
  },
  [ContentType.DeepDungeons]: {
    full: {
      en: 'Deep Dungeons',
    },
    short: {
      en: 'DD',
    },
  },
  [ContentType.Pvp]: {
    full: {
      en: 'PvP',
    },
    short: {
      en: 'PvP',
    },
>>>>>>> 6474a1bd
  },
} as const;

const contentTypeLabelOrder = [
  ContentType.UltimateRaids,
  ContentType.Raids,
  ContentType.Trials,
  ContentType.Dungeons,
] as const;

// This is also the order of the table columns.
const zoneGridHeaders = {
  name: {
    en: 'Name',
    de: 'Name',
    fr: 'Nom',
    ja: '名前',
    cn: '名称',
    ko: '이름',
  },
  triggers: {
    en: 'Triggers',
    de: 'Triggers',
    fr: 'Triggers',
    ja: 'トリガー',
    cn: '触发器',
    ko: '트리거',
  },
  timeline: {
    en: 'Timeline',
    de: 'Timeline',
    fr: 'Timeline',
    ja: 'タイムライン',
    cn: '时间轴',
    ko: '타임라인',
  },
  oopsy: {
    en: 'Oopsy',
    de: 'Oopsy',
    fr: 'Oopsy',
    ja: 'Oopsy',
    cn: '犯错监控',
    ko: 'Oopsy',
  },
  translated: {
    en: 'Translated',
    de: 'Übersetzt',
    fr: 'Traduit',
    ja: '翻訳済',
    cn: '已翻译',
    ko: '번역됨',
  },
  releaseVersion: {
<<<<<<< HEAD
    en: 'Release Version',
    de: 'Veröffentlichung-Version',
=======
    en: 'Version',
>>>>>>> 6474a1bd
  },
  comments: {
    en: 'Comments',
    de: 'Kommentare',
  },
} as const;

const miscStrings = {
  // Title at the top of the page.
  title: {
    en: 'Cactbot Content Coverage',
    de: 'Cactbot Inhaltsabdeckung',
    fr: 'Contenus présents dans Cactbot',
    ja: 'Cactbot コンテンツ完成度',
    cn: 'Cactbot 内容覆盖率',
    ko: 'Cactbot 컨텐츠 커버리지',
  },
  // Overall label for the expansion table.
  overall: {
    en: 'Overall',
    de: 'Insgesamt',
    fr: 'Total',
    ja: '概要',
    cn: '总览',
    ko: '전체',
  },
  // Oopsy label for the expansion table.
  oopsy: {
    ...zoneGridHeaders.oopsy,
  },
  // Description about release and latest version differences.
  description: {
    en:
      'This list may contain content that is in development and is not yet included in the latest cactbot release. Anything that is listed as covered here will be included in the next release of cactbot.  If you are using the <a href="https://github.com/OverlayPlugin/cactbot/blob/main/CONTRIBUTING.md#validating-changes-via-remote-urls">overlayplugin.github.io version</a> as the url for your overlays, this list will be up to date.',
    de:
      'Diese Liste kann Inhalte enthalten, welche momentan in Entwicklung sind uns sich noch nicht im aktuellstem Cactbot Release befinden. Alles was hier aufgelistet ist, wird sich im nächsten Release von Cactbot befinden. Wenn du <a href="https://github.com/OverlayPlugin/cactbot/blob/main/CONTRIBUTING.md#validating-changes-via-remote-urls">overlayplugin.github.io version</a> als URL für dein Overlay benutzt, sind die Inhalte in dieser Liste bereits für dich verfügbar.',
    fr:
      'Cette liste peut contenir du contenu en cours de développement et qui n\'est pas encore inclus dans la dernière version de cactbot. Tout ce qui est répertorié comme couvert ici, sera inclus dans la prochaine version de cactbot. Si vous utilisez la <a href="https://github.com/OverlayPlugin/cactbot/blob/main/CONTRIBUTING.md#validating-changes-via-remote-urls">version overlayplugin.github.io</a > comme url pour vos overlays, cette liste sera à jour.',
    ja:
      'このリストは開発中機能や最新リリースバージョンに公開されていないコンテンツを含まれています。リストに含まれているコンテンツは次バージョンに公開される予定があります。また、OverlayPluginのURL欄に<a href="https://github.com/OverlayPlugin/cactbot/blob/main/CONTRIBUTING.md#validating-changes-via-remote-urls">「overlayplugin.github.io」のページのURL</a>を入力している場合はこのリストに含まれているコンテンツと一致し、すべてのコンテンツを使えるようになります。',
    cn:
      '该列表中可能存在正在开发中的功能及未发布在cactbot最新发行版中的更新内容。该列表中显示的更新将会在下一个版本的cactbot发行版中发布。若您在OverlayPlugin中使用的是<a href="https://github.com/OverlayPlugin/cactbot/blob/main/CONTRIBUTING.md#validating-changes-via-remote-urls">「overlayplugin.github.io」开头的URL</a>，则更新进度与该列表一致，即该列表中的所有内容均可用。',
    ko:
      '이 목록에는 아직 개발 중인 컨텐츠가 포함되어 있을 수 있고 최신 cactbot 릴리즈에 포함되어 있지 않을 수 있습니다. 여기에 나열된 컨텐츠 목록은 최소한 다음 릴리즈에는 포함되게 됩니다. 만약 <a href="https://github.com/OverlayPlugin/cactbot/blob/main/CONTRIBUTING.md#validating-changes-via-remote-urls">overlayplugin.github.io 버전</a>을 오버레이 url로 연결해서 사용하고 계시다면, 이 목록이 오버레이의 컨텐츠 커버리지와 일치합니다.',
  },
  // Warning when generator hasn't been run.
  runGenerator: {
    en: 'Error: Run npm run coverage-report to generate data.',
    de: 'Error: Führe npm run coverage-report aus um die Daten zu generieren.',
    fr: 'Erreur : Lancez npm run coverage-report pour générer des données.',
    ja: 'エラー：npm run coverage-report を実行し、データを生成しよう。',
    cn: '错误：请先运行 npm run coverage-report 以生成数据。',
    ko: '에러: 데이터를 생성하려면 node npm run coverage-report를 실행하세요.',
  },
  // Indicator that content is unsupported
  unsupported: {
    en: 'Unsupported',
    de: 'Nicht unterstützt',
  },
  // Indicator that content has not had a release yet
  unreleased: {
    en: 'Unreleased',
    de: 'Unveröffentlicht',
  },
  // Prefix for hover text of release version column
  mergeDate: {
    en: 'Merge Date: ',
    de: 'Merge Datum: ',
  },
  // Prefix for hover text of release version column
  releaseDate: {
    en: 'Release Date: ',
    de: 'Veröffentlichungs-Datum: ',
  },
  raidbossTriggerCount: {
    en: 'Raidboss Trigger Count',
  },
  oopsyTriggerCount: {
    en: 'Oopsy Trigger Count',
  },
  none: {
    en: 'None',
  },
  otherContentType: {
    en: 'Other Content',
  },
  changesSinceLastRelease: {
    en: 'Changes since last release',
  },
  timelineEntries: {
    en: 'Timeline Entries',
  },
  timelineDuration: {
    en: 'Timeline Duration',
  },
  noTranslationInformation: {
    en: 'No Translation Information',
  },
  linkToEntry: {
    en: 'Link to this entry',
  },
} as const;

const translationGridHeaders = {
  language: {
    en: 'Translations',
    de: 'Übersetzungen',
    fr: 'Traductions',
    ja: '翻訳',
    cn: '翻译',
    ko: '번역',
  },
  coverage: {
    en: 'Coverage',
    de: 'Abdeckung',
    fr: 'Couvert',
    ja: '適用範囲',
    cn: '覆盖率',
    ko: '커버리지',
  },
  errors: {
    en: 'Errors',
    de: 'Fehler',
    fr: 'Erreurs',
    ja: 'エラー',
    cn: '错误',
    ko: '오류',
  },
  missingFiles: {
    en: 'Missing',
    de: 'Fehlend',
    fr: 'Manquant',
    ja: '欠落',
    cn: '缺失',
    ko: '누락됨',
  },
  url: {
    en: 'Link to Missing Translation List',
    de: 'Link zur Liste mit den fehlenden Übersetzungen',
    fr: 'Lien vers la liste des traductions manquantes',
    ja: '欠落している翻訳のリストへのリンク',
    cn: '缺失翻译表链接',
    ko: '번역 누락 리스트 링크',
  },
} as const;

const themeKeys = [
  'light',
  'dark',
] as const;

type ThemeKey = (typeof themeKeys)[number];

const themes: Record<ThemeKey, LocaleText> = {
  'light': {
    en: 'Light',
  },
  'dark': {
    en: 'Dark',
  },
} as const;

const translate = <T>(object: LocaleObject<T>, lang: Lang): T => {
  return object[lang] ?? object.en;
};

const buildExpansionTable = (container: HTMLElement, lang: Lang, totals: CoverageTotals) => {
  // @TODO: The previous implementation of this table/grid had all cells except the
  // expansion name cells styled with `justify-self: right`, which did not work
  // Should we add the `text-end` class to "fix" this "bug"?

  // Header
  // Blank, `Overall`
  let headerCells = `<th></th><th>${translate(miscStrings.overall, lang)}</th>`;
  for (const contentType of contentTypeLabelOrder) {
    const label = contentTypeToLabel[contentType]?.short;
    const text = label !== undefined ? translate(label, lang) : undefined;
    headerCells += `<th>${text}</th>`;
  }
  headerCells += `<th>${translate(miscStrings.oopsy, lang)}</th>`;
  container.appendChild(templateHtmlToDom(`
<thead>
  <tr>${headerCells}</tr>
</thead>
`));

  // Body
  let tableRows = '';
  // By expansion.
  for (const exKey of exVersionToDirName) {
    let rowCells = '';
    const name = kPrefixToCategory[exKey];
    const exIndex = exVersionToDirName.indexOf(exKey);
    const expansionName = translate(name, lang);
    rowCells += `<th>${expansionName}</th>`;

    const versionInfo = totals.byExpansion[exIndex];
    const overall = versionInfo?.overall ?? emptyTotal;
    rowCells += `<td>${overall.raidboss} / ${overall.total}</td>`;

    for (const contentType of contentTypeLabelOrder) {
      const accum: CoverageTotalEntry = versionInfo?.byContentType[contentType] ?? emptyTotal;
      const text = accum.total ? `${accum.raidboss} / ${accum.total}` : '';
      rowCells += `<td>${text}</td>`;
    }

    rowCells += `<td>${overall.oopsy} / ${overall.total}</td>`;
    tableRows += `<tr>${rowCells}</tr>`;
  }

  // Totals.
  let rowCells = `<td></td><td>${totals.overall.raidboss} / ${totals.overall.total}</td>`;
  for (const contentType of contentTypeLabelOrder) {
    const accum = totals.byContentType[contentType] ?? emptyTotal;
    const text = accum.total ? `${accum.raidboss} / ${accum.total}` : '';
    rowCells += `<td>${text}</td>`;
  }
  rowCells += `<td>${totals.overall.oopsy} / ${totals.overall.total}</td>`;
  tableRows += `<tr>${rowCells}</tr>`;

  container.appendChild(templateHtmlToDom(`<tbody>${tableRows}</tbody>`));
};

const buildTranslationTable = (
  container: HTMLElement,
  thisLang: Lang,
  translationTotals: TranslationTotals,
) => {
  // Header
  let headerCells = '';
  for (const header of Object.values(translationGridHeaders))
    headerCells += `<th>${translate(header, thisLang) ?? ''}</th>`;
  container.appendChild(templateHtmlToDom(`
<thead>
  <tr>${headerCells}</tr>
</thead>
`));

  // Body
  let tableRows = '';
  for (const lang of languages) {
    if (lang === 'en')
      continue;

    const url = `missing_translations_${lang}.html`;
    const aHref = `<a href="${url}">${url}</a>`;

    const langTotals = translationTotals[lang];

    tableRows += `
<tr>
  <th>${translate(langMap, thisLang)[lang] ?? ''}</th>
  <td>${langTotals.translatedFiles} / ${langTotals.totalFiles}</td>
  <td>${langTotals.errors}</td>
  <td>${langTotals.missingFiles === 0 ? '' : langTotals.missingFiles}</td>
  <td>${aHref}</td>
</tr>`;
  }

  container.appendChild(templateHtmlToDom(`<tbody>${tableRows}</tbody>`));
};

const templateHtmlToDom = (template: string) => {
  const templateElem = document.createElement('template');
  templateElem.innerHTML = template.trim();
  const result = templateElem.content.firstChild;
  if (result === null)
    throw new Error('Invalid template markup');
  return result;
};

const buildZoneTableHeader = (container: HTMLElement, lang: Lang) => {
  let cells = '';

  for (const [key, header] of Object.entries(zoneGridHeaders)) {
    cells += `<th id="zone-table-header-${key}">${translate(header, lang)}</th>`;
  }
  const headerRow = templateHtmlToDom(`<thead><tr id="zone-table-header-row">${cells}</tr></th>`);
  container.appendChild(headerRow);
};

const notUndefined = <T>(v: T | undefined): v is T => v !== undefined;

const buildZoneTableContentRow = (
  zoneId: number,
  exDirName: exKeys | '00-misc',
  zone: (typeof ZoneInfo)[number],
  container: HTMLElement,
  lang: Lang,
  coverage: Coverage,
) => {
  const zoneCoverage: CoverageEntry = coverage[zoneId] ?? {
    oopsy: { num: 0 },
    triggers: { num: 0 },
    timeline: {},
    files: [],
    lastModified: 0,
    allTags: [],
    openPRs: [],
    comments: [],
  };
  const openPRs = zoneCoverage.openPRs
    .map((prNum) => pulls.find((pr) => pr.number === prNum))
    .filter(notUndefined);
  const allTags = zoneCoverage.allTags
    .map((tagName) => tags[tagName])
    .filter(notUndefined);

  const version = allTags?.[0];

  const unreleased = version?.tagName === undefined ||
    (version?.tagDate ?? 0) < zoneCoverage.lastModified;

  const hasOopsy = zoneCoverage.oopsy && zoneCoverage.oopsy.num > 0;
  const hasTriggers = zoneCoverage.triggers.num > 0;

  const unsupported = !hasTriggers && !hasOopsy && !zoneCoverage.timeline.hasFile &&
    openPRs.length === 0;

  let name = translate(zoneCoverage.label ?? zone.name, lang);
  name = name.replace('<Emphasis>', '<i>');
  name = name.replace('</Emphasis>', '</i>');

  // Build in order of zone grid headers, so the headers can be rearranged
  // and the data will follow.
  const headerFuncs: Record<keyof typeof zoneGridHeaders, () => string> = {
    name: () => {
      // Add some hidden text to allow searching by expansion or content type
      let hiddenText = '';
      const exShortName = exVersionToShortName[exDirName];
      if (exShortName !== undefined) {
        hiddenText += `${translate(exShortName, lang)} `;
      }
      const exLongName = kPrefixToCategory[exDirName];
      if (exLongName !== undefined) {
        hiddenText += `${translate(exLongName, lang)} `;
      }
      const contentTypeShort = zone.contentType !== undefined
        ? contentTypeToLabel[zone.contentType]?.short
        : undefined;
      if (contentTypeShort !== undefined) {
        hiddenText += `${translate(contentTypeShort, lang)} `;
      }
      const contentTypeLong = zone.contentType !== undefined
        ? contentTypeToLabel[zone.contentType]?.full
        : undefined;
      if (contentTypeLong !== undefined) {
        hiddenText += `${translate(contentTypeLong, lang)} `;
      }

      return `<td class="zone-table-name"><span style="display:none">${hiddenText.trim()}</span>${name}</td>`;
    },
    triggers: () => {
      const emoji = zoneCoverage.triggers.num > 0 ? '✔️' : '';
      return `<td class="emoji zone-table-triggers">${emoji}</td>`;
    },
    timeline: () => {
      let emoji = '';
      if (zoneCoverage.timeline.hasNoTimeline)
        emoji = '➖';
      else if (zoneCoverage.timeline.timelineNeedsFixing)
        emoji = '⚠️';
      else if (zoneCoverage.timeline.hasFile)
        emoji = '✔️';

      return `<td class="emoji zone-table-timeline">${emoji}</td>`;
    },
    oopsy: () => {
      const emoji = zoneCoverage.oopsy && zoneCoverage.oopsy.num > 0 ? '✔️' : '';
      return `<td class="emoji zone-table-oopsy">${emoji}</td>`;
    },
    translated: () => {
      let emoji = '';

      const translations = zoneCoverage.translations?.[lang];

      if (lang === 'en') {
        emoji = '';
      } else if (translations === undefined) {
        emoji = '✔️';
      } else {
        const isMissingSync = translations.sync !== undefined && translations.sync > 0;

        let totalMissing = 0;
        for (const value of Object.values(translations))
          totalMissing += value;

        // Missing a sync translation means that triggers or timelines won't work properly
        // and so count as "not being translated at all". If all syncs are translated but
        // there are missing timeline texts or output strings, that's a "partial" translation
        // given the warning sign.
        if (totalMissing === 0)
          emoji = '✔️';
        else if (!isMissingSync)
          emoji = '⚠️';
      }

      return `<td class="emoji zone-table-translated">${emoji}</td>`;
    },
    releaseVersion: () => {
      if (unsupported) {
        return `<td class="zone-table-releaseVersion table-danger"><span>${
          translate(miscStrings.unsupported, lang)
        }</span></td>`;
      }

      let color = 'table-success';

      if (unreleased || openPRs.length > 0) {
        color = 'table-warning';
      }

      const displayText = version?.tagName ?? translate(miscStrings.unreleased, lang);

      return `<td class="zone-table-releaseVersion ${color}"><span>${displayText}</span></td>`;
    },
    comments: () => {
      const comments = zoneCoverage.comments;
      let text = '';
      if (comments.length > 1) {
        text = `<span class="comment">${
          comments
            .map((c) => translate(c, lang))
            .join('</span><span class="comment">')
        }</span>`;
      } else if (comments.length === 1) {
        const comment = comments[0];
        text = comment ? translate(comment, lang) : '';
      }
      return `<td class="zone-table-comments">${text}</td>`;
    },
  };

  let cells = '';
  for (const func of Object.values(headerFuncs))
    cells += func();

  const id = `zone-table-content-${zoneId}-${
    name.replaceAll(/[^a-zA-Z0-9 ]/g, '').replaceAll(' ', '_')
  }`;

  const contentRow = templateHtmlToDom(`\
<tr id="${id}" class="zone-table-content-row" \
data-bs-toggle="collapse" data-bs-target="#data-${id}" \
aria-expanded="${
    `#${id}` === window.location.hash ? 'true' : 'false'
  }" aria-controls="data-${id}">${cells}</tr>`);
  container.appendChild(contentRow);

  const linkUrl = new URL(window.location.href);
  linkUrl.hash = id;

  const detailsColumn = `
      <div class="col">
        <table class="table table-striped">
          <tr><th>${
    translate(miscStrings.raidbossTriggerCount, lang)
  }:</th><td>${zoneCoverage.triggers.num}</td></tr>
          <tr><th>${translate(miscStrings.oopsyTriggerCount, lang)}:</th><td>${
    zoneCoverage.oopsy?.num ?? 0
  }</td></tr>
          <tr><th>${translate(miscStrings.timelineEntries, lang)}:</th><td>${
    zoneCoverage.timeline?.entries ?? 0
  }</td></tr>
          <tr><th>${translate(miscStrings.timelineDuration, lang)}:</th><td>${
    zoneCoverage.timeline?.duration ?? 0
  }</td></tr>
        </table>
        <div><a href="${linkUrl.toString()}">🔗 ${translate(miscStrings.linkToEntry, lang)}</a></div>
      </div>`;

  let translationsColumn = `
      <div class="col"><h3>${translate(miscStrings.noTranslationInformation, lang)}</h3></div>`;
  if (zoneCoverage.translations !== undefined) {
    translationsColumn = `
      <div class="col">
        <table class="table table-striped">
          <thead>
            <tr><th colspan="${Object.keys(translationKeyMap).length + 1}">${
      translate(translationGridHeaders.language, lang)
    }</th></tr>
            <tr><th></th><th>${
      Object.values(translationKeyMap).map((value) => translate(value, lang)).join('</th><th>')
    }</th></tr>
          </thead>
          <tbody>
          <tr>${
      Object.keys(langMap)
        .filter(isLang)
        .map((tlLang) => {
          const translations = zoneCoverage.translations?.[tlLang] ?? {};
          return `
<td>${translate(langMap[lang], tlLang)}</td>
<td>${
            Object.keys(translationKeyMap)
              .filter(isTranslationKeyMap)
              .map((col) => {
                const total = zoneCoverage.translationCount?.[col] ?? 0;
                const missing = total - (translations[col] ?? 0);
                return `${missing}/${total}`;
              })
              .filter(notUndefined)
              .join('</td><td>')
          }</td>`;
        })
        .join('</tr><tr>')
    }</tr>
          </tbody>
        </table>
      </div>`;
  }

  const pullRequestsColumn = `
      <div class="col">
        <h3>Open Pull Requests</h3>
        <ul>
          <li>${
    openPRs.length === 0
      ? translate(miscStrings.none, lang)
      : openPRs.map((pr) => `<a target="_blank" href="${pr.url}">#${pr.number} - ${pr.title}</a>`)
        .join('</li><li>')
  }</li>
        </ul>
      </div>`;

  const releasesColumn = `
      <div class="col">
        <h3>Releases</h3>
        <ul>
          ${
    (!unsupported && unreleased)
      ? `<li class="text-danger">${translate(miscStrings.changesSinceLastRelease, lang)} (${
        new Date(zoneCoverage.lastModified ?? 0).toDateString()
      })</li>`
      : ''
  }<li>${
    allTags.length === 0
      ? translate(miscStrings.none, lang)
      : allTags
        .map((tag) =>
          `<div><a target="_blank" href="https://github.com/OverlayPlugin/cactbot/releases/tag/${tag.tagName}">${tag.tagName} - ${
            new Date(tag.tagDate).toDateString()
          }${
            tag.tagTitle === undefined
              ? ''
              : ` - ${tag.tagTitle.replace(/^v?(?:\d+\.?)+:?/, '').trim()}`
          }</a></div>`
        )
        .join('</li><li>')
  }</li>
        </ul>
      </div>`;

  const dataRow = templateHtmlToDom(`
<tr id="data-${id}" class="collapse${`#${id}` === window.location.hash ? ' show' : ''}">
  <td colspan="${Object.keys(zoneGridHeaders).length}">
    <div class="row">${detailsColumn}${translationsColumn}</div>
    <div class="row">${pullRequestsColumn}${releasesColumn}</div>
  </td>
</tr>`);
  container.appendChild(dataRow);
};

const buildZoneTable = (container: HTMLElement, lang: Lang, coverage: Coverage) => {
  buildZoneTableHeader(container, lang);

  const checkedZoneIds: number[] = [];

  const tbody = document.createElement('tbody');

  // By expansion, then content list.
  for (const exVersion of exVersionToDirName) {
    let lastContentType = '';
    for (const zoneId of contentList) {
      if (zoneId === null)
        continue;
      const zone = ZoneInfo[zoneId];
      if (!zone)
        continue;
      const exDirName = exVersionToDirName[zone.exVersion];
      if (exDirName !== exVersion)
        continue;

      const currentContentTypeLang = zone.contentType !== undefined
        ? contentTypeToLabel[zone.contentType]?.full
        : undefined;
      const currentContentType = currentContentTypeLang !== undefined
        ? translate(currentContentTypeLang, lang)
        : '';

      if (currentContentType !== '' && currentContentType !== lastContentType) {
        lastContentType = currentContentType;
        // Add expansion + content type header row
        tbody.appendChild(
          templateHtmlToDom(
            `<tr class="expansion-row"><th colspan="${Object.keys(zoneGridHeaders).length}">${
              translate(kPrefixToCategory[exVersion], lang)
            } &gt; ${currentContentType}</th></tr>`,
          ),
        );
      }

      buildZoneTableContentRow(zoneId, exDirName, zone, tbody, lang, coverage);

      checkedZoneIds.push(zoneId);
    }

    // Add a divider row between expansions
    tbody.appendChild(
      templateHtmlToDom(
        `<tr class="spacer-row"><td colspan="${
          Object.keys(zoneGridHeaders).length
        }">&nbsp;</th></tr>`,
      ),
    );
  }

  // Everything else
  const miscLabel = translate(kPrefixToCategory['00-misc'], lang);
  const order = [
    ContentType.Dungeons,
    ContentType.Trials,
    ContentType.Raids,
    ContentType.VCDungeonFinder,
    ContentType.ChaoticAllianceRaid,
    ContentType.UltimateRaids,

    // @TODO: Remap categories to group them better
    ContentType.TheMaskedCarnivale,
    ContentType.Eureka,
    ContentType.SaveTheQueen,
    ContentType.DisciplesOfTheLand,
    ContentType.TreasureHunt,
    ContentType.DeepDungeons,
    ContentType.Pvp,

    undefined, // catchall for the rest
  ];
  for (const contentTypeNumber of order) {
    let currentContentType: string = translate(miscStrings.otherContentType, lang);
    if (contentTypeNumber !== undefined) {
      const currentContentTypeLang = contentTypeToLabel[contentTypeNumber]?.full;
      if (currentContentTypeLang === undefined) {
        const contentTypeKey = Object.entries(ContentType).find((ct) => ct[1] === contentTypeNumber)
          ?.[0] ?? 'unknown';
        console.warn(`Missing i18n for content type ${contentTypeNumber} / ${contentTypeKey}`);
      }
      currentContentType = currentContentTypeLang !== undefined
        ? translate(currentContentTypeLang, lang)
        : '';
    }
    const headerRow = templateHtmlToDom(
      `<tr class="expansion-row"><th colspan="${
        Object.keys(zoneGridHeaders).length
      }">${miscLabel} &gt; ${currentContentType}</th></tr>`,
    );
    let builtRow = false;
    tbody.appendChild(headerRow);
    for (const zoneIdStr in coverage) {
      const zoneId = parseInt(zoneIdStr);
      if (zoneId.toString() !== zoneIdStr)
        continue;
      if (checkedZoneIds.includes(zoneId))
        continue;
      const zone = ZoneInfo[zoneId];
      if (!zone)
        continue;

      if (zone.contentType !== contentTypeNumber && contentTypeNumber !== undefined)
        continue;

      const exDirName = exVersionToDirName[zone.exVersion] ?? '00-misc';

      buildZoneTableContentRow(zoneId, exDirName, zone, tbody, lang, coverage);

      builtRow = true;

      checkedZoneIds.push(zoneId);
    }

    if (!builtRow) {
      tbody.removeChild(headerRow);
    }
  }

  container.appendChild(tbody);

  const searchInput = document.getElementById('zone-table-filter');

  if (searchInput === null || !(searchInput instanceof HTMLInputElement))
    throw new UnreachableCode();

  let lastFilterValue = '';

  const filter = () => {
    const lcValue = searchInput.value.toLowerCase();
    if (lastFilterValue === lcValue)
      return;

    lastFilterValue = lcValue;

    // Hide rows that don't match our filter
    container.querySelectorAll('.zone-table-content-row').forEach((row) => {
      if (!(row instanceof HTMLElement))
        return;

      const dataRow = document.querySelector(
        row.attributes.getNamedItem('data-bs-target')?.value ?? '',
      );

      if (dataRow === null || !(dataRow instanceof HTMLElement))
        return;

      // `innerText` is vastly slower to scan all rows here, ~750ms with `innerText`
      // vs ~45ms with `textContent`
      const display = row.textContent?.toLowerCase().includes(lcValue);

      if (display) {
        row.classList.remove('d-none');
        dataRow.classList.remove('d-none');
      } else {
        row.classList.add('d-none');
        dataRow.classList.add('d-none');
      }
    });

    // Hide header rows if they have no content
    container.querySelectorAll('.expansion-row').forEach((row) => {
      if (!(row instanceof HTMLElement))
        return;

      let display: boolean = false;

      let nextSibling = row.nextSibling;

      while (nextSibling !== null) {
        if (!(nextSibling instanceof HTMLElement))
          return;

        if (
          nextSibling.classList.contains('expansion-row') ||
          nextSibling.classList.contains('spacer-row')
        )
          break;

        if (nextSibling.classList.contains('d-none')) {
          nextSibling = nextSibling.nextSibling;
          continue;
        }

        display = true;
        break;
      }

      if (display) {
        row.classList.remove('d-none');
      } else {
        row.classList.add('d-none');
      }
    });
  };

  for (const ev of ['blur', 'change', 'keydown', 'keypress', 'keyup']) {
    searchInput.addEventListener(ev, filter);
  }

  // Fire an initial filter to hide unused category header rows
  filter();
};

const buildThemeSelect = (container: HTMLElement, lang: Lang) => {
  const curTheme = document.documentElement.getAttribute('data-bs-theme') ?? 'light';

  const baseUrl = new URL(window.location.href);

  const items = themeKeys.map((key) => {
    if (key === curTheme)
      return `<li class="list-group-item active">[${translate(themes[key], lang)}]</li>`;

    const newUrl = new URL(baseUrl);
    newUrl.searchParams.set('theme', key);
    return `<li class="list-group-item">[<a href="${newUrl.toString()}">${
      translate(themes[key], lang)
    }</a>]</li>`;
  });

  const elem = templateHtmlToDom(
    `<ul class="list-group list-group-horizontal">${items.join('')}</ul>`,
  );
  container.appendChild(elem);
};

const buildLanguageSelect = (container: HTMLElement, lang: Lang) => {
  const langMapEntry = langMap[lang];

  const baseUrl = new URL(window.location.href);

  const items = languages.map((key) => {
    if (key === lang)
      return `<li class="list-group-item active">[${translate(langMapEntry, key)}]</li>`;

    const newUrl = new URL(baseUrl);
    newUrl.searchParams.set('lang', key);
    return `<li class="list-group-item">[<a href="${newUrl.toString()}">${
      translate(langMapEntry, key)
    }</a>]</li>`;
  });

  const elem = templateHtmlToDom(
    `<ul class="list-group list-group-horizontal">${items.join('')}</ul>`,
  );
  container.appendChild(elem);
};

document.addEventListener('DOMContentLoaded', () => {
  // Allow for `coverage.html?lang=de` style constructions.
  const params = new URLSearchParams(window.location.search);
  const langStr = params.get('lang') ?? 'en';
  // TODO: left for now as backwards compatibility with user css.  Remove this later??
  document.body.classList.add(`lang-${langStr}`);
  const lang = langStr !== null && isLang(langStr) ? langStr : 'en';

  document.documentElement.lang = langToLocale(lang);

  const title = document.getElementById('title');
  if (!title)
    throw new UnreachableCode();
  title.innerText = translate(miscStrings.title, lang);

  const languageSelect = document.getElementById('language-select');
  if (!languageSelect)
    throw new UnreachableCode();
  buildLanguageSelect(languageSelect, lang);

  const themeSelect = document.getElementById('theme-select');
  if (!themeSelect)
    throw new UnreachableCode();
  buildThemeSelect(themeSelect, lang);

  const description = document.getElementById('description-text');
  if (!description)
    throw new UnreachableCode();
  description.innerHTML = translate(miscStrings.description, lang);

  if (coverageTotals.overall.total === 0) {
    const warning = document.getElementById('warning');
    if (!warning)
      throw new UnreachableCode();
    warning.innerText = translate(miscStrings.runGenerator, lang);
    return;
  }

  const expansionGrid = document.getElementById('expansion-table');
  if (!expansionGrid)
    throw new UnreachableCode();
  buildExpansionTable(expansionGrid, lang, coverageTotals);

  const translationGrid = document.getElementById('translation-table');
  if (!translationGrid)
    throw new UnreachableCode();
  buildTranslationTable(translationGrid, lang, translationTotals);

  const zoneGrid = document.getElementById('zone-table');
  if (!zoneGrid)
    throw new UnreachableCode();
  buildZoneTable(zoneGrid, lang, coverage);
});<|MERGE_RESOLUTION|>--- conflicted
+++ resolved
@@ -176,16 +176,13 @@
     },
   },
   [ContentType.ChaoticAllianceRaid]: {
-<<<<<<< HEAD
-    en: 'Chaotic',
-    de: 'Chaotisch',
-    fr: 'Chaotique',
-=======
     full: {
       en: 'Chaotic Alliance Raid',
+      de: 'Chaotischer Allianz Raid',
     },
     short: {
       en: 'Chaotic',
+      de: 'Chaotisch',
       fr: 'Chaotique',
     },
   },
@@ -244,7 +241,6 @@
     short: {
       en: 'PvP',
     },
->>>>>>> 6474a1bd
   },
 } as const;
 
@@ -298,12 +294,8 @@
     ko: '번역됨',
   },
   releaseVersion: {
-<<<<<<< HEAD
-    en: 'Release Version',
-    de: 'Veröffentlichung-Version',
-=======
     en: 'Version',
->>>>>>> 6474a1bd
+    de: 'Version',
   },
   comments: {
     en: 'Comments',
