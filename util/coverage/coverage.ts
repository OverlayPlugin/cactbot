import contentList from '../../resources/content_list';
import ContentType from '../../resources/content_type';
import { isLang, Lang, langMap, langToLocale, languages } from '../../resources/languages';
import { UnreachableCode } from '../../resources/not_reached';
import ZoneInfo from '../../resources/zone_info';
import { LocaleObject, LocaleText } from '../../types/trigger';
import { kDirectoryToCategory, kPrefixToCategory } from '../../ui/config/config';
import { MissingTranslationErrorType } from '../find_missing_translations';

import {
  Coverage,
  CoverageEntry,
  CoverageTotalEntry,
  CoverageTotals,
  TranslationTotals,
} from './coverage.d';
import { coverage, coverageTotals, pulls, tags, translationTotals } from './coverage_report';

import './coverage.css';

const emptyTotal: CoverageTotalEntry = {
  raidboss: 0,
  oopsy: 0,
  total: 0,
};

const translationKeyMap: Record<MissingTranslationErrorType, LocaleText> = {
  sync: {
    en: 'Sync',
    de: 'Sync',
    cn: '同步',
    ko: '동기화',
  },
  code: {
    en: 'Code',
    de: 'Code',
    cn: '代码',
    ko: '코드',
  },
  other: {
    en: 'Other',
    de: 'Anderes',
    cn: '其他',
    ko: '기타',
  },
  replaceSection: {
    en: 'Replace Section',
    de: 'Ersatz-Sektion',
    cn: '替换部分',
    ko: '타임라인 대체',
  },
  text: {
    en: 'Text',
    de: 'Text',
    cn: '文本',
    ko: '텍스트',
  },
};

const isTranslationKeyMap = (key: string): key is MissingTranslationErrorType => {
  return key in translationKeyMap;
};

// TODO: make it possible to click on a zone row and highlight/link to it.
type exKeys = Exclude<keyof typeof kPrefixToCategory, '00-misc' | 'user'>;

const exVersionToDirName: readonly exKeys[] = [
  '02-arr',
  '03-hw',
  '04-sb',
  '05-shb',
  '06-ew',
  '07-dt',
] as const;

const exVersionToShortName: Record<exKeys | '00-misc', LocaleText> = {
  '00-misc': {
    en: 'Misc',
    de: 'Diverses',
    cn: '杂项',
    ko: '기타',
  },
  '02-arr': {
    en: 'ARR',
    de: 'ARR',
    fr: 'ARR',
    ja: '新生',
    cn: '2.X',
    ko: '신생',
  },
  '03-hw': {
    en: 'HW',
    de: 'HW',
    fr: 'HW',
    ja: '蒼天',
    cn: '3.X',
    ko: '창천',
  },
  '04-sb': {
    en: 'SB',
    de: 'SB',
    fr: 'SB',
    ja: '紅蓮',
    cn: '4.X',
    ko: '홍련',
  },
  '05-shb': {
    en: 'ShB',
    de: 'ShB',
    fr: 'ShB',
    ja: '漆黒',
    cn: '5.X',
    ko: '칠흑',
  },
  '06-ew': {
    en: 'EW',
    de: 'EW',
    fr: 'EW',
    ja: '暁月',
    cn: '6.X',
    ko: '효월',
  },
  '07-dt': {
    en: 'DT',
    de: 'DT',
    fr: 'DT',
    ja: '黄金',
    cn: '7.X',
    ko: '황금',
  },
};

const contentTypeToLabel: {
  [contentType: number]: {
    full: LocaleText;
    short: LocaleText;
  };
} = {
  [ContentType.Raids]: {
    full: kDirectoryToCategory.raid,
    short: {
      en: 'Raid',
      de: 'Raid',
      fr: 'Raid',
      ja: 'レイド',
      cn: '大型任务',
      ko: '레이드',
    },
  },
  [ContentType.Trials]: {
    full: kDirectoryToCategory.trial,
    short: {
      en: 'Trial',
      de: 'Prfng',
      fr: 'Défi',
      ja: '討伐戦',
      cn: '讨伐战',
      ko: '토벌전',
    },
  },
  [ContentType.UltimateRaids]: {
    full: kDirectoryToCategory.ultimate,
    short: {
      en: 'Ult',
      de: 'Ult',
      fr: 'Fatal',
      ja: '絶',
      cn: '绝境战',
      ko: '절',
    },
  },
  [ContentType.Dungeons]: {
    full: kDirectoryToCategory.dungeon,
    short: {
      en: 'Dgn',
      de: 'Dgn',
      fr: 'Donjon',
      ja: 'ID',
      cn: '迷宫挑战',
      ko: '던전',
    },
  },
  [ContentType.VCDungeonFinder]: {
    full: {
      en: 'Variant & Criterion Dungeon',
      de: 'Gewölbesuche',
      cn: '多变&异闻迷宫',
      ko: '변형&파생던전',
    },
    short: {
      en: 'V&C',
      de: 'Gewölbesuche',
      fr: 'Donjon V&C',
      ja: 'ヴァリアント&アナザーダンジョン',
      cn: '多变&异闻迷宫',
      ko: '변형&파생던전',
    },
  },
  [ContentType.ChaoticAllianceRaid]: {
    full: {
      en: 'Chaotic Alliance Raid',
<<<<<<< HEAD
      de: 'Chaotischer Allianz Raid',
=======
      ko: '멸 연합 레이드',
>>>>>>> 62d1e770
    },
    short: {
      en: 'Chaotic',
      de: 'Chaotisch',
      fr: 'Chaotique',
      ko: '멸',
    },
  },
  [ContentType.TheMaskedCarnivale]: {
    full: {
      en: 'The Masked Carnivale',
      de: 'Die Große Maskerade',
      cn: '假面狂欢',
      ko: '가면 무투회',
    },
    short: {
      en: 'BLU',
      de: 'BLAU',
      cn: '假面狂欢',
      ko: '청마',
    },
  },
  [ContentType.Eureka]: {
    full: {
      en: 'Eureka',
      de: 'Eureka',
      cn: '优雷卡',
      ko: '에우레카',
    },
    short: {
      en: 'Eureka',
      de: 'Eureka',
      cn: '优雷卡',
      ko: '에우레카',
    },
  },
  [ContentType.SaveTheQueen]: {
    full: {
      en: 'Save The Queen',
      de: 'Königinnenwache',
      cn: '天佑女王',
      ko: '세이브 더 퀸',
    },
    short: {
      en: 'Bozja',
      de: 'Bozja',
      cn: '博兹雅',
      ko: '보즈야',
    },
  },
  [ContentType.DisciplesOfTheLand]: {
    full: {
      en: 'Ocean Fishing/Diadem',
      de: 'Auf großer Fahrt/Diadem',
      cn: '海钓/天上福地云冠群岛',
      ko: '먼바다 낚시/디아뎀',
    },
    short: {
      en: 'Diadem',
      de: 'Diadem',
      cn: '海钓/空岛',
      ko: '디아뎀',
    },
  },
  [ContentType.TreasureHunt]: {
    full: {
      en: 'Treasure Hunt',
      de: 'Schatzsuche',
      cn: '寻宝',
      ko: '보물찾기',
    },
    short: {
      en: 'Maps',
      de: 'Karten',
      cn: '寻宝',
      ko: '지도',
    },
  },
  [ContentType.DeepDungeons]: {
    full: {
      en: 'Deep Dungeons',
      de: 'Tiefes Gewölbe',
      cn: '深层迷宫',
      ko: '딥 던전',
    },
    short: {
      en: 'DD',
      de: 'TG',
      cn: '深宫',
      ko: '딥 던전',
    },
  },
  [ContentType.Pvp]: {
    full: {
      en: 'PvP',
      de: 'PvP',
      cn: 'PvP',
      ko: 'PvP',
    },
    short: {
      en: 'PvP',
      de: 'PvP',
      cn: 'PvP',
      ko: 'PvP',
    },
  },
} as const;

const contentTypeLabelOrder = [
  ContentType.UltimateRaids,
  ContentType.Raids,
  ContentType.Trials,
  ContentType.Dungeons,
] as const;

// This is also the order of the table columns.
const zoneGridHeaders = {
  name: {
    en: 'Name',
    de: 'Name',
    fr: 'Nom',
    ja: '名前',
    cn: '名称',
    ko: '이름',
  },
  triggers: {
    en: 'Triggers',
    de: 'Triggers',
    fr: 'Triggers',
    ja: 'トリガー',
    cn: '触发器',
    ko: '트리거',
  },
  timeline: {
    en: 'Timeline',
    de: 'Timeline',
    fr: 'Timeline',
    ja: 'タイムライン',
    cn: '时间轴',
    ko: '타임라인',
  },
  oopsy: {
    en: 'Oopsy',
    de: 'Oopsy',
    fr: 'Oopsy',
    ja: 'Oopsy',
    cn: '犯错监控',
    ko: 'Oopsy',
  },
  translated: {
    en: 'Translated',
    de: 'Übersetzt',
    fr: 'Traduit',
    ja: '翻訳済',
    cn: '已翻译',
    ko: '번역됨',
  },
  releaseVersion: {
    en: 'Version',
    de: 'Version',
    cn: '版本',
    ko: '버전',
  },
  comments: {
    en: 'Comments',
    de: 'Kommentare',
    cn: '备注',
    ko: '참고',
  },
} as const;

const miscStrings = {
  // Title at the top of the page.
  title: {
    en: 'Cactbot Content Coverage',
    de: 'Cactbot Inhaltsabdeckung',
    fr: 'Contenus présents dans Cactbot',
    ja: 'Cactbot コンテンツ完成度',
    cn: 'Cactbot 内容覆盖率',
    ko: 'Cactbot 컨텐츠 커버리지',
  },
  // Overall label for the expansion table.
  overall: {
    en: 'Overall',
    de: 'Insgesamt',
    fr: 'Total',
    ja: '概要',
    cn: '总览',
    ko: '전체',
  },
  // Oopsy label for the expansion table.
  oopsy: {
    ...zoneGridHeaders.oopsy,
  },
  // Description about release and latest version differences.
  description: {
    en:
      'This list may contain content that is in development and is not yet included in the latest cactbot release. Anything that is listed as covered here will be included in the next release of cactbot.  If you are using the <a href="https://github.com/OverlayPlugin/cactbot/blob/main/CONTRIBUTING.md#validating-changes-via-remote-urls">overlayplugin.github.io version</a> as the url for your overlays, this list will be up to date.',
    de:
      'Diese Liste kann Inhalte enthalten, welche momentan in Entwicklung sind uns sich noch nicht im aktuellstem Cactbot Release befinden. Alles was hier aufgelistet ist, wird sich im nächsten Release von Cactbot befinden. Wenn du <a href="https://github.com/OverlayPlugin/cactbot/blob/main/CONTRIBUTING.md#validating-changes-via-remote-urls">overlayplugin.github.io version</a> als URL für dein Overlay benutzt, sind die Inhalte in dieser Liste bereits für dich verfügbar.',
    fr:
      'Cette liste peut contenir du contenu en cours de développement et qui n\'est pas encore inclus dans la dernière version de cactbot. Tout ce qui est répertorié comme couvert ici, sera inclus dans la prochaine version de cactbot. Si vous utilisez la <a href="https://github.com/OverlayPlugin/cactbot/blob/main/CONTRIBUTING.md#validating-changes-via-remote-urls">version overlayplugin.github.io</a > comme url pour vos overlays, cette liste sera à jour.',
    ja:
      'このリストは開発中機能や最新リリースバージョンに公開されていないコンテンツを含まれています。リストに含まれているコンテンツは次バージョンに公開される予定があります。また、OverlayPluginのURL欄に<a href="https://github.com/OverlayPlugin/cactbot/blob/main/CONTRIBUTING.md#validating-changes-via-remote-urls">「overlayplugin.github.io」のページのURL</a>を入力している場合はこのリストに含まれているコンテンツと一致し、すべてのコンテンツを使えるようになります。',
    cn:
      '该列表中可能存在正在开发中的功能及未发布在cactbot最新发行版中的更新内容。该列表中显示的更新将会在下一个版本的cactbot发行版中发布。若您在OverlayPlugin中使用的是<a href="https://github.com/OverlayPlugin/cactbot/blob/main/CONTRIBUTING.md#validating-changes-via-remote-urls">「overlayplugin.github.io」开头的URL</a>，则更新进度与该列表一致，即该列表中的所有内容均可用。',
    ko:
      '이 목록에는 아직 개발 중인 컨텐츠가 포함되어 있을 수 있고 최신 cactbot 릴리즈에 포함되어 있지 않을 수 있습니다. 여기에 나열된 컨텐츠 목록은 최소한 다음 릴리즈에는 포함되게 됩니다. 만약 <a href="https://github.com/OverlayPlugin/cactbot/blob/main/CONTRIBUTING.md#validating-changes-via-remote-urls">overlayplugin.github.io 버전</a>을 오버레이 url로 연결해서 사용하고 계시다면, 이 목록이 오버레이의 컨텐츠 커버리지와 일치합니다.',
  },
  // Warning when generator hasn't been run.
  runGenerator: {
    en: 'Error: Run npm run coverage-report to generate data.',
    de: 'Error: Führe npm run coverage-report aus um die Daten zu generieren.',
    fr: 'Erreur : Lancez npm run coverage-report pour générer des données.',
    ja: 'エラー：npm run coverage-report を実行し、データを生成しよう。',
    cn: '错误：请先运行 npm run coverage-report 以生成数据。',
    ko: '에러: 데이터를 생성하려면 node npm run coverage-report를 실행하세요.',
  },
  // Indicator that content is unsupported
  unsupported: {
    en: 'Unsupported',
    de: 'Nicht unterstützt',
    cn: '尚不支持',
    ko: '지원하지 않음',
  },
  // Indicator that content has not had a release yet
  unreleased: {
    en: 'Unreleased',
    de: 'Unveröffentlicht',
    cn: '尚未发布',
    ko: '미배포',
  },
  // Prefix for hover text of release version column
  mergeDate: {
    en: 'Merge Date: ',
    de: 'Merge Datum: ',
    cn: '合并日期: ',
    ko: '병합 날짜: ',
  },
  // Prefix for hover text of release version column
  releaseDate: {
    en: 'Release Date: ',
    de: 'Veröffentlichungs-Datum: ',
    cn: '发布日期: ',
    ko: '배포 날짜: ',
  },
  raidbossTriggerCount: {
    en: 'Raidboss Trigger Count',
    de: 'Raidboss Trigger Anzahl',
    cn: 'Raidboss触发器数量',
    ko: '레이드보스 트리거 수',
  },
  oopsyTriggerCount: {
    en: 'Oopsy Trigger Count',
    de: 'Oopsy Trigger Anzahl',
    cn: 'Oopsy触发器数量',
    ko: 'Oopsy 트리거 수',
  },
  none: {
    en: 'None',
    de: 'Keine',
    cn: '无',
    ko: '없음',
  },
  otherContentType: {
    en: 'Other Content',
    de: 'Andere Inhalte',
    cn: '其他内容',
    ko: '기타 컨텐츠',
  },
  changesSinceLastRelease: {
    en: 'Changes since last release',
    de: 'Änderungen seit letztem Release',
    cn: '自上次发布以来的更改',
    ko: '마지막 배포 이후 변경 사항',
  },
  timelineEntries: {
    en: 'Timeline Entries',
    de: 'Timeline Einträge',
    cn: '时间轴条目',
    ko: '타임라인 항목 수',
  },
  timelineDuration: {
    en: 'Timeline Duration',
    de: 'Timeline Dauer',
    cn: '时间轴时长',
    ko: '타임라인 길이',
  },
  noTranslationInformation: {
    en: 'No Translation Information',
    de: 'Keine Informationen zur Übersetzung',
    cn: '无翻译信息',
    ko: '번역 정보 없음',
  },
  linkToEntry: {
    en: 'Link to this entry',
    de: 'Link zum Eintrag',
    cn: '此条目链接',
    ko: '이 항목으로의 링크',
  },
} as const;

const translationGridHeaders = {
  language: {
    en: 'Translations',
    de: 'Übersetzungen',
    fr: 'Traductions',
    ja: '翻訳',
    cn: '翻译',
    ko: '번역',
  },
  coverage: {
    en: 'Coverage',
    de: 'Abdeckung',
    fr: 'Couvert',
    ja: '適用範囲',
    cn: '覆盖率',
    ko: '커버리지',
  },
  errors: {
    en: 'Errors',
    de: 'Fehler',
    fr: 'Erreurs',
    ja: 'エラー',
    cn: '错误',
    ko: '오류',
  },
  missingFiles: {
    en: 'Missing',
    de: 'Fehlend',
    fr: 'Manquant',
    ja: '欠落',
    cn: '缺失',
    ko: '누락됨',
  },
  url: {
    en: 'Link to Missing Translation List',
    de: 'Link zur Liste mit den fehlenden Übersetzungen',
    fr: 'Lien vers la liste des traductions manquantes',
    ja: '欠落している翻訳のリストへのリンク',
    cn: '缺失翻译表链接',
    ko: '번역 누락 리스트 링크',
  },
} as const;

const themeKeys = [
  'light',
  'dark',
] as const;

type ThemeKey = (typeof themeKeys)[number];

const themes: Record<ThemeKey, LocaleText> = {
  'light': {
    en: 'Light',
    de: 'Hell',
    cn: '浅色',
    ko: '라이트',
  },
  'dark': {
    en: 'Dark',
    de: 'Dunkel',
    cn: '深色',
    ko: '다크',
  },
} as const;

const translate = <T>(object: LocaleObject<T>, lang: Lang): T => {
  return object[lang] ?? object.en;
};

const buildExpansionTable = (container: HTMLElement, lang: Lang, totals: CoverageTotals) => {
  // @TODO: The previous implementation of this table/grid had all cells except the
  // expansion name cells styled with `justify-self: right`, which did not work
  // Should we add the `text-end` class to "fix" this "bug"?

  // Header
  // Blank, `Overall`
  let headerCells = `<th></th><th>${translate(miscStrings.overall, lang)}</th>`;
  for (const contentType of contentTypeLabelOrder) {
    const label = contentTypeToLabel[contentType]?.short;
    const text = label !== undefined ? translate(label, lang) : undefined;
    headerCells += `<th>${text}</th>`;
  }
  headerCells += `<th>${translate(miscStrings.oopsy, lang)}</th>`;
  container.appendChild(templateHtmlToDom(`
<thead>
  <tr>${headerCells}</tr>
</thead>
`));

  // Body
  let tableRows = '';
  // By expansion.
  for (const exKey of exVersionToDirName) {
    let rowCells = '';
    const name = kPrefixToCategory[exKey];
    const exIndex = exVersionToDirName.indexOf(exKey);
    const expansionName = translate(name, lang);
    rowCells += `<th>${expansionName}</th>`;

    const versionInfo = totals.byExpansion[exIndex];
    const overall = versionInfo?.overall ?? emptyTotal;
    rowCells += `<td>${overall.raidboss} / ${overall.total}</td>`;

    for (const contentType of contentTypeLabelOrder) {
      const accum: CoverageTotalEntry = versionInfo?.byContentType[contentType] ?? emptyTotal;
      const text = accum.total ? `${accum.raidboss} / ${accum.total}` : '';
      rowCells += `<td>${text}</td>`;
    }

    rowCells += `<td>${overall.oopsy} / ${overall.total}</td>`;
    tableRows += `<tr>${rowCells}</tr>`;
  }

  // Totals.
  let rowCells = `<td></td><td>${totals.overall.raidboss} / ${totals.overall.total}</td>`;
  for (const contentType of contentTypeLabelOrder) {
    const accum = totals.byContentType[contentType] ?? emptyTotal;
    const text = accum.total ? `${accum.raidboss} / ${accum.total}` : '';
    rowCells += `<td>${text}</td>`;
  }
  rowCells += `<td>${totals.overall.oopsy} / ${totals.overall.total}</td>`;
  tableRows += `<tr>${rowCells}</tr>`;

  container.appendChild(templateHtmlToDom(`<tbody>${tableRows}</tbody>`));
};

const buildTranslationTable = (
  container: HTMLElement,
  thisLang: Lang,
  translationTotals: TranslationTotals,
) => {
  // Header
  let headerCells = '';
  for (const header of Object.values(translationGridHeaders))
    headerCells += `<th>${translate(header, thisLang) ?? ''}</th>`;
  container.appendChild(templateHtmlToDom(`
<thead>
  <tr>${headerCells}</tr>
</thead>
`));

  // Body
  let tableRows = '';
  for (const lang of languages) {
    if (lang === 'en')
      continue;

    const url = `missing_translations_${lang}.html`;
    const aHref = `<a href="${url}">${url}</a>`;

    const langTotals = translationTotals[lang];

    tableRows += `
<tr>
  <th>${translate(langMap, thisLang)[lang] ?? ''}</th>
  <td>${langTotals.translatedFiles} / ${langTotals.totalFiles}</td>
  <td>${langTotals.errors}</td>
  <td>${langTotals.missingFiles === 0 ? '' : langTotals.missingFiles}</td>
  <td>${aHref}</td>
</tr>`;
  }

  container.appendChild(templateHtmlToDom(`<tbody>${tableRows}</tbody>`));
};

const templateHtmlToDom = (template: string) => {
  const templateElem = document.createElement('template');
  templateElem.innerHTML = template.trim();
  const result = templateElem.content.firstChild;
  if (result === null)
    throw new Error('Invalid template markup');
  return result;
};

const buildZoneTableHeader = (container: HTMLElement, lang: Lang) => {
  let cells = '';

  for (const [key, header] of Object.entries(zoneGridHeaders)) {
    cells += `<th id="zone-table-header-${key}">${translate(header, lang)}</th>`;
  }
  const headerRow = templateHtmlToDom(`<thead><tr id="zone-table-header-row">${cells}</tr></th>`);
  container.appendChild(headerRow);
};

const notUndefined = <T>(v: T | undefined): v is T => v !== undefined;

const buildZoneTableContentRow = (
  zoneId: number,
  exDirName: exKeys | '00-misc',
  zone: (typeof ZoneInfo)[number],
  container: HTMLElement,
  lang: Lang,
  coverage: Coverage,
) => {
  const zoneCoverage: CoverageEntry = coverage[zoneId] ?? {
    oopsy: { num: 0 },
    triggers: { num: 0 },
    timeline: {},
    files: [],
    lastModified: 0,
    allTags: [],
    openPRs: [],
    comments: [],
  };
  const openPRs = zoneCoverage.openPRs
    .map((prNum) => pulls.find((pr) => pr.number === prNum))
    .filter(notUndefined);
  const allTags = zoneCoverage.allTags
    .map((tagName) => tags[tagName])
    .filter(notUndefined);

  const version = allTags?.[0];

  const unreleased = version?.tagName === undefined ||
    (version?.tagDate ?? 0) < zoneCoverage.lastModified;

  const hasOopsy = zoneCoverage.oopsy && zoneCoverage.oopsy.num > 0;
  const hasTriggers = zoneCoverage.triggers.num > 0;

  const unsupported = !hasTriggers && !hasOopsy && !zoneCoverage.timeline.hasFile &&
    openPRs.length === 0;

  let name = translate(zoneCoverage.label ?? zone.name, lang);
  name = name.replace('<Emphasis>', '<i>');
  name = name.replace('</Emphasis>', '</i>');

  // Build in order of zone grid headers, so the headers can be rearranged
  // and the data will follow.
  const headerFuncs: Record<keyof typeof zoneGridHeaders, () => string> = {
    name: () => {
      // Add some hidden text to allow searching by expansion or content type
      let hiddenText = '';
      const exShortName = exVersionToShortName[exDirName];
      if (exShortName !== undefined) {
        hiddenText += `${translate(exShortName, lang)} `;
      }
      const exLongName = kPrefixToCategory[exDirName];
      if (exLongName !== undefined) {
        hiddenText += `${translate(exLongName, lang)} `;
      }
      const contentTypeShort = zone.contentType !== undefined
        ? contentTypeToLabel[zone.contentType]?.short
        : undefined;
      if (contentTypeShort !== undefined) {
        hiddenText += `${translate(contentTypeShort, lang)} `;
      }
      const contentTypeLong = zone.contentType !== undefined
        ? contentTypeToLabel[zone.contentType]?.full
        : undefined;
      if (contentTypeLong !== undefined) {
        hiddenText += `${translate(contentTypeLong, lang)} `;
      }

      return `<td class="zone-table-name"><span style="display:none">${hiddenText.trim()}</span>${name}</td>`;
    },
    triggers: () => {
      const emoji = zoneCoverage.triggers.num > 0 ? '✔️' : '';
      return `<td class="emoji zone-table-triggers">${emoji}</td>`;
    },
    timeline: () => {
      let emoji = '';
      if (zoneCoverage.timeline.hasNoTimeline)
        emoji = '➖';
      else if (zoneCoverage.timeline.timelineNeedsFixing)
        emoji = '⚠️';
      else if (zoneCoverage.timeline.hasFile)
        emoji = '✔️';

      return `<td class="emoji zone-table-timeline">${emoji}</td>`;
    },
    oopsy: () => {
      const emoji = zoneCoverage.oopsy && zoneCoverage.oopsy.num > 0 ? '✔️' : '';
      return `<td class="emoji zone-table-oopsy">${emoji}</td>`;
    },
    translated: () => {
      let emoji = '';

      const translations = zoneCoverage.translations?.[lang];

      if (lang === 'en') {
        emoji = '';
      } else if (translations === undefined) {
        emoji = '✔️';
      } else {
        const isMissingSync = translations.sync !== undefined && translations.sync > 0;

        let totalMissing = 0;
        for (const value of Object.values(translations))
          totalMissing += value;

        // Missing a sync translation means that triggers or timelines won't work properly
        // and so count as "not being translated at all". If all syncs are translated but
        // there are missing timeline texts or output strings, that's a "partial" translation
        // given the warning sign.
        if (totalMissing === 0)
          emoji = '✔️';
        else if (!isMissingSync)
          emoji = '⚠️';
      }

      return `<td class="emoji zone-table-translated">${emoji}</td>`;
    },
    releaseVersion: () => {
      if (unsupported) {
        return `<td class="zone-table-releaseVersion table-danger"><span>${
          translate(miscStrings.unsupported, lang)
        }</span></td>`;
      }

      let color = 'table-success';

      if (unreleased || openPRs.length > 0) {
        color = 'table-warning';
      }

      const displayText = version?.tagName ?? translate(miscStrings.unreleased, lang);

      return `<td class="zone-table-releaseVersion ${color}"><span>${displayText}</span></td>`;
    },
    comments: () => {
      const comments = zoneCoverage.comments;
      let text = '';
      if (comments.length > 1) {
        text = `<span class="comment">${
          comments
            .map((c) => translate(c, lang))
            .join('</span><span class="comment">')
        }</span>`;
      } else if (comments.length === 1) {
        const comment = comments[0];
        text = comment ? translate(comment, lang) : '';
      }
      return `<td class="zone-table-comments">${text}</td>`;
    },
  };

  let cells = '';
  for (const func of Object.values(headerFuncs))
    cells += func();

  const id = `zone-table-content-${zoneId}-${
    name.replaceAll(/[^a-zA-Z0-9 ]/g, '').replaceAll(' ', '_')
  }`;

  const contentRow = templateHtmlToDom(`\
<tr id="${id}" class="zone-table-content-row" \
data-bs-toggle="collapse" data-bs-target="#data-${id}" \
aria-expanded="${
    `#${id}` === window.location.hash ? 'true' : 'false'
  }" aria-controls="data-${id}">${cells}</tr>`);
  container.appendChild(contentRow);

  const linkUrl = new URL(window.location.href);
  linkUrl.hash = id;

  const detailsColumn = `
      <div class="col">
        <table class="table table-striped">
          <tr><th>${
    translate(miscStrings.raidbossTriggerCount, lang)
  }:</th><td>${zoneCoverage.triggers.num}</td></tr>
          <tr><th>${translate(miscStrings.oopsyTriggerCount, lang)}:</th><td>${
    zoneCoverage.oopsy?.num ?? 0
  }</td></tr>
          <tr><th>${translate(miscStrings.timelineEntries, lang)}:</th><td>${
    zoneCoverage.timeline?.entries ?? 0
  }</td></tr>
          <tr><th>${translate(miscStrings.timelineDuration, lang)}:</th><td>${
    zoneCoverage.timeline?.duration ?? 0
  }</td></tr>
        </table>
        <div><a href="${linkUrl.toString()}">🔗 ${translate(miscStrings.linkToEntry, lang)}</a></div>
      </div>`;

  let translationsColumn = `
      <div class="col"><h3>${translate(miscStrings.noTranslationInformation, lang)}</h3></div>`;
  if (zoneCoverage.translations !== undefined) {
    translationsColumn = `
      <div class="col">
        <table class="table table-striped">
          <thead>
            <tr><th colspan="${Object.keys(translationKeyMap).length + 1}">${
      translate(translationGridHeaders.language, lang)
    }</th></tr>
            <tr><th></th><th>${
      Object.values(translationKeyMap).map((value) => translate(value, lang)).join('</th><th>')
    }</th></tr>
          </thead>
          <tbody>
          <tr>${
      Object.keys(langMap)
        .filter(isLang)
        .map((tlLang) => {
          const translations = zoneCoverage.translations?.[tlLang] ?? {};
          return `
<td>${translate(langMap[lang], tlLang)}</td>
<td>${
            Object.keys(translationKeyMap)
              .filter(isTranslationKeyMap)
              .map((col) => {
                const total = zoneCoverage.translationCount?.[col] ?? 0;
                const missing = total - (translations[col] ?? 0);
                return `${missing}/${total}`;
              })
              .filter(notUndefined)
              .join('</td><td>')
          }</td>`;
        })
        .join('</tr><tr>')
    }</tr>
          </tbody>
        </table>
      </div>`;
  }

  const pullRequestsColumn = `
      <div class="col">
        <h3>Open Pull Requests</h3>
        <ul>
          <li>${
    openPRs.length === 0
      ? translate(miscStrings.none, lang)
      : openPRs.map((pr) => `<a target="_blank" href="${pr.url}">#${pr.number} - ${pr.title}</a>`)
        .join('</li><li>')
  }</li>
        </ul>
      </div>`;

  const releasesColumn = `
      <div class="col">
        <h3>Releases</h3>
        <ul>
          ${
    (!unsupported && unreleased)
      ? `<li class="text-danger">${translate(miscStrings.changesSinceLastRelease, lang)} (${
        new Date(zoneCoverage.lastModified ?? 0).toDateString()
      })</li>`
      : ''
  }<li>${
    allTags.length === 0
      ? translate(miscStrings.none, lang)
      : allTags
        .map((tag) =>
          `<div><a target="_blank" href="https://github.com/OverlayPlugin/cactbot/releases/tag/${tag.tagName}">${tag.tagName} - ${
            new Date(tag.tagDate).toDateString()
          }${
            tag.tagTitle === undefined
              ? ''
              : ` - ${tag.tagTitle.replace(/^v?(?:\d+\.?)+:?/, '').trim()}`
          }</a></div>`
        )
        .join('</li><li>')
  }</li>
        </ul>
      </div>`;

  const dataRow = templateHtmlToDom(`
<tr id="data-${id}" class="collapse${`#${id}` === window.location.hash ? ' show' : ''}">
  <td colspan="${Object.keys(zoneGridHeaders).length}">
    <div class="row">${detailsColumn}${translationsColumn}</div>
    <div class="row">${pullRequestsColumn}${releasesColumn}</div>
  </td>
</tr>`);
  container.appendChild(dataRow);
};

const buildZoneTable = (container: HTMLElement, lang: Lang, coverage: Coverage) => {
  buildZoneTableHeader(container, lang);

  const checkedZoneIds: number[] = [];

  const tbody = document.createElement('tbody');

  // By expansion, then content list.
  for (const exVersion of exVersionToDirName) {
    let lastContentType = '';
    for (const zoneId of contentList) {
      if (zoneId === null)
        continue;
      const zone = ZoneInfo[zoneId];
      if (!zone)
        continue;
      const exDirName = exVersionToDirName[zone.exVersion];
      if (exDirName !== exVersion)
        continue;

      const currentContentTypeLang = zone.contentType !== undefined
        ? contentTypeToLabel[zone.contentType]?.full
        : undefined;
      const currentContentType = currentContentTypeLang !== undefined
        ? translate(currentContentTypeLang, lang)
        : '';

      if (currentContentType !== '' && currentContentType !== lastContentType) {
        lastContentType = currentContentType;
        // Add expansion + content type header row
        tbody.appendChild(
          templateHtmlToDom(
            `<tr class="expansion-row"><th colspan="${Object.keys(zoneGridHeaders).length}">${
              translate(kPrefixToCategory[exVersion], lang)
            } &gt; ${currentContentType}</th></tr>`,
          ),
        );
      }

      buildZoneTableContentRow(zoneId, exDirName, zone, tbody, lang, coverage);

      checkedZoneIds.push(zoneId);
    }

    // Add a divider row between expansions
    tbody.appendChild(
      templateHtmlToDom(
        `<tr class="spacer-row"><td colspan="${
          Object.keys(zoneGridHeaders).length
        }">&nbsp;</th></tr>`,
      ),
    );
  }

  // Everything else
  const miscLabel = translate(kPrefixToCategory['00-misc'], lang);
  const order = [
    ContentType.Dungeons,
    ContentType.Trials,
    ContentType.Raids,
    ContentType.VCDungeonFinder,
    ContentType.ChaoticAllianceRaid,
    ContentType.UltimateRaids,

    // @TODO: Remap categories to group them better
    ContentType.TheMaskedCarnivale,
    ContentType.Eureka,
    ContentType.SaveTheQueen,
    ContentType.DisciplesOfTheLand,
    ContentType.TreasureHunt,
    ContentType.DeepDungeons,
    ContentType.Pvp,

    undefined, // catchall for the rest
  ];
  for (const contentTypeNumber of order) {
    let currentContentType: string = translate(miscStrings.otherContentType, lang);
    if (contentTypeNumber !== undefined) {
      const currentContentTypeLang = contentTypeToLabel[contentTypeNumber]?.full;
      if (currentContentTypeLang === undefined) {
        const contentTypeKey = Object.entries(ContentType).find((ct) => ct[1] === contentTypeNumber)
          ?.[0] ?? 'unknown';
        console.warn(`Missing i18n for content type ${contentTypeNumber} / ${contentTypeKey}`);
      }
      currentContentType = currentContentTypeLang !== undefined
        ? translate(currentContentTypeLang, lang)
        : '';
    }
    const headerRow = templateHtmlToDom(
      `<tr class="expansion-row"><th colspan="${
        Object.keys(zoneGridHeaders).length
      }">${miscLabel} &gt; ${currentContentType}</th></tr>`,
    );
    let builtRow = false;
    tbody.appendChild(headerRow);
    for (const zoneIdStr in coverage) {
      const zoneId = parseInt(zoneIdStr);
      if (zoneId.toString() !== zoneIdStr)
        continue;
      if (checkedZoneIds.includes(zoneId))
        continue;
      const zone = ZoneInfo[zoneId];
      if (!zone)
        continue;

      if (zone.contentType !== contentTypeNumber && contentTypeNumber !== undefined)
        continue;

      const exDirName = exVersionToDirName[zone.exVersion] ?? '00-misc';

      buildZoneTableContentRow(zoneId, exDirName, zone, tbody, lang, coverage);

      builtRow = true;

      checkedZoneIds.push(zoneId);
    }

    if (!builtRow) {
      tbody.removeChild(headerRow);
    }
  }

  container.appendChild(tbody);

  const searchInput = document.getElementById('zone-table-filter');

  if (searchInput === null || !(searchInput instanceof HTMLInputElement))
    throw new UnreachableCode();

  let lastFilterValue = '';

  const filter = () => {
    const lcValue = searchInput.value.toLowerCase();
    if (lastFilterValue === lcValue)
      return;

    lastFilterValue = lcValue;

    // Hide rows that don't match our filter
    container.querySelectorAll('.zone-table-content-row').forEach((row) => {
      if (!(row instanceof HTMLElement))
        return;

      const dataRow = document.querySelector(
        row.attributes.getNamedItem('data-bs-target')?.value ?? '',
      );

      if (dataRow === null || !(dataRow instanceof HTMLElement))
        return;

      // `innerText` is vastly slower to scan all rows here, ~750ms with `innerText`
      // vs ~45ms with `textContent`
      const display = row.textContent?.toLowerCase().includes(lcValue);

      if (display) {
        row.classList.remove('d-none');
        dataRow.classList.remove('d-none');
      } else {
        row.classList.add('d-none');
        dataRow.classList.add('d-none');
      }
    });

    // Hide header rows if they have no content
    container.querySelectorAll('.expansion-row').forEach((row) => {
      if (!(row instanceof HTMLElement))
        return;

      let display: boolean = false;

      let nextSibling = row.nextSibling;

      while (nextSibling !== null) {
        if (!(nextSibling instanceof HTMLElement))
          return;

        if (
          nextSibling.classList.contains('expansion-row') ||
          nextSibling.classList.contains('spacer-row')
        )
          break;

        if (nextSibling.classList.contains('d-none')) {
          nextSibling = nextSibling.nextSibling;
          continue;
        }

        display = true;
        break;
      }

      if (display) {
        row.classList.remove('d-none');
      } else {
        row.classList.add('d-none');
      }
    });
  };

  for (const ev of ['blur', 'change', 'keydown', 'keypress', 'keyup']) {
    searchInput.addEventListener(ev, filter);
  }

  // Fire an initial filter to hide unused category header rows
  filter();
};

const buildThemeSelect = (container: HTMLElement, lang: Lang) => {
  const curTheme = document.documentElement.getAttribute('data-bs-theme') ?? 'light';

  const baseUrl = new URL(window.location.href);

  const items = themeKeys.map((key) => {
    if (key === curTheme)
      return `<li class="list-group-item active">[${translate(themes[key], lang)}]</li>`;

    const newUrl = new URL(baseUrl);
    newUrl.searchParams.set('theme', key);
    return `<li class="list-group-item">[<a href="${newUrl.toString()}">${
      translate(themes[key], lang)
    }</a>]</li>`;
  });

  const elem = templateHtmlToDom(
    `<ul class="list-group list-group-horizontal">${items.join('')}</ul>`,
  );
  container.appendChild(elem);
};

const buildLanguageSelect = (container: HTMLElement, lang: Lang) => {
  const langMapEntry = langMap[lang];

  const baseUrl = new URL(window.location.href);

  const items = languages.map((key) => {
    if (key === lang)
      return `<li class="list-group-item active">[${translate(langMapEntry, key)}]</li>`;

    const newUrl = new URL(baseUrl);
    newUrl.searchParams.set('lang', key);
    return `<li class="list-group-item">[<a href="${newUrl.toString()}">${
      translate(langMapEntry, key)
    }</a>]</li>`;
  });

  const elem = templateHtmlToDom(
    `<ul class="list-group list-group-horizontal">${items.join('')}</ul>`,
  );
  container.appendChild(elem);
};

document.addEventListener('DOMContentLoaded', () => {
  // Allow for `coverage.html?lang=de` style constructions.
  const params = new URLSearchParams(window.location.search);
  const langStr = params.get('lang') ?? 'en';
  // TODO: left for now as backwards compatibility with user css.  Remove this later??
  document.body.classList.add(`lang-${langStr}`);
  const lang = langStr !== null && isLang(langStr) ? langStr : 'en';

  document.documentElement.lang = langToLocale(lang);

  const title = document.getElementById('title');
  if (!title)
    throw new UnreachableCode();
  title.innerText = translate(miscStrings.title, lang);

  const languageSelect = document.getElementById('language-select');
  if (!languageSelect)
    throw new UnreachableCode();
  buildLanguageSelect(languageSelect, lang);

  const themeSelect = document.getElementById('theme-select');
  if (!themeSelect)
    throw new UnreachableCode();
  buildThemeSelect(themeSelect, lang);

  const description = document.getElementById('description-text');
  if (!description)
    throw new UnreachableCode();
  description.innerHTML = translate(miscStrings.description, lang);

  if (coverageTotals.overall.total === 0) {
    const warning = document.getElementById('warning');
    if (!warning)
      throw new UnreachableCode();
    warning.innerText = translate(miscStrings.runGenerator, lang);
    return;
  }

  const expansionGrid = document.getElementById('expansion-table');
  if (!expansionGrid)
    throw new UnreachableCode();
  buildExpansionTable(expansionGrid, lang, coverageTotals);

  const translationGrid = document.getElementById('translation-table');
  if (!translationGrid)
    throw new UnreachableCode();
  buildTranslationTable(translationGrid, lang, translationTotals);

  const zoneGrid = document.getElementById('zone-table');
  if (!zoneGrid)
    throw new UnreachableCode();
  buildZoneTable(zoneGrid, lang, coverage);
});<|MERGE_RESOLUTION|>--- conflicted
+++ resolved
@@ -199,11 +199,8 @@
   [ContentType.ChaoticAllianceRaid]: {
     full: {
       en: 'Chaotic Alliance Raid',
-<<<<<<< HEAD
       de: 'Chaotischer Allianz Raid',
-=======
       ko: '멸 연합 레이드',
->>>>>>> 62d1e770
     },
     short: {
       en: 'Chaotic',
