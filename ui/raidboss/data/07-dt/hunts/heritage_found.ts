--- conflicted
+++ resolved
@@ -52,12 +52,7 @@
   id: 'HeritageFound',
   zoneId: ZoneId.HeritageFound,
   comments: {
-<<<<<<< HEAD
-    en: 'Hunts',
-    de: 'Hohe Jagd',
-=======
     en: 'A Rank Hunts',
->>>>>>> f8eaa83f
   },
   initData: () => ({
     atticusCleaves: [],
