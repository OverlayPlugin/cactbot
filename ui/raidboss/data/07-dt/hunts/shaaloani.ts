import Conditions from '../../../../../resources/conditions';
import { UnreachableCode } from '../../../../../resources/not_reached';
import Outputs from '../../../../../resources/outputs';
import { Responses } from '../../../../../resources/responses';
import ZoneId from '../../../../../resources/zone_id';
import { RaidbossData } from '../../../../../types/data';
import { TriggerSet } from '../../../../../types/trigger';

// TODO: Ttokrrone - Cover the case where the boss rotates before Tempest is cast

type ForcedMarch = 'forward' | 'backward' | 'left' | 'right';
const effectIdToForcedMarchDir: { [id: string]: ForcedMarch } = {
  871: 'forward', // Forward March
  872: 'backward', // About Face
  873: 'left', // Left Face
  874: 'right', // Right Face
};

// For Yehehe's directional debuffs and attacks, use 0-3 for relative direction
// e.g. 0=front, 1=right, 2=back, 3=left
// Then use that array index to map to the safe dir for that cleave:
const yeheheCleaveToSafe = ['back', 'left', 'front', 'right'] as const;
type YeheheDir = typeof yeheheCleaveToSafe[number] | 'unknown';

const yeheheOutputStrings = {
  front: Outputs.front,
  back: Outputs.back,
  right: Outputs.right,
  left: Outputs.left,
  unknown: Outputs.unknown,
  next: Outputs.next,
} as const;

//     SOUTH
// -------------
// OFL OF- OFR |Outer
// IFL IF- IFR |Inner
// IBL IB- IBR |Inner
// OBL OB- OBR |Outer
//   OF  IF  IB  OB
//   L-R L-R L-R L-R
// 0b000_000_000_000
const enum TtokSafeSpots {
  None = 0,
  All = 0b111_111_111_111,
  Left = 0b100_100_100_100,
  Right = 0b001_001_001_001,
  Middle = 0b010_010_010_010,
  In = 0b000_111_111_000,
  Out = 0b111_000_000_111,
  Front = 0b111_111_000_000,
  Back = 0b00_000_111_111,
  FrontCleave = 0b101_111_111_111,
  BackCleave = 0b111_111_111_101,
  FR_BL = (TtokSafeSpots.Front & TtokSafeSpots.Right) | (TtokSafeSpots.Back & TtokSafeSpots.Left),
  FL_BR = (TtokSafeSpots.Front & TtokSafeSpots.Left) | (TtokSafeSpots.Back & TtokSafeSpots.Right),
  InRight = TtokSafeSpots.In & TtokSafeSpots.Right,
  InLeft = TtokSafeSpots.In & TtokSafeSpots.Left,
}

const ttokrroneTempestSandspoutOutputStrings = {
  unknown: Outputs.unknown,
  in: Outputs.getUnder,
  out: Outputs.outOfMelee,
  outOfHitbox: Outputs.outOfHitbox,
  right: Outputs.right,
  left: Outputs.left,
  back: Outputs.back,
  front: Outputs.front,
  rear: {
    en: 'rear',
    de: 'hinten',
    fr: 'arrière',
    cn: '后',
    ko: '후방',
  },
  rightFlank: {
    en: 'right flank',
    de: 'rechte Flanke',
    fr: 'flanc gauche',
    cn: '右侧',
    ko: '오른쪽 측면',
  },
  leftFlank: {
    en: 'left flank',
    de: 'linke Flanke',
    fr: 'flanc droit',
    cn: '左侧',
    ko: '왼쪽 측면',
  },
  triple: {
    en: '${inOut} + ${dir2} + ${dir3}',
    de: '${inOut} + ${dir2} + ${dir3}',
    fr: '${inOut} + ${dir2} + ${dir3}',
    cn: '${inOut} + ${dir2} + ${dir3}',
    ko: '${inOut} + ${dir2} + ${dir3}',
  },
  double: {
    en: '${inOut} + ${dir2}',
    de: '${inOut} + ${dir2}',
    fr: '${inOut} + ${dir2}',
    cn: '${inOut} + ${dir2}',
    ko: '${inOut} + ${dir2}',
  },
  awayFrom: {
    en: '${out} + avoid ${dir}',
    de: '${out} + vermeide ${dir}',
    fr: '${out} + évitez ${dir}',
    cn: '${out} + 躲避 ${dir}',
    ko: '${out} + ${dir} 피하기',
  },
} as const;

type Point = { x: number; y: number };
type TtokrroneDodge = 'in' | 'out' | 'right' | 'left' | 'front' | 'back' | 'unknown';
const ttokrroneDesertTempest: { [id: string]: TtokSafeSpots } = {
  '91D3': TtokSafeSpots.Out,
  '91D4': TtokSafeSpots.In,
  '91D5': TtokSafeSpots.InRight,
  '91D6': TtokSafeSpots.InLeft,
};
const ttokrroneDesertTempestIds = Object.keys(ttokrroneDesertTempest);

const ttokrroneDustdevilOutputStrings = {
  outOfHitbox: {
    en: 'Out of hitbox + stay out',
    de: 'Raus aus der Hitbox + bleib drausen',
    fr: 'Extérieur de la hitbox + restez à l\'extérieur',
    cn: '判定圈外 + 待在外面',
    ko: '히트박스 밖으로 + 밖에 있기',
  },
  rotateFront: {
    en: 'Rotating frontal cleave', // ${dir}'
    de: 'Rotierende Frontal-Cleaves',
    fr: 'Cleave frontal tournant',
    cn: '旋转正面顺劈',
    ko: '전방 회전 장판',
  },
  rotateRear: {
    en: 'Rotating rear cleave', // ${dir}'
    de: 'Rotierende Hinten-Cleaves',
    fr: 'Cleave arrière tournant',
    cn: '旋转背后顺劈',
    ko: '후방 회전 장판',
  },
} as const;

const identifyOrbSafeSpots = (pattern: Point[]) => {
  // Each time Ttokrrone summons sand orbs either 7 or 8 are spawned in 4 patterns.
  // (these are relative to where the boss faces, which is south)
  // 7 covering all rel. north
  // 7 covering all rel. south
  // 8 covering the rel. NE and SW quadrants with some overlap in the middle
  // 8 covering the rel. NW and SE quadrants with some overlap in the middle
  // since each pattern is composed of a quadrant of AOEs we can check for any orbs in each quadrant
  // (centered around the arena center) and then check the final result to determine the pattern.
  let topRight = false;
  let topLeft = false;
  let bottomRight = false;
  let bottomLeft = false;
  for (const point of pattern) {
    const xGt = point.x > 53.0;
    const yGt = point.y > -825.0;
    topLeft = !topLeft ? !xGt && !yGt : topLeft;
    topRight = !topRight ? xGt && !yGt : topRight;
    bottomLeft = !bottomLeft ? !xGt && yGt : bottomLeft;
    bottomRight = !bottomRight ? xGt && yGt : bottomRight;
  }
  // Returns the SAFE SPOTS so opposite of what is detected
  if (topLeft && topRight) { // AOEs all bottom
    return TtokSafeSpots.Front;
  }
  if (bottomLeft && bottomRight) { // AOEs all top
    return TtokSafeSpots.Back;
  }
  if (topLeft && bottomRight) { // AOEs are front left, back right
    return TtokSafeSpots.FR_BL;
  }
  if (topRight && bottomLeft) { // AOEs are front right, back left
    return TtokSafeSpots.FL_BR;
  }
  console.error('sand sphere pattern not recognized');
  return TtokSafeSpots.None;
};

export interface Data extends RaidbossData {
  yeheheTurnBuffs: number[];
  yeheheSecondSafeDir?: YeheheDir;
  ttokSandOrbs: Point[];
  ttokSandOrbPatterns: TtokSafeSpots[];
  ttokSandOrbsLastSeenTimestamp: number;
  ttokSandOrbSets: number;
  ttokSandOrbOnSet: number;
  ttokRotated: number;
}

const triggerSet: TriggerSet<Data> = {
  id: 'Shaaloani',
  zoneId: ZoneId.Shaaloani,
  comments: {
    en: 'A Rank Hunts and Ttokrrone boss FATE',
<<<<<<< HEAD
    de: 'A Rang Hohe Jagd und Ttokrrone Boss FATE',
    cn: 'A级狩猎和得酷热涅特殊FATE',
=======
    cn: 'A级狩猎怪和得酷热涅特殊FATE',
>>>>>>> f86bcbbd
  },
  initData: () => ({
    yeheheTurnBuffs: [],
    ttokSandOrbs: [],
    ttokSandOrbPatterns: [],
    ttokSandOrbsLastSeenTimestamp: -1,
    ttokSandOrbSets: 0,
    ttokSandOrbOnSet: 0,
    ttokRotated: 0,
  }),
  triggers: [
    // ****** A-RANK: Keheniheyamewi ****** //
    {
      id: 'Hunt Keheni Scatterscourge',
      type: 'StartsUsing',
      netRegex: { id: '9B7F', source: 'Keheniheyamewi', capture: false },
      response: Responses.getIn(),
    },
    {
      id: 'Hunt Keheni Body Press',
      type: 'StartsUsing',
      // Unclear why there are two ids for this, but both are used.
      netRegex: { id: ['9C7F', '96FB'], source: 'Keheniheyamewi', capture: false },
      response: Responses.outOfMelee('alert'),
    },
    {
      id: 'Hunt Keheni Slippery Scatterscourge',
      type: 'StartsUsing',
      netRegex: { id: '96F8', source: 'Keheniheyamewi', capture: false },
      infoText: (_data, _matches, output) => output.text!(),
      outputStrings: {
        text: {
          en: 'Follow dash (in after)',
          de: 'Folge dem Ansturm (danach Rein)',
          fr: 'Suivez la ruée (intérieur ensuite)',
          cn: '跟随冲锋',
          ko: '돌진 따라가기 (그리고 안으로)',
        },
      },
    },
    // Note: Because Forced March overlaps with two abilities that already have triggers,
    // and because it applies right before the second resolves, it gets messy to combine
    // the callouts. This would really benefit from a countdown on the Forced March info trigger.
    {
      id: 'Hunt Keheni Forced March Early',
      type: 'GainsEffect',
      netRegex: { effectId: Object.keys(effectIdToForcedMarchDir), source: 'Keheniheyamewi' },
      condition: Conditions.targetIsYou(),
      infoText: (_data, matches, output) => {
        const dir = effectIdToForcedMarchDir[matches.effectId];
        if (dir !== undefined)
          return output[dir]!();
      },
      outputStrings: {
        forward: {
          en: 'Forced March: Forward (later)',
          de: 'Geistlenkung: vorwärts (später)',
          fr: 'Marche forcée : Avant (après)',
          cn: '(稍后 强制移动: 前)',
          ko: '강제이동: 앞 (나중에)',
        },
        backward: {
          en: 'Forced March: Backward (later)',
          de: 'Geistlenkung: rückwärts (später)',
          fr: 'Marche forcée : Arrière (après)',
          cn: '(稍后 强制移动: 后)',
          ko: '강제이동: 뒤 (나중에)',
        },
        left: {
          en: 'Forced March: Left (later)',
          de: 'Geistlenkung: links (später)',
          fr: 'Marche forcée : Gauche (après)',
          cn: '(稍后 强制移动: 左)',
          ko: '강제이동: 왼쪽 (나중에)',
        },
        right: {
          en: 'Forced March: Right (later)',
          de: 'Geistlenkung: rechts (später)',
          fr: 'Marche forcée : Droite (après)',
          cn: '(稍后 强制移动: 右)',
          ko: '강제이동: 오른쪽 (나중에)',
        },
      },
    },
    {
      id: 'Hunt Keheni Forced March Now',
      type: 'GainsEffect',
      netRegex: { effectId: Object.keys(effectIdToForcedMarchDir), source: 'Keheniheyamewi' },
      condition: Conditions.targetIsYou(),
      delaySeconds: (_data, matches) => parseFloat(matches.duration) - 4,
      infoText: (_data, matches, output) => {
        const dir = effectIdToForcedMarchDir[matches.effectId];
        if (dir !== undefined)
          return output[dir]!();
      },
      outputStrings: {
        forward: {
          en: 'Forced March: Forward',
          de: 'Geistlenkung: vorwärts',
          fr: 'Marche forcée : Avant',
          cn: '强制移动: 前',
          ko: '강제이동: 앞',
        },
        backward: {
          en: 'Forced March: Backward',
          de: 'Geistlenkung: rückwärts',
          fr: 'Marche forcée : Arrière',
          cn: '强制移动: 后',
          ko: '강제이동: 뒤',
        },
        left: {
          en: 'Forced March: Left',
          de: 'Geistlenkung: links',
          fr: 'Marche forcée : Gauche',
          cn: '强制移动: 左',
          ko: '강제이동: 왼쪽',
        },
        right: {
          en: 'Forced March: Right',
          de: 'Geistlenkung: rechts',
          fr: 'Marche forcée : Droite',
          cn: '强制移动: 右',
          ko: '강제이동: 오른쪽',
        },
      },
    },
    {
      id: 'Hunt Keheni Malignant Mucus',
      type: 'StartsUsing',
      netRegex: { id: '96FD', source: 'Keheniheyamewi' },
      condition: (data) => data.CanSilence(),
      response: Responses.interrupt(),
    },

    // ****** A-RANK: Yehehetoaua'pyo ****** //

    // There are a bunch of ability ids that correspond to Whirling Omen.
    // Most just apply Left/Right Windup buffs, but there is one that doesn't apply buffs
    // and instead does a raidwide.
    {
      id: 'Hunt Yehehe Whirling Omen',
      type: 'StartsUsing',
      netRegex: { id: '9BC6', source: 'Yehehetoaua\'pyo', capture: false },
      response: Responses.aoe(),
    },
    // Collect and push the Left/Right Windup buffs, and let each trigger that consumes one
    // shift the array.  We have to do it this way because Whirling Omen can apply multiple
    // Windup buffs, and each of Yehehe's casts only consume one.
    {
      id: 'Hunt Yehehe Left Windup Collect',
      type: 'GainsEffect',
      netRegex: { effectId: ['FBD', 'FBF'], target: 'Yehehetoaua\'pyo', capture: false },
      run: (data) => data.yeheheTurnBuffs.push(3), // 3 = left turn
    },
    {
      id: 'Hunt Yehehe Right Windup Collect',
      type: 'GainsEffect',
      netRegex: { effectId: ['FBE', 'FC0'], target: 'Yehehetoaua\'pyo', capture: false },
      run: (data) => data.yeheheTurnBuffs.push(1), // 1 = right turn
    },
    {
      id: 'Hunt Yehehe Pteraspit to Turntail',
      type: 'StartsUsing',
      netRegex: { id: '96E8', source: 'Yehehetoaua\'pyo', capture: false },
      durationSeconds: 6,
      infoText: (data, _matches, output) => {
        const safeDirs: YeheheDir[] = [];

        const firstDir = yeheheCleaveToSafe[0]; // front cleave
        if (firstDir === undefined)
          return output.unknown!();
        safeDirs.push(firstDir);

        let secondDir: YeheheDir = 'unknown';
        const turn = data.yeheheTurnBuffs.shift();
        if (turn !== undefined) {
          const calcDir = (turn + 2) % 4; // 2 = back cleave
          secondDir = yeheheCleaveToSafe[calcDir] ?? 'unknown';
          data.yeheheSecondSafeDir = secondDir;
        }
        safeDirs.push(secondDir);

        return safeDirs.map((dir) => output[dir]!()).join(output.next!());
      },
      outputStrings: yeheheOutputStrings,
    },
    {
      id: 'Hunt Yehehe Turntail to Pteraspit',
      type: 'StartsUsing',
      netRegex: { id: '96EB', source: 'Yehehetoaua\'pyo', capture: false },
      durationSeconds: 6,
      infoText: (data, _matches, output) => {
        const turn = data.yeheheTurnBuffs.shift();
        if (turn === undefined)
          return output.unknown!();

        const safeDirs: YeheheDir[] = [];

        const calcDir = (turn + 2) % 4; // 2 = back cleave
        const firstDir = yeheheCleaveToSafe[calcDir] ?? 'unknown';
        safeDirs.push(firstDir);

        const secondCalcDir = (calcDir + 2) % 4; // 2 = front cleave relative to prior back cleave
        const secondDir = yeheheCleaveToSafe[secondCalcDir] ?? 'unknown';
        data.yeheheSecondSafeDir = secondDir;
        safeDirs.push(secondDir);

        return safeDirs.map((dir) => output[dir]!()).join(output.next!());
      },
      outputStrings: yeheheOutputStrings,
    },
    {
      id: 'Hunt Yehehe Dactail to Turnspit',
      type: 'StartsUsing',
      netRegex: { id: '96E9', source: 'Yehehetoaua\'pyo', capture: false },
      durationSeconds: 6,
      infoText: (data, _matches, output) => {
        const safeDirs: YeheheDir[] = [];

        const firstDir = yeheheCleaveToSafe[2]; // back cleave
        if (firstDir === undefined)
          return output.unknown!();
        safeDirs.push(firstDir);

        let secondDir: YeheheDir = 'unknown';
        const turn = data.yeheheTurnBuffs.shift();
        if (turn !== undefined) {
          secondDir = yeheheCleaveToSafe[turn] ?? 'unknown'; // turn = direction of spit cleave
          data.yeheheSecondSafeDir = secondDir;
        }
        safeDirs.push(secondDir);

        return safeDirs.map((dir) => output[dir]!()).join(output.next!());
      },
      outputStrings: yeheheOutputStrings,
    },
    {
      id: 'Hunt Yehehe Turnspit to Dactail',
      type: 'StartsUsing',
      netRegex: { id: '96EA', source: 'Yehehetoaua\'pyo', capture: false },
      durationSeconds: 6,
      infoText: (data, _matches, output) => {
        const turn = data.yeheheTurnBuffs.shift();
        if (turn === undefined)
          return output.unknown!();

        const safeDirs: YeheheDir[] = [];

        const firstDir = yeheheCleaveToSafe[turn] ?? 'unknown';
        safeDirs.push(firstDir);

        const secondCalcDir = (turn + 2) % 4; // 2 = back cleave relative to prior front cleave
        const secondDir = yeheheCleaveToSafe[secondCalcDir] ?? 'unknown';
        data.yeheheSecondSafeDir = secondDir;
        safeDirs.push(secondDir);

        return safeDirs.map((dir) => output[dir]!()).join(output.next!());
      },
      outputStrings: yeheheOutputStrings,
    },
    {
      id: 'Hunt Yehehe Spit-Tail Followup',
      type: 'Ability',
      netRegex: {
        id: ['96E8', '96E9', '96EA', '96EB'],
        source: 'Yehehetoaua\'pyo',
        capture: false,
      },
      delaySeconds: 1,
      alertText: (data, _matches, output) => {
        const safeDir = data.yeheheSecondSafeDir;
        if (safeDir !== undefined && safeDir !== 'unknown')
          return output[safeDir]!();
      },
      outputStrings: yeheheOutputStrings,
    },

    // ****** S-RANK: Sansheya ****** //
    {
      id: 'Hunt Sansheya Veil of Heat',
      type: 'StartsUsing',
      netRegex: { id: '9973', source: 'Sansheya', capture: false },
      response: Responses.getOut(),
    },
    {
      id: 'Hunt Sansheya Halo of Heat',
      type: 'StartsUsing',
      netRegex: { id: '9974', source: 'Sansheya', capture: false },
      response: Responses.getIn(),
    },
    {
      id: 'Hunt Sansheya Fire\'s Domain',
      type: 'StartsUsing',
      netRegex: { id: '9975', source: 'Sansheya', capture: false },
      infoText: (_data, _matches, output) => output.avoid!(),
      outputStrings: {
        avoid: {
          en: 'Avoid Tethered Cleave',
          de: 'Vermeide Verbundene-Kegelangriff',
          fr: 'Évitez le cleave du lien',
          cn: '躲避连线冲锋',
          ko: '직선 장판 피하기',
        },
      },
    },
    {
      id: 'Hunt Sansheya Twinscorch Left',
      type: 'StartsUsing',
      netRegex: { id: '9AB1', source: 'Sansheya', capture: false },
      durationSeconds: 6.7,
      response: Responses.goRightThenLeft('alert'),
    },
    {
      id: 'Hunt Sansheya Twinscorch Right',
      type: 'StartsUsing',
      netRegex: { id: '9AB2', source: 'Sansheya', capture: false },
      durationSeconds: 6.7,
      response: Responses.goLeftThenRight('alert'),
    },
    {
      id: 'Hunt Sansheya Captive Bolt',
      type: 'StartsUsing',
      netRegex: { id: '9980', source: 'Sansheya' },
      response: Responses.stackMarkerOn(),
    },
    {
      id: 'Hunt Sansheya Culling Blade',
      type: 'StartsUsing',
      netRegex: { id: '997F', source: 'Sansheya', capture: false },
      response: Responses.aoe(),
    },
    {
      id: 'Hunt Sansheya Pyre of Rebirth',
      type: 'GainsEffect',
      // 102C: Boiling (18s) - applies 3s Pyretic debuff on expiration
      netRegex: { effectId: '102C', source: 'Sansheya' },
      condition: Conditions.targetIsYou(),
      delaySeconds: (_data, matches) => parseFloat(matches.duration) - 3,
      durationSeconds: 6,
      response: Responses.stopMoving(),
    },
    {
      id: 'Hunt Sansheya Twinscorched Halo Left',
      type: 'StartsUsing',
      netRegex: { id: '9979', source: 'Sansheya', capture: false },
      durationSeconds: 7.3,
      alertText: (_data, _matches, output) => output.haloLeft!(),
      outputStrings: {
        haloLeft: {
          en: 'Right => Left + In',
          de: 'Rechts => Links + Rein',
          fr: 'Droite => Gauche + Intérieur',
          cn: '右 => 左 + 内',
          ko: '오른쪽 => 왼쪽 + 안',
        },
      },
    },
    {
      id: 'Hunt Sansheya Twinscorched Halo Right',
      type: 'StartsUsing',
      netRegex: { id: '997B', source: 'Sansheya', capture: false },
      durationSeconds: 7.3,
      alertText: (_data, _matches, output) => output.haloRight!(),
      outputStrings: {
        haloRight: {
          en: 'Left => Right + In',
          de: 'Links => Rechts + Rein',
          fr: 'Gauche => Droite + Intérieur',
          cn: '左 => 右 + 内',
          ko: '왼쪽 => 오른쪽 + 안',
        },
      },
    },
    {
      id: 'Hunt Sansheya Twinscorched Veil Left',
      type: 'StartsUsing',
      netRegex: { id: '997A', source: 'Sansheya', capture: false },
      durationSeconds: 7.3,
      alertText: (_data, _matches, output) => output.veilLeft!(),
      outputStrings: {
        veilLeft: {
          en: 'Right => Left + Out',
          de: 'Rechts => Links + Raus',
          fr: 'Droite => Gauche + Extérieur',
          cn: '右 => 左 + 外',
          ko: '오른쪽 => 왼쪽 + 바깥',
        },
      },
    },
    {
      id: 'Hunt Sansheya Twinscorched Veil Right',
      type: 'StartsUsing',
      netRegex: { id: '997C', source: 'Sansheya', capture: false },
      durationSeconds: 7.3,
      alertText: (_data, _matches, output) => output.veilRight!(),
      outputStrings: {
        veilRight: {
          en: 'Left => Right + Out',
          de: 'Links => Rechts + Raus',
          fr: 'Gauche => Droite + Extérieur',
          cn: '左 => 右 + 外',
          ko: '왼쪽 => 오른쪽 + 바깥',
        },
      },
    },

    // ****** Boss Fate: Ttokrrone ****** //
    // Casts fang/right/left/tail-ward sandspout then turns that way to cleave.
    // This unfortunately rotates the boss if there happens to be a Tempest after...
    {
      id: 'Hunt Ttokrrone Sandspout',
      type: 'StartsUsing',
      netRegex: { id: ['91C1', '91C2', '91C3', '91C4'], source: 'Ttokrrone', capture: true },
      durationSeconds: 6,
      response: (data, matches, output) => {
        const pattern = data.ttokSandOrbPatterns[data.ttokSandOrbOnSet];
        let sandspoutPattern = TtokSafeSpots.Out;
        let awaySide: string;
        let rotation: number;
        let dir1: TtokrroneDodge = 'unknown';
        let dir2: TtokrroneDodge = 'unknown';
        // cactbot-builtin-response
        output.responseOutputStrings = ttokrroneTempestSandspoutOutputStrings;

        if (matches.id === '91C1') { // front cleave
          sandspoutPattern = sandspoutPattern & TtokSafeSpots.FrontCleave; // also avoid front
          awaySide = output.front!();
          rotation = 0;
        } else if (matches.id === '91C2') { // back cleave
          sandspoutPattern = sandspoutPattern & TtokSafeSpots.BackCleave; // also avoid behind
          awaySide = output.rear!();
          rotation = 2;
        } else if (matches.id === '91C3') { // right cleave
          awaySide = output.rightFlank!();
          rotation = 1;
        } else { // matches.id === '91C4' - left cleave
          awaySide = output.leftFlank!();
          rotation = 3;
        }

        if (pattern === undefined) {
          return {
            infoText: output.awayFrom!({ out: output.outOfHitbox!(), dir: awaySide }),
          };
        }
        const safeSpot = sandspoutPattern & pattern;
        let backFrontSpot = TtokSafeSpots.All;
        if (safeSpot & TtokSafeSpots.Back) {
          backFrontSpot = TtokSafeSpots.Back;
          dir1 = 'back';
        } else if (safeSpot & TtokSafeSpots.Front) {
          backFrontSpot = TtokSafeSpots.Front;
          dir1 = 'front';
        }

        if (safeSpot & backFrontSpot & TtokSafeSpots.Right) {
          dir2 = 'right';
        } else if (safeSpot & backFrontSpot & TtokSafeSpots.Left) {
          dir2 = 'left';
        }
        data.ttokSandOrbOnSet++;
        data.ttokRotated = rotation;
        return {
          alertText: output.triple!({
            inOut: output.outOfHitbox!(),
            dir2: output[dir1]!(),
            dir3: output[dir2]!(),
          }),
        };
      },
    },
    // The boss does either in; out; in-right + out-left; or out-right + in-left
    // can be combined with sand orbs explosions.
    {
      id: 'Hunt Ttokrrone Desert Tempest',
      type: 'StartsUsing',
      netRegex: { id: ttokrroneDesertTempestIds, source: 'Ttokrrone', capture: true },
      durationSeconds: 7,
      alertText: (data, matches, output) => {
        const tempest = ttokrroneDesertTempest[matches.id];
        if (tempest === undefined)
          throw new UnreachableCode();
        const pattern = data.ttokSandOrbPatterns[data.ttokSandOrbOnSet];
        let inOut: TtokrroneDodge = 'unknown';
        let rightLeft: TtokrroneDodge | null = null;
        let backFront: TtokrroneDodge | null = null;
        let backFrontSpot = TtokSafeSpots.All;

        if (tempest & TtokSafeSpots.In) {
          inOut = 'in';
        } else if (tempest & TtokSafeSpots.Out) {
          inOut = 'out';
        }

        // must always be incremented even if the boss rotates
        data.ttokSandOrbOnSet++;

        if (pattern === undefined) {
          return output[inOut]!();
        }

        if (tempest === TtokSafeSpots.InRight) {
          rightLeft = 'right';
        } else if (tempest === TtokSafeSpots.InLeft) {
          rightLeft = 'left';
        }

        // if the boss rotates we give up and only call out the Tempest portion.
        if (data.ttokRotated === 0) {
          const safeSpot = tempest & pattern;

          if (safeSpot & TtokSafeSpots.Back) {
            backFrontSpot = TtokSafeSpots.Back;
            backFront = 'back';
          } else if (safeSpot & TtokSafeSpots.Front) {
            backFrontSpot = TtokSafeSpots.Front;
            backFront = 'front';
          }
          // if the tempest was only in or out, but the sand pattern needs right or left
          if (rightLeft === null && !(safeSpot & TtokSafeSpots.Middle)) {
            // we also need to check the other selected direction (front/back)
            if (safeSpot & backFrontSpot & TtokSafeSpots.Right) {
              rightLeft = 'right';
            } else if (safeSpot & backFrontSpot & TtokSafeSpots.Left) {
              rightLeft = 'left';
            }
          }
        }

        if (rightLeft && backFront) {
          return output.triple!({
            inOut: output[inOut]!(),
            dir2: output[rightLeft]!(),
            dir3: output[backFront]!(),
          });
        }
        if (rightLeft) {
          return output.double!({ inOut: output[inOut]!(), dir2: output[rightLeft]!() });
        }
        if (backFront) {
          return output.double!({ inOut: output[inOut]!(), dir2: output[backFront]!() });
        }
        return output[inOut]!();
      },
      outputStrings: ttokrroneTempestSandspoutOutputStrings,
    },
    // Aoe
    {
      id: 'Hunt Ttokrrone Touchdown',
      type: 'StartsUsing',
      netRegex: { id: '91DB', source: 'Ttokrrone', capture: false },
      response: Responses.aoe(),
      run: (data) => {
        // Reset everything as orb sequences start with a touchdown.
        data.ttokSandOrbSets = 0;
        data.ttokSandOrbOnSet = 0;
        data.ttokSandOrbs = [];
        data.ttokSandOrbPatterns = [];
        data.ttokRotated = 0;
      },
    },
    // Front cleave, rotates C or CCW and cleaves 4 or 7 times (maybe health dependent?)
    {
      id: 'Hunt Ttokrrone Fangward Dustdevil',
      type: 'StartsUsing',
      netRegex: { id: ['91C9', '91C5'], source: 'Ttokrrone', capture: false },
      durationSeconds: 16,
      suppressSeconds: 1,
      alertText: (_data, _matches, output) => output.outOfHitbox!(),
      infoText: (_data, _matches, output) => {
        return output.rotateFront!();
      },
      outputStrings: ttokrroneDustdevilOutputStrings,
    },
    // Rear cleave (boss turns to do front cleaves) then rotates C or CCW and cleaves 4 or 7 times (?)
    {
      id: 'Hunt Ttokrrone Tailward Dustdevil',
      type: 'StartsUsing',
      netRegex: { id: ['91CA', '91C6'], source: 'Ttokrrone', capture: false },
      durationSeconds: 16,
      suppressSeconds: 1,
      alertText: (_data, _matches, output) => output.outOfHitbox!(),
      infoText: (_data, _matches, output) => {
        return output.rotateRear!();
      },
      outputStrings: ttokrroneDustdevilOutputStrings,
    },
    // Dashes around 6 times
    {
      id: 'Hunt Ttokrrone Landswallow',
      type: 'StartsUsing',
      netRegex: { id: '96F2', source: 'Ttokrrone', capture: false },
      durationSeconds: 15,
      infoText: (_data, _matches, output) => output.dodge!(),
      outputStrings: {
        dodge: {
          en: 'Go to safe side of first dash => move in after',
          de: 'Gehe auf die sichere Seite des ersten Ansturms => geh danach Rein',
          fr: 'Allez du côté sûr après le 1er dash => allez à l\'intérieur ensuite',
          cn: '前往首次冲锋两侧 => 躲进去',
          ko: '첫 돌진의 안전지대로 이동 => 그 후 첫 돌진 자리로',
        },
      },
    },
    // The sand spheres cast "Sandburst" to explode. 994E is 2 seconds shorter cast (5.7s)
    {
      id: 'Hunt Ttokrrone Sand Spheres Sandburst',
      type: 'StartsUsing',
      netRegex: { id: ['994D', '994E'], source: 'Sand Sphere', capture: true },
      delaySeconds: (_data, matches) => matches.id === '994E' ? 0 : 2,
      durationSeconds: 5,
      suppressSeconds: 1,
      infoText: (_data, _matches, output) => output.avoidSpheres!(),
      outputStrings: {
        avoidSpheres: {
          en: 'Avoid exploding sand spheres',
          de: 'Weiche explodierenden Sand-Sphären aus',
          fr: 'Évitez les sphères de sables explosives',
          cn: '躲避沙球爆炸',
          ko: '폭발하는 모래구체 피하기',
        },
      },
    },
    // Orbs summon themselves with "Summoning Sands", is also a smallish ground AOE
    {
      id: 'Hunt Ttokrrone Sand Spheres Summon Collect',
      type: 'StartsUsingExtra',
      netRegex: { id: '96F7', capture: true },
      run: (data, matches) => {
        const tsNow = Date.parse(matches.timestamp);
        const enoughOrbs = data.ttokSandOrbs.length >= 6;

        if (enoughOrbs && Math.abs(tsNow - data.ttokSandOrbsLastSeenTimestamp) >= 1000) {
          // orb sets all spawn at once, if time is not within a second this is the next set.
          data.ttokSandOrbSets++;
          data.ttokSandOrbs = [{ x: parseFloat(matches.x), y: parseFloat(matches.y) }];
        } else {
          if (
            enoughOrbs &&
            data.ttokSandOrbPatterns[data.ttokSandOrbSets] === undefined
          ) {
            data.ttokSandOrbPatterns[data.ttokSandOrbSets] = identifyOrbSafeSpots(
              data.ttokSandOrbs,
            );
          } else if (!enoughOrbs) {
            data.ttokSandOrbs.push({ x: parseFloat(matches.x), y: parseFloat(matches.y) });
          }
        }

        data.ttokSandOrbsLastSeenTimestamp = tsNow;
      },
    },
  ],
  timelineReplace: [
    {
      'locale': 'de',
      'replaceSync': {
        'Keheniheyamewi': 'Keheniheyamewi',
        'Yehehetoaua\'pyo': 'Yehehetoaua\'pyo',
        'Sansheya': 'Sansheya',
        'Ttokrrone': 'Ttokrrone',
        'Sand Sphere': 'Sandwirbel',
      },
    },
    {
      'locale': 'fr',
      'replaceSync': {
        'Keheniheyamewi': 'Keheniheyamewi',
        'Yehehetoaua\'pyo': 'Yehehetoaua\'pyo',
        'Sansheya': 'Sansheya',
        'Ttokrrone': 'Ttokrrone',
        'Sand Sphere': 'Sphère de Sable',
      },
    },
    {
      'locale': 'ja',
      'replaceSync': {
        'Keheniheyamewi': 'ケヘニヘヤメウィ',
        'Yehehetoaua\'pyo': 'エヘヘトーワポ',
        'Sansheya': 'サンシェヤ',
        'Ttokrrone': 'トクローネ',
        'Sand Sphere': '砂球',
      },
    },
    {
      'locale': 'cn',
      'replaceSync': {
        'Keheniheyamewi': '凯海尼海亚麦尤伊',
        'Yehehetoaua\'pyo': '艾海海陶瓦泡',
        'Sansheya': '山谢亚',
        'Ttokrrone': '得酷热涅',
        'Sand Sphere': '沙球',
      },
    },
    {
      'locale': 'ko',
      'replaceSync': {
        'Keheniheyamewi': '케헤니헤야메위',
        'Yehehetoaua\'pyo': '예헤헤토와포',
        'Sansheya': '산셰야',
        'Ttokrrone': '토크로네',
        'Sand Sphere': '모래 구체',
      },
    },
  ],
};

export default triggerSet;<|MERGE_RESOLUTION|>--- conflicted
+++ resolved
@@ -199,12 +199,8 @@
   zoneId: ZoneId.Shaaloani,
   comments: {
     en: 'A Rank Hunts and Ttokrrone boss FATE',
-<<<<<<< HEAD
     de: 'A Rang Hohe Jagd und Ttokrrone Boss FATE',
-    cn: 'A级狩猎和得酷热涅特殊FATE',
-=======
     cn: 'A级狩猎怪和得酷热涅特殊FATE',
->>>>>>> f86bcbbd
   },
   initData: () => ({
     yeheheTurnBuffs: [],
