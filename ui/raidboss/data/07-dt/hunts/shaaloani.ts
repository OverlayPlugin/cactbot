--- conflicted
+++ resolved
@@ -198,12 +198,7 @@
   id: 'Shaaloani',
   zoneId: ZoneId.Shaaloani,
   comments: {
-<<<<<<< HEAD
-    en: 'Hunts and Ttokrrone boss FATE',
-    de: 'Hohe Jagd und Ttokrrone Boss FATE',
-=======
     en: 'A Rank Hunts and Ttokrrone boss FATE',
->>>>>>> f8eaa83f
   },
   initData: () => ({
     yeheheTurnBuffs: [],
