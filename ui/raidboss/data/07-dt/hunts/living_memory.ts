--- conflicted
+++ resolved
@@ -135,12 +135,7 @@
   id: 'LivingMemory',
   zoneId: ZoneId.LivingMemory,
   comments: {
-<<<<<<< HEAD
-    en: 'Hunts and Mica the Magical Mu boss FATE',
-    de: 'Hohe Jagd und Mica das magische Mu Boss FATE',
-=======
     en: 'A Rank Hunts and Mica the Magical Mu boss FATE',
->>>>>>> f8eaa83f
   },
   initData: () => ({
     executionSafe: [],
