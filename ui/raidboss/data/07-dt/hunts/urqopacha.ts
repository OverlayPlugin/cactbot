import Conditions from '../../../../../resources/conditions';
import Outputs from '../../../../../resources/outputs';
import { Responses } from '../../../../../resources/responses';
import ZoneId from '../../../../../resources/zone_id';
import { RaidbossData } from '../../../../../types/data';
import { TriggerSet } from '../../../../../types/trigger';

type ForcedMarch = 'forward' | 'backward' | 'left' | 'right';
const effectIdToForcedMarchDir: { [id: string]: ForcedMarch } = {
  871: 'forward', // Forward March
  872: 'backward', // About Face
  873: 'left', // Left Face
  874: 'right', // Right Face
};

export interface Data extends RaidbossData {
  nechuWhisperStart?: 'behind' | 'right' | 'front';
}

const triggerSet: TriggerSet<Data> = {
  id: 'Urqopacha',
  zoneId: ZoneId.Urqopacha,
  comments: {
<<<<<<< HEAD
    en: 'Hunts',
    de: 'Hohe Jagd',
=======
    en: 'A Rank Hunts',
>>>>>>> f8eaa83f
  },
  triggers: [
    // ****** A-RANK: Nechuciho ****** //
    {
      id: 'Hunt Nechuciho Word of the Wood Single',
      type: 'StartsUsing',
      netRegex: { id: '9BC0', source: 'Nechuciho', capture: false },
      response: Responses.getBehind(),
    },
    {
      id: 'Hunt Nechuciho Whisper of the Wood',
      type: 'StartsUsing',
      netRegex: { id: ['9A45', '9A46', '9A47'], source: 'Nechuciho' },
      run: (data, matches) => {
        // There are three possible cast ids, each of which correspond to a fixed cleave order.
        // We can differentiate using the first safe side for each cast id.
        if (matches.id === '9A45')
          data.nechuWhisperStart = 'behind';
        else if (matches.id === '9A46')
          data.nechuWhisperStart = 'right';
        else if (matches.id === '9A47')
          data.nechuWhisperStart = 'front';
      },
    },
    {
      id: 'Hunt Nechuciho Whisper of the Wood Combo',
      type: 'StartsUsing',
      netRegex: { id: '9A48', source: 'Nechuciho', capture: false },
      durationSeconds: 14,
      infoText: (data, _matches, output) => {
        if (data.nechuWhisperStart !== undefined)
          return output[data.nechuWhisperStart]!();
        return output.dodge!();
      },
      outputStrings: {
        dodge: {
          en: 'Dodge cleaves x4',
          de: 'Weiche Cleaves aus x4',
          fr: 'Esquivez les cleaves x4',
          cn: '躲避顺劈 x4',
          ko: '장판 피하기 x4',
        },
        behind: {
          en: 'Behind + Left (for 3) => Go Front',
          de: 'Hinten + Links (für 3) => Geh nach Vorne',
          fr: 'Derrière + Gauche (pour 3) => Allez devant',
          cn: '后 + 左(3次) => 前',
          ko: '뒤 + 왼쪽 (3번) => 앞으로',
        },
        right: {
          en: 'Right (for 2) => Left => Front',
          de: 'Rechts (für 2) => Links => Vorne',
          fr: 'Droite (pour 2) => Gauche => Devant',
          cn: '右(2次) => 左 => 前',
          ko: '오른쪽 (2번) => 왼쪽 => 앞으로',
        },
        front: {
          en: 'Front + Left (stay)',
          de: 'Vorne + Links (bleib stehen)',
          fr: 'Devant + Gauche (restez)',
          cn: '前 + 左 (不动)',
          ko: '앞으로 + 왼쪽 (그대로)',
        },
      },
    },
    {
      id: 'Hunt Nechuciho Whisper of the Wood Behind Reminder',
      type: 'Ability',
      netRegex: { id: '9A48', source: 'Nechuciho', capture: false },
      condition: (data) => data.nechuWhisperStart === 'behind',
      delaySeconds: 4.1, // timed to appear right as the 3rd cleave is finishing
      alertText: (_data, _matches, output) => output.front!(),
      outputStrings: {
        front: Outputs.front,
      },
    },
    {
      id: 'Hunt Nechuciho Whisper of the Wood Right Reminder',
      type: 'Ability',
      netRegex: { id: '9A48', source: 'Nechuciho', capture: false },
      condition: (data) => data.nechuWhisperStart === 'right',
      delaySeconds: 2.1, // timed to appear right as the 2nd cleave is finishing
      alertText: (_data, _matches, output) => output.leftFront!(),
      outputStrings: {
        leftFront: {
          en: 'Left => Front',
          de: 'Links => Vorne',
          fr: 'Gauche => Devant',
          cn: '左 => 前',
          ko: '왼쪽 => 앞',
        },
      },
    },
    {
      id: 'Hunt Nechuciho Level 5 Death Sentence',
      type: 'StartsUsing',
      netRegex: { id: '9A44', source: 'Nechuciho' },
      condition: (data) => data.CanSilence(),
      response: Responses.interrupt(),
    },
    {
      id: 'Hunt Nechuciho Sentinel Roar',
      type: 'StartsUsing',
      netRegex: { id: '9A43', source: 'Nechuciho', capture: false },
      response: Responses.aoe(),
    },

    // ****** A-RANK: Queen Hawk ****** //
    {
      id: 'Hunt Queen Hawk Bee Be Gone',
      type: 'StartsUsing',
      netRegex: { id: '9A3A', source: 'Queen Hawk', capture: false },
      durationSeconds: 13,
      alertText: (_data, _matches, output) => output.text!(),
      outputStrings: {
        text: {
          en: 'Out + Stay Out',
          de: 'Raus + Bleib drausen',
          fr: 'Extérieur + Restez',
          cn: '远离 + 保持远离',
          ko: '밖으로 + 계속 밖에 있기',
        },
      },
    },
    {
      id: 'Hunt Queen Hawk Bee Be Here',
      type: 'StartsUsing',
      netRegex: { id: '9A3B', source: 'Queen Hawk', capture: false },
      durationSeconds: 13,
      alertText: (_data, _matches, output) => output.text!(),
      outputStrings: {
        text: {
          en: 'In + Stay In',
          de: 'Rein + Bleib drinnen',
          fr: 'Intérieur + Restez',
          cn: '靠近 + 保持靠近',
          ko: '안으로 + 계속 안에 있기',
        },
      },
    },
    {
      id: 'Hunt Queen Hawk Resonant Buzz',
      type: 'StartsUsing',
      netRegex: { id: '9A3E', source: 'Queen Hawk', capture: false },
      response: Responses.aoe(),
    },
    {
      id: 'Hunt Queen Hawk Forced March',
      type: 'GainsEffect',
      netRegex: { effectId: ['871', '872', '873', '874'], source: 'Queen Hawk' },
      condition: Conditions.targetIsYou(),
      durationSeconds: 8,
      infoText: (_data, matches, output) => {
        const dir = effectIdToForcedMarchDir[matches.effectId];
        if (dir !== undefined)
          return output[dir]!();
      },
      outputStrings: {
        forward: {
          en: 'Forced March: Forward',
          de: 'Geistlenkung: vorwärts',
          fr: 'Marche forcée : Avant',
          cn: '强制移动: 前',
          ko: '강제이동: 앞',
        },
        backward: {
          en: 'Forced March: Backward',
          de: 'Geistlenkung: rückwärts',
          fr: 'Marche forcée : Arrière',
          cn: '强制移动: 后',
          ko: '강제이동: 뒤',
        },
        left: {
          en: 'Forced March: Left',
          de: 'Geistlenkung: links',
          fr: 'Marche forcée : Gauche',
          cn: '强制移动: 左',
          ko: '강제이동: 왼쪽',
        },
        right: {
          en: 'Forced March: Right',
          de: 'Geistlenkung: rechts',
          fr: 'Marche forcée : Droite',
          cn: '强制移动: 右',
          ko: '강제이동: 오른쪽',
        },
      },
    },
    {
      id: 'Hunt Queen Hawk Straight Spindle',
      type: 'StartsUsing',
      netRegex: { id: '9A42', source: 'Queen Hawk', capture: false },
      response: Responses.awayFromFront(),
    },
    {
      id: 'Hunt Queen Hawk Frenzied Sting',
      type: 'StartsUsing',
      netRegex: { id: '9A41', source: 'Queen Hawk' },
      response: Responses.tankBuster(),
    },

    // ****** S-RANK: Kirlirger the Abhorrent ****** //
    {
      id: 'Hunt Kirlirger Fullmoon Fury',
      type: 'StartsUsing',
      netRegex: { id: '9A28', source: 'Kirlirger the Abhorrent', capture: false },
      response: Responses.getOut(),
    },
    {
      id: 'Hunt Kirlirger Discordant Moon',
      type: 'StartsUsing',
      netRegex: { id: '9A29', source: 'Kirlirger the Abhorrent', capture: false },
      response: Responses.getUnder('alert'),
    },
    {
      id: 'Hunt Kirlirger Fighter\'s Flourish',
      type: 'StartsUsing',
      netRegex: { id: '9A2A', source: 'Kirlirger the Abhorrent', capture: false },
      response: Responses.getBehind(),
    },
    {
      id: 'Hunt Kirlirger Discordant Flourish',
      type: 'StartsUsing',
      netRegex: { id: '9A2B', source: 'Kirlirger the Abhorrent', capture: false },
      response: Responses.goFront('alert'),
    },
    {
      id: 'Hunt Kirlirger Enervating Gloom',
      type: 'StartsUsing',
      netRegex: { id: '9A38', source: 'Kirlirger the Abhorrent' },
      response: Responses.stackMarkerOn('info'),
    },
    {
      id: 'Hunt Kirlirger Flying Fist',
      type: 'StartsUsing',
      netRegex: { id: '9A64', source: 'Kirlirger the Abhorrent', capture: false },
      response: Responses.awayFromFront(),
    },
    {
      id: 'Hunt Kirlirger Odious Uproar',
      type: 'StartsUsing',
      netRegex: { id: '9A39', source: 'Kirlirger the Abhorrent', capture: false },
      response: Responses.aoe(),
    },
    // After the opening trio, Kirlirger will do 3 casts of Honor's Accord or Dishonor's Accord.
    // They each apply the same Honor's Accord buff, but the original cast order determines
    // whether his next three casts will do the correct attack or the opposite attack (Kefka style).
    // We don't need to track the casts or buffs -- we can just use cast ids.
    {
      id: 'Hunt Kirlirger Fullmoon Fury Honor',
      type: 'StartsUsing',
      netRegex: { id: '9A23', source: 'Kirlirger the Abhorrent', capture: false },
      response: Responses.getOut(),
    },
    {
      id: 'Hunt Kirlirger Fullmoon Fury Dishonor',
      type: 'StartsUsing',
      netRegex: { id: '9A27', source: 'Kirlirger the Abhorrent', capture: false },
      response: Responses.getUnder('alert'),
    },
    {
      id: 'Hunt Kirlirger Discordant Moon Honor',
      type: 'StartsUsing',
      netRegex: { id: '9BC3', source: 'Kirlirger the Abhorrent', capture: false },
      response: Responses.getUnder('alert'),
    },
    {
      id: 'Hunt Kirlirger Discordant Moon Dishonor',
      type: 'StartsUsing',
      netRegex: { id: '9A3C', source: 'Kirlirger the Abhorrent', capture: false },
      response: Responses.getOut(),
    },
    {
      id: 'Hunt Kirlirger Fighter\'s Flourish Honor',
      type: 'StartsUsing',
      netRegex: { id: '9A31', source: 'Kirlirger the Abhorrent', capture: false },
      response: Responses.getBehind(),
    },
    {
      id: 'Hunt Kirlirger Fighter\'s Flourish Dishonor',
      type: 'StartsUsing',
      netRegex: { id: '9A35', source: 'Kirlirger the Abhorrent', capture: false },
      response: Responses.goFront('alert'),
    },
    {
      id: 'Hunt Kirlirger Discordant Flourish Honor',
      type: 'StartsUsing',
      netRegex: { id: '9BC5', source: 'Kirlirger the Abhorrent', capture: false },
      response: Responses.goFront('alert'),
    },
    {
      id: 'Hunt Kirlirger Discordant Flourish Dishonor',
      type: 'StartsUsing',
      netRegex: { id: '9A72', source: 'Kirlirger the Abhorrent', capture: false },
      response: Responses.getBehind(),
    },
  ],
  timelineReplace: [
    {
      'locale': 'de',
      'replaceSync': {
        'Nechuciho': 'Nechuciho',
        'Queen Hawk': 'Falkenkönigin',
        'Kirlirger the Abhorrent': 'Kirlirger (?:der|die|das) Abscheuliche[rs]?',
      },
    },
    {
      'locale': 'fr',
      'replaceSync': {
        'Nechuciho': 'Nechukiho',
        'Queen Hawk': 'Reine des guêpes',
        'Kirlirger the Abhorrent': 'Kirlirger l\'abominable',
      },
    },
    {
      'locale': 'ja',
      'replaceSync': {
        'Nechuciho': 'ネチュキホ',
        'Queen Hawk': 'クイーンホーク',
        'Kirlirger the Abhorrent': '厭忌のキーリーゲー',
      },
    },
    {
      'locale': 'cn',
      'replaceSync': {
        'Nechuciho': '内丘奇霍',
        'Queen Hawk': '鹰蜂女王',
        'Kirlirger the Abhorrent': '厌忌之人 奇里格',
      },
    },
    {
      'locale': 'ko',
      'replaceSync': {
        'Nechuciho': '네추키호',
        'Queen Hawk': '여왕매벌',
        'Kirlirger the Abhorrent': '혐오스러운 키리게',
      },
    },
  ],
};

export default triggerSet;<|MERGE_RESOLUTION|>--- conflicted
+++ resolved
@@ -21,12 +21,7 @@
   id: 'Urqopacha',
   zoneId: ZoneId.Urqopacha,
   comments: {
-<<<<<<< HEAD
-    en: 'Hunts',
-    de: 'Hohe Jagd',
-=======
     en: 'A Rank Hunts',
->>>>>>> f8eaa83f
   },
   triggers: [
     // ****** A-RANK: Nechuciho ****** //
