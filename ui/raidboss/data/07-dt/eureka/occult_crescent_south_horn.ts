import Conditions from '../../../../../resources/conditions';
import Outputs from '../../../../../resources/outputs';
import { callOverlayHandler } from '../../../../../resources/overlay_plugin_api';
import { Responses } from '../../../../../resources/responses';
import { Directions } from '../../../../../resources/util';
import ZoneId from '../../../../../resources/zone_id';
import { RaidbossData } from '../../../../../types/data';
import { PluginCombatantState } from '../../../../../types/event';
import { NetMatches } from '../../../../../types/net_matches';
import { TriggerSet } from '../../../../../types/trigger';

export interface Data extends RaidbossData {
  ce?: string;
  demonTabletChiselTargets: string[];
  demonTabletRotationCounter: number;
  demonTabletIsFrontSide: boolean;
  demonTabletCometeor?: 'near' | 'afar';
  demonTabletCometSouthTargets: string[];
  demonTabletCometNorthTargets: string[];
  demonTabletHasMeteor: boolean;
  demonTabletMeteor?: 'north' | 'south';
  demonTabletIsFrontRight?: boolean;
  demonTabletGravityTowers?: 'north' | 'south';
  deadStarsIsSlice2: boolean;
  deadStarsSliceTargets: string[];
  deadStarsFirestrikeTargets: string[];
  deadStarsIsVengeful: boolean;
  deadStarsVengeful1: number[];
  deadStarsVengeful2: number[];
  deadStarsOozeCount: number;
  deadStarsOoze?: NetMatches['GainsEffect'];
  deadStarsWasHitByOoze: boolean;
  deadStarsWasVennDiagramed: boolean;
  deadStarsLiquifiedNereid: number[];
  deadStarsLiquifiedTriton: number[];
  deadStarsSnowballTetherDirNum?: number;
  deadStarsSnowballTetherCount: number;
  prongedPassageActLoc: { [id: string]: string };
  prongedPassageIdolCastCount: { [id: string]: number };
  marbleDragonImitationRainCount: number;
  marbleDragonImitationBlizzardCount: number;
  marbleDragonImitationRainDir?: 'east' | 'west' | 'north';
  marbleDragonTwisterClock?: 'clockwise' | 'counterclockwise';
  marbleDragonImitationRainCrosses: string[];
  marbleDragonTankbusterFilter: boolean;
  marbleDragonDelugeTargets: string[];
  marbleDragonDiveDirNum?: number;
  marbleDragonIsFrigidDive: boolean;
  marbleDragonHasWickedWater: boolean;
  magitaurCriticalBlowCount: number;
  magitaurRuneAxeDebuff?: 'big1' | 'big2' | 'small1' | 'small2';
  magitaurRuneTargets: string[];
  magitaurRuinousRuneCount: number;
  magitaurRune2Targets: string[];
  magitaurBigRune2Target?: string;
  magitaurLancelightCount: number;
  bossDir?: number;
  playerDir?: number;
}

// List of events:
// https://github.com/xivapi/ffxiv-datamining/blob/master/csv/DynamicEvent.csv
//
// These ids are (unfortunately) gathered by hand and don't seem to correlate
// to any particular bits of data.  However, there's a game log message when you
// register for a CE and an 0x21 message with this id when you accept and
// teleport in.  This avoids having to translate all of these names and also
// guarantees that the player is actually in the CE for the purpose of
// filtering triggers.
const ceIds: { [ce: string]: string } = {
  calamityBound: '32F',
  companyOfStone: '343',
  crawlingDeath: '330',
  cursedConcern: '32B',
  eternalWatch: '329',
  flameOfDusk: '32A',
  fromTimesBygone: '323',
  noiseComplaint: '327',
  onTheHunt: '338',
  scourgeOfTheMind: '320',
  sharkAttack: '32E',
  theBlackRegiment: '322',
  theUnbridled: '348',
  trialByClaw: '349',
  withExtremePredjudice: '339',
  demonTablet: '33B',
  centralGallery: '33F',
  deadStars: '33C',
  upperExterior: '340',
  marbleDragon: '33D',
  bindingLock: '341',
  infamyOfBloodMagitaur: '33E',
};

const headMarkerData = {
  // Demon Tablet Occult Chisel tankbuster aoe marker
  'demonTabletTankbuster': '01F1',
  // Demon Tablet Portentous Comet Stack + Launch North marker
  'demonTabletLaunchNorthStack': '023E',
  // Demon Tablet Portentous Comet Stack + Launch South marker
  'demonTabletLaunchSouthStack': '023F',
  // Dead Stars boss tethers to each other
  'deadStarsTether': '0136',
  // Dead Stars boss tethers
  'deadStarsBossTether': '00F9',
  // Dead Stars Slice 'n' Dice tankbuster cleave
  'deadStarsTankbuster': '01D7',
  // Dead Stars Avalaunch Proximity Stack
  'deadStarsAvalaunchStack': '0064',
  // Dead Stars snowball spike tether
  'deadStarsSnowballTether': '00F6',
  // Dead Stars snowball tether
  'deadStarsSnowballTether2': '0001',
  // Dead Stars Avalaunch Stack
  // Tower Progenitor and Tower Progenitrix Punishing Pounce Stack
  // Magitaur Holy IV Stack
  'prongedPassageStack': '0064',
  // Marble Dragon tankbuster from Dread Deluge
  // Neo Garula tankbuster from Squash in Noise Complaint CE
  // Hinkypunk tankbuster from Dread Dive in Flame of Dusk CE
  // Death Claw tankbuster from Dirty Nails in Crawling Death CE
  // Repaired Lion tankbuster from Scratch in Eternal Watch CE
  // Mysterious Mindflayer tankbuster from Void Thunder III in Scourge of the Mind CE
  // Crescent Inkstain tankbuster from Amorphic Flail
  // Crescent Karlabos tankbuster from Wild Claw
  // Crescent Fan tankbuster from Tight Tornado
  'marbleDragonTankbuster': '00DA',
  // Marble Dragon red pinwheel markers from Wicked Water
  'marbleDragonWickedWater': '0017',
  // Magitaur big red pinwheel marker from Ruinous Rune (A251)
  'magitaurBigRuinousRune': '023D',
  // Magiatur small red pinwheel markers from Ruinous Rune (A250)
  'magitaurSmallRuinousRune': '0159',
} as const;

// Occult Crescent Forked Tower: Blood Demon Tablet consts
// const demonTabletCenterX = 700;
const demonTabletCenterY = 379;

// Function to find safe spot for summoned statues
const demonTabletFindGravityCorner = (
  x: number,
  y: number,
): boolean | undefined => {
  if (x > 687 && x < 689) {
    if ((y > 351 && y < 353) || (y > 394.5 && y < 396.5))
      return true;
    if ((y > 361.5 && y < 363.5) || (y > 387 && y < 389))
      return false;
  } else if (x > 711 && x < 713) {
    if ((y > 361.5 && y < 363.5) || (y > 405 && y < 407))
      return true;
    if ((y > 369 && y < 371) || (y > 394.5 && y < 396.5))
      return false;
  }
  return undefined;
};

// Occult Crescent Forked Tower: Blood Dead Stars consts
const deadStarsCenterX = -800;
const deadStarsCenterY = 360;
const deadStarsRedEffectId = '1159';
const deadStarsBlueEffectId = '115A';
const deadStarsRedHitId = 'A5E3';
const deadStarsBlueHitId = 'A5E4';
const deadStarsOutputStrings = {
  lineStacksOnPlayers: {
    en: 'Line Stacks on ${player1}, ${player2}, ${player3}',
    cn: '直线分摊点 ${player1}, ${player2}, ${player3}',
  },
  lineStackOnYouTankCleave: {
    en: 'Line Stack on YOU, Avoid Tank Cleave',
    cn: '直线分摊点名，躲避坦克顺劈',
  },
  lineStackOnYou: {
    en: 'Line Stack on YOU',
    de: 'Linien Stack auf DIR',
    fr: 'Package en ligne sur VOUS',
    ja: '直線頭割り',
    cn: '直线分摊点名',
    ko: '직선 쉐어 대상자',
  },
};

// Function to find a safe spot in Primordial Chaos
// Expected inputs are the dirNums of two oozes
const deadStarsFindSafeSpot = (
  ooze1: number,
  ooze2: number,
): number => {
  // Filter from map of valid ooze locations where oozes are
  const safeDirNums = [1, 3, 5, 7].filter(
    (dirNum) => {
      return dirNum !== ooze1 && dirNum !== ooze2;
    },
  );
  const safe1 = safeDirNums[0];
  const safe2 = safeDirNums[1];
  if ((safe1 === 7 && safe2 === 1) || (safe1 === 1 && safe2 === 7))
    return 0; // North
  if ((safe1 === 1 && safe2 === 3) || (safe1 === 3 && safe2 === 1))
    return 2; // East
  if ((safe1 === 3 && safe2 === 5) || (safe1 === 5 && safe2 === 3))
    return 4; // South
  if ((safe1 === 5 && safe2 === 7) || (safe1 === 7 && safe2 === 5))
    return 6; // West
  if ((safe1 === 3 && safe2 === 7) || (safe1 === 7 && safe2 === 3))
    return 3; // Also northwest
  if ((safe1 === 1 && safe2 === 5) || (safe1 === 5 && safe2 === 1))
    return 1; // Also southwest
  return -1;
};
// Used with deadStarsFindSafeSpot to map to longform direction
const deadStarsMapOutput = [
  'north',
  'northeast',
  'east',
  'southeast',
  'south',
  'southwest',
  'west',
  'northwest',
  'unknown',
];

// Occult Crescent Forked Tower: Pronged Passage consts
const prongedPassageCenterY = 315;

// Occult Crescent Forked Tower: Marble Dragon consts
const marbleDragonCenterX = -337;
const marbleDragonCenterY = 157;

// Function to find and validate a puddle location during Imitation Rain 2
const getPuddleLocation = (
  x: number,
  y: number,
): 'NE' | 'SE' | 'SW' | 'NW' | 'center' | undefined => {
  if (x > -338 && x < -336)
    return 'center';
  // East side puddles
  if (x > -322 && x < -319) {
    if (y > 140 && y < 142)
      return 'NE';
    if (y > 172 && y < 174)
      return 'SE';
  }
  // West side puddles
  if (x > -354 && x < -352) {
    if (y > 140 && y < 142)
      return 'NW';
    if (y > 172 && y < 174)
      return 'SW';
  }
  return undefined;
};

// Occult Crescent Forked Tower: Magitaur consts
const magitaurOutputStrings = {
  rune1BigAoeOnYou: {
    en: 'Big AOE on YOU, Go to Wall by Purple Circle',
    cn: '大圈点名, 去紫圈墙边',
  },
  rune1SmallAoeOnYou: {
    en: 'Small aoe on YOU, Stay Square => Between Squares',
    cn: '小圈点名, 留在方块内 => 方块间',
  },
  rune1BigAoeOnPlayer: {
    en: 'Big AOE on ${player}, Be on Square',
    cn: '大圈点 ${player}, 去方块内',
  },
  rune1SmallAoesOnPlayers: {
    en: 'Small aoes on ${player1}, ${player2}, ${player3}',
    cn: '小圈点 ${player1}, ${player2}, ${player3}',
  },
  rune1SmallAoEStayThenIn: {
    en: 'Stay for AOE => In, Between Squares',
    cn: '留在方块外 => 内, 方块间',
  },
  rune2BigAoeOnYouLater: {
    en: 'Big AOE on YOU (Later)',
    cn: '大圈点名 (稍后)',
  },
  rune2SmallAoeOnYouLater: {
    en: 'Small aoe on YOU (Later)',
    cn: '小圈点名 (稍后)',
  },
  rune2InBigAoeOnYou: {
    en: 'In, Between Squares => To Wall',
    cn: '内, 方块间 => 去墙边',
  },
  rune2InSmallAoeOnYou: {
    en: 'In, Between Squares => Solo Square',
    cn: '内, 方块间 => 单人方块',
  },
  rune2AoesOnPlayers: {
    en: 'AOEs on ${player1}, ${player2}, ${player3}',
    cn: '圈点 ${player1}, ${player2}, ${player3}',
  },
  rune2AvoidPlayers: {
    en: 'On Square, Avoid ${player1} & ${player2}',
    cn: '方块内, 远离 ${player1} 和 ${player2}',
  },
  rune2SmallAoeOnYouReminder: {
    en: 'Small aoe on YOU, Be on Square (Solo)',
    cn: '小圈点名, 去方块内 (单人)',
  },
  rune2BigAoeOnYouReminder: {
    en: 'Big AOE on YOU, Go to Wall by Purple Circle',
    cn: '大圈点名, 去紫圈墙边',
  },
  inThenOnSquare: {
    en: 'In, between Squares => On Square',
    cn: '内, 方块间 => 方块内',
  },
  northeastOff: {
    en: 'Northeast Off',
    cn: '右上外',
  },
  northeastOn: {
    en: 'Northeast On',
    cn: '右上内',
  },
  southOff: {
    en: 'South Off',
    cn: '下方外',
  },
  southOn: {
    en: 'South On',
    cn: '下方内',
  },
  northwestOff: {
    en: 'Northwest Off',
    cn: '左上外',
  },
  out: {
    en: 'Out, Square Corner',
    cn: '外, 方块角落',
  },
  in: {
    en: 'In, between Squares',
    cn: '内, 方块间',
  },
};

const triggerSet: TriggerSet<Data> = {
  id: 'TheOccultCrescentSouthHorn',
  zoneId: ZoneId.TheOccultCrescentSouthHorn,
  comments: {
    en: 'Occult Crescent South Horn critical encounter triggers/timeline.',
    de: 'Kreszentia Südexpedition kritische Begegnungen Triggers/Timeline.',
    cn: '蜃景幻界新月岛 南征之章 紧急遭遇战 触发器/时间轴。',
    ko: '초승달 섬: 남부편 비상 조우 트리거/타임라인',
  },
  config: [
    {
      id: 'demonTabletRotation',
      name: {
        en: 'Forked Tower: Blood Demon Tablet Rotation Strategy',
        cn: '两歧塔力之塔 恶魔板 旋转策略',
      },
      type: 'select',
      options: {
        en: {
          'Less movement by calling direction to go around instead of get behind.': 'optimization',
          'Early movement with get behind calls.': 'none',
        },
        cn: {
          '提示绕行方向(非绕后)，减少移动量': 'optimization',
          '提前提示绕后，方便提早移动': 'none',
        },
      },
      default: 'none',
    },
    {
      id: 'marbleDragonImitationRainStrategy',
      name: {
        en: 'Forked Tower: Blood Marble Dragon Imitation Rain 1 and 5 Strategy',
        cn: '两歧塔力之塔 大理石龙 仿效雨 1和5 策略',
      },
      type: 'select',
      options: {
        en: {
          'Cross-based: Calls based on southern cross puddle.': 'cross',
          'Ice-based: Calls based on Ice Puddle nearest to wall.': 'ice',
        },
        cn: {
          '十字基准: 根据十字冰圈位置提示': 'cross',
          '冰基准: 根据离墙最近的冰圈提示': 'ice',
        },
      },
      default: 'cross',
    },
    {
      id: 'magitaurDaggers',
      name: {
        en: 'Forked Tower: Blood Magitaur Dagger Strategy',
        cn: '两歧塔力之塔 魔陶洛斯 暗杀短剑 策略',
      },
      type: 'select',
      options: {
        en: {
          'BAP Daggers (Number and Letter Floor Markers)': 'bap',
          'No strategy (Y-Pattern and ⅄-Pattern)': 'none',
        },
        cn: {
          'BAP短剑标记(数字和字母场景标记)': 'bap',
          '无特定策略(Y型与⅄型)': 'none',
        },
      },
      default: 'none',
    },
  ],
  timelineFile: 'occult_crescent_south_horn.txt',
  initData: () => ({
    demonTabletChiselTargets: [],
    demonTabletRotationCounter: 0,
    demonTabletIsFrontSide: true,
    demonTabletCometSouthTargets: [],
    demonTabletCometNorthTargets: [],
    demonTabletHasMeteor: false,
    deadStarsIsSlice2: false,
    deadStarsSliceTargets: [],
    deadStarsFirestrikeTargets: [],
    deadStarsIsVengeful: false,
    deadStarsVengeful1: [],
    deadStarsVengeful2: [],
    deadStarsOozeCount: 0,
    deadStarsWasHitByOoze: false,
    deadStarsWasVennDiagramed: false,
    deadStarsLiquifiedNereid: [],
    deadStarsLiquifiedTriton: [],
    deadStarsSnowballTetherCount: 0,
    prongedPassageActLoc: {},
    prongedPassageIdolCastCount: {
      'north': 0,
      'south': 0,
    },
    marbleDragonImitationRainCount: 0,
    marbleDragonImitationBlizzardCount: 0,
    marbleDragonImitationRainCrosses: [],
    marbleDragonTankbusterFilter: false,
    marbleDragonDelugeTargets: [],
    marbleDragonIsFrigidDive: false,
    marbleDragonHasWickedWater: false,
    magitaurCriticalBlowCount: 0,
    magitaurRuneTargets: [],
    magitaurRuinousRuneCount: 0,
    magitaurRune2Targets: [],
    magitaurLancelightCount: 0,
  }),
  resetWhenOutOfCombat: false,
  timelineTriggers: [
    {
      id: 'Occult Crescent Marble Dragon Draconiform Motion Bait',
      // Usually we would use a 7s beforeSeconds value, however 6.3s avoids needing to create a second trigger to delay bait calls for an ice-based strategy
      // and maintains consistency between the Draconiform Motion baits throughout the fight and strategy selection
      regex: /Draconiform Motion/,
      beforeSeconds: 6.3,
      alertText: (data, _matches, output) => {
        if (
          data.marbleDragonImitationRainDir !== undefined &&
          data.marbleDragonImitationRainCount < 6
        )
          return output.baitCleaveThenDir!({
            dir: output[data.marbleDragonImitationRainDir]!(),
          });
        if (data.marbleDragonImitationRainCount >= 6) {
          if (data.marbleDragonTwisterClock === 'clockwise')
            return output.baitCleaveThenDir!({
              dir: output.northSouth!(),
            });
          if (data.marbleDragonTwisterClock === 'counterclockwise')
            return output.baitCleaveThenDir!({
              dir: output.eastWest!(),
            });
        }
        return output.baitCleave!();
      },
      outputStrings: {
        east: Outputs.east,
        west: Outputs.west,
        eastWest: {
          en: 'East/West',
          cn: '东/西',
        },
        northSouth: {
          en: 'North/South',
          cn: '南/北',
        },
        baitCleave: {
          en: 'Bait Cleave',
          cn: '诱导顺劈',
        },
        baitCleaveThenDir: {
          en: 'Bait Cleave => ${dir}',
          cn: '诱导顺劈 => ${dir}',
        },
      },
    },
    {
      id: 'Occult Crescent Magitaur Rune Axe Square Position',
      // Debuffs are based on proximity to squares
      regex: /Rune Axe/,
      beforeSeconds: 7,
      alertText: (_data, _matches, output) => output.squarePosition!(),
      outputStrings: {
        squarePosition: {
          en: 'Rune Axe Square Position',
          cn: '符文之斧方块站位',
        },
      },
    },
    {
      id: 'Occult Crescent Magitaur Holy Lance Square Position',
      // Debuffs are based on proximity to squares
      regex: /Holy Lance/,
      beforeSeconds: 7,
      alertText: (_data, _matches, output) => output.squarePosition!(),
      outputStrings: {
        squarePosition: {
          en: 'Holy Lance Square Position',
          cn: '圣枪方块站位',
        },
      },
    },
  ],
  triggers: [
    {
      id: 'Occult Crescent Critical Encounter',
      type: 'ActorControl',
      netRegex: { command: '80000014' },
      run: (data, matches) => {
        // This fires when you win, lose, or teleport out.
        if (matches.data0 === '00') {
          if (data.ce !== undefined && data.options.Debug)
            console.log(`Stop CE: ${data.ce}`);
          // Stop any active timelines.
          data.StopCombat();
          // Prevent further triggers for any active CEs from firing.
          delete data.ce;
          return;
        }

        delete data.ce;
        const ceId = matches.data0.toUpperCase();
        for (const key in ceIds) {
          if (ceIds[key] === ceId) {
            if (data.options.Debug)
              console.log(`Start CE: ${key} (${ceId})`);
            data.ce = key;
            return;
          }
        }

        if (data.options.Debug)
          console.log(`Start CE: ??? (${ceId})`);
      },
    },
    {
      id: 'Occult Crescent Forked Tower: Blood Clear Data',
      type: 'SystemLogMessage',
      // "is no longer sealed"
      netRegex: { id: '7DE', capture: false },
      run: (data) => {
        delete data.demonTabletIsFrontRight;
        delete data.demonTabletCometeor;
        delete data.demonTabletMeteor;
        delete data.demonTabletGravityTowers;
        delete data.deadStarsOoze;
        delete data.deadStarsSnowballTetherDirNum;
        delete data.marbleDragonImitationRainDir;
        delete data.marbleDragonTwisterClock;
        delete data.marbleDragonDiveDirNum;
        delete data.magitaurRuneAxeDebuff;
        delete data.magitaurBigRune2Target;
        delete data.bossDir;
        delete data.playerDir;
        data.demonTabletChiselTargets = [];
        data.demonTabletRotationCounter = 0;
        data.demonTabletIsFrontSide = true;
        data.demonTabletCometSouthTargets = [];
        data.demonTabletCometNorthTargets = [];
        data.demonTabletHasMeteor = false;
        data.deadStarsIsSlice2 = false;
        data.deadStarsSliceTargets = [];
        data.deadStarsFirestrikeTargets = [];
        data.deadStarsIsVengeful = false;
        data.deadStarsVengeful1 = [];
        data.deadStarsVengeful2 = [];
        data.deadStarsOozeCount = 0;
        data.deadStarsWasHitByOoze = false;
        data.deadStarsWasVennDiagramed = false;
        data.deadStarsLiquifiedNereid = [];
        data.deadStarsLiquifiedTriton = [];
        data.deadStarsSnowballTetherCount = 0;
        data.prongedPassageActLoc = {};
        data.prongedPassageIdolCastCount = {
          'north': 0,
          'south': 0,
        };
        data.marbleDragonImitationRainCount = 0;
        data.marbleDragonImitationBlizzardCount = 0;
        data.marbleDragonImitationRainCrosses = [];
        data.marbleDragonTankbusterFilter = false;
        data.marbleDragonDelugeTargets = [];
        data.marbleDragonIsFrigidDive = false;
        data.marbleDragonHasWickedWater = false;
        data.magitaurCriticalBlowCount = 0;
        data.magitaurRuneTargets = [];
        data.magitaurRuinousRuneCount = 0;
        data.magitaurRune2Targets = [];
        data.magitaurLancelightCount = 0;
      },
    },
    {
      id: 'Occult Crescent Cloister Demon Tidal Breath',
      type: 'StartsUsing',
      netRegex: { source: 'Cloister Demon', id: 'A190', capture: false },
      response: Responses.getBehind(),
    },
    {
      id: 'Occult Crescent Berserker Scathing Sweep',
      type: 'StartsUsing',
      netRegex: { source: 'Crescent Berserker', id: 'A6C3', capture: false },
      response: Responses.getBehind(),
    },
    {
      id: 'Occult Crescent Hinkypunk Dread Dive',
      type: 'StartsUsing',
      netRegex: { source: 'Hinkypunk', id: 'A1A4', capture: true },
      response: Responses.tankBuster(),
    },
    {
      id: 'Occult Crescent Hinkypunk Shades Nest',
      type: 'StartsUsing',
      // TODO: Some of these are from boss, some are not.
      netRegex: { source: 'Hinkypunk', id: ['A19C', 'A19D', 'A430', 'A431'], capture: true },
      suppressSeconds: 1,
      response: Responses.getIn(),
      run: (_data, matches) => console.log(`Shades Nest: ${matches.id}`),
    },
    {
      id: 'Occult Crescent Hinkypunk Shades Crossing',
      type: 'StartsUsing',
      // TODO: Some of these are from boss, some are not.
      netRegex: { source: 'Hinkypunk', id: ['A19F', 'A1A0', 'A432', 'A433'], capture: true },
      suppressSeconds: 1,
      response: Responses.getIntercards(),
      run: (_data, matches) => console.log(`Shades Nest: ${matches.id}`),
    },
    {
      id: 'Occult Crescent Hinkypunk Lamplight',
      type: 'StartsUsing',
      netRegex: { source: 'Hinkypunk', id: ['A1A5', 'A310'], capture: false },
      suppressSeconds: 1,
      response: Responses.aoe(),
    },
    {
      id: 'Occult Crescent Black Star Choco Windstorm',
      type: 'StartsUsing',
      netRegex: { source: 'Black Star', id: 'A0BB', capture: false },
      response: Responses.getOut(),
    },
    {
      id: 'Occult Crescent Black Star Choco Cyclone',
      type: 'StartsUsing',
      netRegex: { source: 'Black Star', id: 'A0BC', capture: false },
      response: Responses.getIn(),
    },
    {
      id: 'Occult Crescent Neo Garula Squash',
      type: 'StartsUsing',
      netRegex: { source: 'Neo Garula', id: 'A0E5', capture: true },
      response: Responses.tankBuster(),
    },
    {
      id: 'Occult Crescent Lion Rampant Fearsome Glint',
      type: 'StartsUsing',
      netRegex: { source: 'Lion Rampant', id: 'A1C3', capture: false },
      response: Responses.awayFromFront(),
    },
    {
      id: 'Occult Crescent Death Claw Dirty Nails',
      type: 'StartsUsing',
      netRegex: { source: 'Death Claw', id: 'A174', capture: true },
      response: Responses.tankBuster(),
    },
    {
      id: 'Occult Crescent Death Claw Grip of Poison',
      type: 'StartsUsing',
      netRegex: { source: 'Death Claw', id: 'A175', capture: false },
      response: Responses.bleedAoe(),
    },
    {
      id: 'Occult Crescent Death Claw Vertical Crosshatch',
      type: 'StartsUsing',
      netRegex: { source: 'Death Claw', id: ['A16B', 'A172'], capture: false },
      response: Responses.getSidesThenFrontBack('alert'),
    },
    {
      id: 'Occult Crescent Death Claw Horizontal Crosshatch',
      type: 'StartsUsing',
      netRegex: { source: 'Death Claw', id: ['A16C', 'A173'], capture: false },
      response: Responses.getFrontBackThenSides('alert'),
    },
    {
      id: 'Occult Crescent Repaired Lion Holy Blaze',
      type: 'StartsUsing',
      netRegex: { source: 'Repaired Lion', id: 'A151', capture: false },
      response: Responses.awayFromFront(),
    },
    {
      id: 'Occult Crescent Repaired Lion Scratch',
      type: 'StartsUsing',
      netRegex: { source: 'Repaired Lion', id: 'A155', capture: true },
      response: Responses.tankBuster(),
    },
    {
      id: 'Occult Crescent Nymian Petalodus Hydrocleave',
      type: 'StartsUsing',
      netRegex: { source: 'Nymian Petalodus', id: 'A88D', capture: false },
      response: Responses.awayFromFront(),
    },
    {
<<<<<<< HEAD
      'locale': 'en',
      'replaceText': {
        'Vertical Crosshatch/Horizontal Crosshatch': 'Vertical/Horizontal Crosshatch',
        'Twopenny Inflation / Onepenny Inflation / Fourpenny Inflation':
          'Penny Inflation (knockback)',
        'Shades\' Nest/Shade\'s Crossing': 'Shades\' Nest/Crossing',
        'Shades\' Crossing/Shades\' Nest': 'Shades\' Crossing/Nest',
=======
      id: 'Occult Crescent Demon Tablet Demonic Dark II',
      type: 'StartsUsing',
      netRegex: { source: 'Demon Tablet', id: 'A306', capture: false },
      response: Responses.bigAoe(),
    },
    {
      id: 'Occult Crescent Demon Tablet Ray of Dangers Near/Expulsion Afar',
      // A2F3 Ray of Dangers Near
      // A2F4 Ray of Expulsion Afar
      type: 'StartsUsing',
      netRegex: { source: 'Demon Tablet', id: ['A2F3', 'A2F4'], capture: true },
      alertText: (_data, matches, output) => {
        if (matches.id === 'A2F3')
          return output.out!();
        return output.inKnockback!();
      },
      outputStrings: {
        out: Outputs.out,
        inKnockback: {
          en: 'In => Knockback',
          cn: '内 => 击退',
        },
      },
    },
    {
      id: 'Occult Crescent Demon Tablet Ray of Expulsion Afar Knockback',
      // 10s castTime
      type: 'StartsUsing',
      netRegex: { source: 'Demon Tablet', id: 'A2F4', capture: true },
      delaySeconds: (_data, matches) => parseFloat(matches.castTime) - 6,
      response: Responses.knockback(),
    },
    {
      id: 'Occult Crescent Demon Tablet Occult Chisel',
      // Boss' top three targets targeted with A308 Occult Chisel aoe tankbuster
      // A307 Occult Chisel castbar associated
      type: 'HeadMarker',
      netRegex: { id: [headMarkerData.demonTabletTankbuster], capture: true },
      response: (data, matches, output) => {
        // cactbot-builtin-response
        output.responseOutputStrings = {
          tankbustersOnPlayers: {
            en: 'Tankbusters on ${player1}, ${player2}, ${player3}',
            cn: '坦克死刑点 ${player1}, ${player2}, ${player3}',
          },
          tankBusterOnYou: Outputs.tankBusterOnYou,
        };
        data.demonTabletChiselTargets.push(matches.target);
        if (data.demonTabletChiselTargets.length < 3)
          return;

        const target1 = data.demonTabletChiselTargets[0];
        const target2 = data.demonTabletChiselTargets[1];
        const target3 = data.demonTabletChiselTargets[2];
        if (data.me === target1 || data.me === target2 || data.me === target3)
          return { alertText: output.tankBusterOnYou!() };

        return {
          infoText: output.tankbustersOnPlayers!({
            player1: data.party.member(target1),
            player2: data.party.member(target2),
            player3: data.party.member(target3),
          }),
        };
      },
      run: (data) => {
        if (data.demonTabletChiselTargets.length === 3)
          data.demonTabletChiselTargets = [];
      },
    },
    {
      id: 'Occult Crescent Demon Tablet Demonograph of Dangears Near/Expulsion Afar',
      // A2F6 Demonograph of Dangers Near
      // A2F7 Demonograph of Expulsion Afar
      type: 'StartsUsing',
      netRegex: { source: 'Demon Tablet', id: ['A2F6', 'A2F7'], capture: true },
      alertText: (_data, matches, output) => {
        if (matches.id === 'A2F6')
          return output.out!();
        return output.inKnockback!();
      },
      outputStrings: {
        out: Outputs.out,
        inKnockback: {
          en: 'In => Knockback',
          cn: '内 => 击退',
        },
      },
    },
    {
      id: 'Occult Crescent Demon Tablet Demonograph of Expulsion Afar Knockback',
      // 10s castTime
      type: 'StartsUsing',
      netRegex: { source: 'Demon Tablet', id: 'A2F7', capture: true },
      delaySeconds: (_data, matches) => parseFloat(matches.castTime) - 6,
      response: Responses.knockback(),
    },
    {
      id: 'Occult Crescent Demon Tablet Rotate Left/Right',
      // A302 Rotate Left
      // A301 Rotate Right
      // Configurable to use an optimization callout, skipping get behind calls
      type: 'StartsUsing',
      netRegex: { source: 'Demon Tablet', id: ['A302', 'A301'], capture: true },
      promise: async (data, matches) => {
        // Only check if in front/behind for first rotation
        if (data.demonTabletRotationCounter % 2)
          return;
        const combatants = (await callOverlayHandler({
          call: 'getCombatants',
          names: [data.me],
        })).combatants;
        const me = combatants[0];
        if (combatants.length !== 1 || me === undefined) {
          console.error(
            `Occult Crescent Demon Tablet Rotate Left/Right: Wrong combatants count ${combatants.length}`,
          );
          return;
        }
        const actors = (await callOverlayHandler({
          call: 'getCombatants',
          ids: [parseInt(matches.sourceId, 16)],
        })).combatants;
        const actor = actors[0];
        if (actors.length !== 1 || actor === undefined) {
          console.error(
            `Occult Crescent Demon Tablet Rotate Left/Right: Wrong actor count ${actors.length}`,
          );
          return;
        }
        const bossDirNum = Directions.hdgTo4DirNum(actor.Heading);
        const getSide = (
          y: number,
        ): number => {
          // First Rotation is always N or S
          // N Platform
          if (y < demonTabletCenterY)
            return 0;
          // S Platform
          if (y > demonTabletCenterY)
            return 2;

          return -1;
        };
        const playerDirNum = getSide(me.PosY);
        data.demonTabletIsFrontSide = (playerDirNum === bossDirNum)
          ? true
          : false;
      },
      alertText: (data, matches, output) => {
        // First Rotation
        if (!(data.demonTabletRotationCounter % 2)) {
          if (
            data.demonTabletIsFrontSide &&
            data.triggerSetConfig.demonTabletRotation !== 'optimization'
          ) {
            if (matches.id === 'A301')
              return output.leftThenGetBehind!();
            return output.rightThenGetBehind!();
          }
          if (matches.id === 'A301')
            return output.left!();
          return output.right!();
        }

        // Second Rotation
        if (
          data.demonTabletIsFrontSide &&
          data.triggerSetConfig.demonTabletRotation === 'optimization'
        ) {
          // Optimization callout since it is faster to go with boss direction
          if (matches.id === 'A301')
            return output.goRightAround!();
          return output.goLeftAround!();
        }
        // Reminders to be behind
        if (matches.id === 'A301')
          return output.leftBehind!();
        return output.rightBehind!();
      },
      run: (data) => {
        data.demonTabletRotationCounter = data.demonTabletRotationCounter + 1;
      },
      outputStrings: {
        left: Outputs.left,
        right: Outputs.right,
        leftBehind: {
          en: 'Left (Behind Boss)',
          cn: '左侧 (Boss后方)',
        },
        rightBehind: {
          en: 'Right (Behind Boss)',
          cn: '右侧 (Boss后方)',
        },
        leftThenGetBehind: {
          en: 'Left => Get Behind',
          cn: '左侧 => 去Boss后方',
        },
        rightThenGetBehind: {
          en: 'Right => Get Behind',
          cn: '右侧 => 去Boss后方',
        },
        goRightAround: {
          en: 'Go Right and Around',
          cn: '右侧绕行',
        },
        goLeftAround: {
          en: 'Go Left and Around',
          cn: '左侧绕行',
        },
      },
    },
    {
      id: 'Occult Crescent Demon Tablet Cometeor of Dangers Near/Expulsion Afar',
      // A2E4 Cometeor of Dangers Near
      // A2E5 Cometeor of Expulsion Afar
      // This cast happens about 0.1s before players are marked with comets
      // Around the time of the cast, there is a 261 log line for a combatant added in memory
      // BNpcID 2014582 combatant is responsible for the meteor ground marker
      // Two possible locations:
      // (700, 349) => North
      // (700, 409) => South
      type: 'StartsUsing',
      netRegex: { source: 'Demon Tablet', id: ['A2E4', 'A2E5'], capture: true },
      preRun: (data, matches) => {
        data.demonTabletCometeor = matches.id === 'A2E4' ? 'near' : 'afar';
      },
      delaySeconds: 0.5, // Delayed to retreive comet data and meteor data
      promise: async (data) => {
        const actors = (await callOverlayHandler({
          call: 'getCombatants',
        })).combatants;
        const meteors = actors.filter((c) => c.BNpcID === 2014582);
        const meteor = meteors[0];
        if (meteor === undefined || meteors.length !== 1) {
          console.error(
            `Occult Crescent Demon Tablet Cometeor of Dangers Near/Expulsion Afar: Wrong meteor count ${meteors.length}`,
          );
          return;
        }
        if (meteor.PosY === 349) {
          data.demonTabletMeteor = 'north';
        } else if (meteor.PosY === 409)
          data.demonTabletMeteor = 'south';
      },
      alertText: (data, matches, output) => {
        // Do not call for those with comets
        const north1 = data.demonTabletCometNorthTargets[0];
        const north2 = data.demonTabletCometNorthTargets[1];
        const south1 = data.demonTabletCometSouthTargets[0];
        const south2 = data.demonTabletCometSouthTargets[1];
        if (
          data.me === north1 || data.me === north2 ||
          data.me === south1 || data.me === south2
        )
          return;

        const mech = matches.id === 'A2E4' ? 'out' : 'inKnockback';
        const getDir = (
          hasMeteor: boolean,
          meteorDir?: 'north' | 'south',
        ): string => {
          if (meteorDir !== undefined) {
            if (hasMeteor)
              return meteorDir;
            if (meteorDir === 'north')
              return 'south';
            if (meteorDir === 'south')
              return 'north';
          }
          return 'unknown';
        };

        // Flip direction if we don't have meteor
        const dir = getDir(data.demonTabletHasMeteor, data.demonTabletMeteor);

        if (dir === 'unknown') {
          if (data.demonTabletHasMeteor)
            return output.hasMeteorMech!({ mech: output[mech]!() });
          return output[mech]!();
        }

        if (data.demonTabletHasMeteor)
          return output.hasMeteorDirMech!({ dir: output[dir]!(), mech: output[mech]!() });
        return output.dirMech!({ dir: output[dir]!(), mech: output[mech]!() });
      },
      run: (data) => {
        // Clear comet targets for Cometeor 2
        if (
          data.demonTabletCometNorthTargets.length === 2 &&
          data.demonTabletCometSouthTargets.length === 2
        ) {
          data.demonTabletCometNorthTargets = [];
          data.demonTabletCometSouthTargets = [];
        }
      },
      outputStrings: {
        north: Outputs.north,
        south: Outputs.south,
        out: Outputs.out,
        inKnockback: {
          en: 'In => Knockback',
          cn: '内 => 击退',
        },
        dirMech: {
          en: '${dir} & ${mech}',
          cn: '${dir} 和 ${mech}',
        },
        hasMeteorMech: {
          en: 'Meteor on YOU, ${mech}',
          cn: '陨石点名, ${mech}',
        },
        hasMeteorDirMech: {
          en: 'Meteor on YOU, Go ${dir} & ${mech}',
          cn: '陨石点名, 去${dir} 并 ${mech}',
        },
      },
    },
    {
      id: 'Occult Crescent Demon Tablet Cometeor of Dangers Near/Expulsion Afar Knockback',
      // 10s castTime
      type: 'StartsUsing',
      netRegex: { source: 'Demon Tablet', id: 'A2E5', capture: true },
      delaySeconds: (_data, matches) => parseFloat(matches.castTime) - 6,
      response: Responses.knockback(),
    },
    {
      id: 'Occult Crescent Demon Tablet Crater Later Gains Effect',
      // Players targeted by meteor get an unlogged headmarker and Crater Later (1102) 12s debuff
      // These apply about 0.1s after Cometeor cast
      type: 'GainsEffect',
      netRegex: { effectId: '1102', capture: true },
      condition: Conditions.targetIsYou(),
      run: (data) => {
        data.demonTabletHasMeteor = true;
      },
    },
    {
      id: 'Occult Crescent Demon Tablet Crater Later Loses Effect',
      // Clear state for second set
      type: 'LosesEffect',
      netRegex: { effectId: '1102', capture: true },
      condition: Conditions.targetIsYou(),
      delaySeconds: 6, // Time until Portentous Comet (stack launcher) completed
      run: (data) => {
        data.demonTabletHasMeteor = false;
      },
    },
    {
      id: 'Occult Crescent Demon Tablet Portentous Comet',
      // Headmarkers associated with casts A2E8 Portentous Comet
      // TODO: Reminder call for stack markers to move away or towards boss?
      // Note: Reset of target collectors happens in Cometeor trigger
      type: 'HeadMarker',
      netRegex: {
        id: [
          headMarkerData.demonTabletLaunchSouthStack,
          headMarkerData.demonTabletLaunchNorthStack,
        ],
        capture: true,
      },
      condition: (data, matches) => {
        // Gather data for four players before continuing
        if (matches.id === headMarkerData.demonTabletLaunchSouthStack)
          data.demonTabletCometSouthTargets.push(matches.target);
        if (matches.id === headMarkerData.demonTabletLaunchNorthStack)
          data.demonTabletCometNorthTargets.push(matches.target);
        if (
          data.demonTabletCometNorthTargets.length === 2 &&
          data.demonTabletCometSouthTargets.length === 2
        )
          return true;
        return false;
      },
      delaySeconds: (data) => {
        // Delay for those without stack markers to avoid conflict with meteor/cross calls
        const north1 = data.demonTabletCometNorthTargets[0];
        const north2 = data.demonTabletCometNorthTargets[1];
        const south1 = data.demonTabletCometSouthTargets[0];
        const south2 = data.demonTabletCometSouthTargets[1];
        if (
          data.me === north1 || data.me === north2 ||
          data.me === south1 || data.me === south2
        )
          return 0;

        // castTime of Cometeor of Dangers Near / Expulsion Afar
        // Boss lands at this time, locking in the stack players to their perspective sides
        return 9.7;
      },
      durationSeconds: (data) => {
        // Additional duration for those who received call early
        const north1 = data.demonTabletCometNorthTargets[0];
        const north2 = data.demonTabletCometNorthTargets[1];
        const south1 = data.demonTabletCometSouthTargets[0];
        const south2 = data.demonTabletCometSouthTargets[1];
        if (
          data.me === north1 || data.me === north2 ||
          data.me === south1 || data.me === south2
        )
          return 16.7; // castTime of Portentous Comet
        return 7; // Time between Cometeor cast end and Portentous Comet end
      },
      response: (data, _matches, output) => {
        // cactbot-builtin-response
        output.responseOutputStrings = {
          stackLaunchTowardsBoss: {
            en: 'Stack, Launch towards Boss',
            cn: '集合, 向Boss方向击飞',
          },
          stackLaunchOverBoss: {
            en: 'Stack, Launch over Boss',
            cn: '集合, 越过Boss击飞',
          },
          goNorthOutStackOnYou: {
            en: 'Go North Out => Stack Launch Marker on You',
            cn: '去上方外侧 => 集合击飞点名',
          },
          goNorthInStackOnYou: {
            en: 'Go North In (Knockback) => Stack Launch Marker on You',
            cn: '去上方内侧 (击退) => 集合击飞点名',
          },
          goSouthOutStackOnYou: {
            en: 'Go South Out => Stack Launch Marker on You',
            cn: '去下方外侧 => 集合击飞点名',
          },
          goSouthInStackOnYou: {
            en: 'Go South In (Knockback) => Stack Launch Marker on You',
            cn: '去下方内侧 (击退) => 集合击飞点名',
          },
        };

        const north1 = data.demonTabletCometNorthTargets[0];
        const north2 = data.demonTabletCometNorthTargets[1];
        const south1 = data.demonTabletCometSouthTargets[0];
        const south2 = data.demonTabletCometSouthTargets[1];
        if (data.me === north1 || data.me === north2) {
          if (data.demonTabletCometeor === 'near')
            return { alertText: output.goSouthOutStackOnYou!() };
          return { alertText: output.goSouthInStackOnYou!() };
        }
        if (data.me === south1 || data.me === south2) {
          if (data.demonTabletCometeor === 'near')
            return { alertText: output.goNorthOutStackOnYou!() };
          return { alertText: output.goNorthInStackOnYou!() };
        }

        if (data.demonTabletHasMeteor)
          return { alertText: output.stackLaunchOverBoss!() };
        return { infoText: output.stackLaunchTowardsBoss!() };
      },
    },
    {
      id: 'Occult Crescent Demon Tablet Summon',
      type: 'StartsUsing',
      netRegex: { source: 'Demon Tablet', id: 'A30D', capture: false },
      infoText: (_data, _matches, output) => output.text!(),
      outputStrings: {
        text: {
          en: 'Add Positions and Out',
          cn: '小怪站位并远离',
        },
      },
    },
    {
      id: 'Occult Crescent Demon Tablet Gravity Towers Collect',
      // Only need to collect Explosion A2F1 or A2EF
      type: 'StartsUsingExtra',
      netRegex: { id: 'A2F1', capture: true },
      suppressSeconds: 1,
      run: (data, matches) => {
        const y = parseFloat(matches.y);
        if (y < demonTabletCenterY) {
          data.demonTabletGravityTowers = 'north';
          return;
        }
        data.demonTabletGravityTowers = 'south';
      },
    },
    {
      id: 'Occult Crescent Demon Tablet Gravity of Dangears Near/Expulsion Afar',
      // A2EA Gravity of Dangers Near
      // AA01 Gravity of Expulsion Afar
      type: 'StartsUsing',
      netRegex: { source: 'Demon Tablet', id: ['A2EA', 'AA01'], capture: true },
      alertText: (data, matches, output) => {
        const towers = (data.demonTabletGravityTowers === 'north')
          ? output.north!()
          : (data.demonTabletGravityTowers === 'south')
          ? output.south!()
          : undefined;
        if (matches.id === 'A2EA') {
          if (towers !== undefined)
            return output.dirOutThenTowers!({ dir: towers });
          return output.goTowerSideOut!();
        }
        if (towers !== undefined)
          return output.dirInThenTowers!({ dir: towers });
        return output.goTowerSideOut!();
      },
      outputStrings: {
        north: Outputs.north,
        south: Outputs.south,
        dirOutThenTowers: {
          en: '${dir} Out => Towers',
          cn: '${dir} 外侧 => 塔',
        },
        goTowerSideOut: {
          en: 'Go Towers Side and Out',
          cn: '去塔侧并远离',
        },
        dirInThenTowers: {
          en: '${dir} In => Knockback => Towers',
          cn: '${dir} 内侧 => 击退 => 塔',
        },
        goTowerSideIn: {
          en: 'Go Towers Side and In => Knockback',
          cn: '去塔侧并内侧 => 击退',
        },
      },
    },
    {
      id: 'Occult Crescent Demon Tablet Gravity of Dangears Near/Expulsion Afar Knockback',
      // 10s castTime
      type: 'StartsUsing',
      netRegex: { source: 'Demon Tablet', id: 'AA01', capture: true },
      delaySeconds: (_data, matches) => parseFloat(matches.castTime) - 6,
      response: Responses.knockback(),
    },
    {
      id: 'Occult Crescent Demon Tablet Erase Gravity Safe Corner (Early)',
      // The statues are added ~0.1s before Summon (A2E9) cast
      // BNpcID 2014581 combatants are responsible for the statues
      // The combatants are still invisible for ~5s when the data is available
      type: 'StartsUsing',
      netRegex: { id: 'A2E9', capture: false },
      delaySeconds: 0.5, // Need some delay for latency
      durationSeconds: 21, // Time until tower => safe corner call
      promise: async (data) => {
        const actors = (await callOverlayHandler({
          call: 'getCombatants',
        })).combatants;
        const statues = actors.filter((c) => c.BNpcID === 2014581);
        if (statues === undefined || statues.length !== 4) {
          console.error(
            `Occult Crescent Demon Tablet Summon Statue Locations: Wrong statue count ${statues.length}`,
          );
          return;
        }
        if (statues[0] === undefined) {
          console.error(
            `Occult Crescent Demon Tablet Summon Statue Locations: Invalid statue data.`,
          );
          return;
        }
        // Only need to examine one statue
        const statue = statues[0];
        const x = statue.PosX;
        const y = statue.PosY;

        data.demonTabletIsFrontRight = demonTabletFindGravityCorner(x, y);
        if (data.demonTabletIsFrontRight === undefined) {
          console.error(
            `Occult Crescent Demon Tablet Statue Locations: Unrecognized coordinates (${x}, ${y})`,
          );
        }
      },
      infoText: (data, _matches, output) => {
        if (data.demonTabletIsFrontRight === undefined)
          return;
        return data.demonTabletIsFrontRight
          ? output.frontRightLater!()
          : output.backLeftLater!();
      },
      outputStrings: {
        frontRightLater: {
          en: 'Front Right (Later)',
          cn: '右前 (稍后)',
        },
        backLeftLater: {
          en: 'Back Left (Later)',
          cn: '左后 (稍后)',
        },
      },
    },
    {
      id: 'Occult Crescent Demon Tablet Erase Gravity Collect',
      // This re-updates the values and is a backup in case the early call fails
      // Statues cast Erase Gravity, which sends them and anyone near up in the air
      // Boss casts Restore Gravity which will cause the statues and players to fall back down
      // Statues falling down trigger aoes
      // Players could be on either side, dependent on where the towers were
      // Pattern 1: (Front right safe)
      // (688, 352)
      //            (712, 362.5)
      //
      // ----- Boss -----
      //
      // (688, 395.5)
      //            (712, 406)
      // Pattern 2: (Back left safe)
      //
      // (688, 362.5)
      //             (712, 370)
      // ----- Boss -----
      // (688, 388)
      //             (712, 395.5)
      //
      // Data from StartsUsing is inaccurate, but the Extra lines are close enough
      type: 'StartsUsingExtra',
      netRegex: { id: 'A2EB', capture: true },
      suppressSeconds: 1,
      run: (data, matches) => {
        // Only need to examine one statue
        const x = parseFloat(matches.x);
        const y = parseFloat(matches.y);

        data.demonTabletIsFrontRight = demonTabletFindGravityCorner(x, y);

        // Log error for unrecognized coordinates
        if (data.demonTabletIsFrontRight === undefined) {
          console.error(
            `Occult Crescent Demon Tablet Erase Gravity Collect: Unrecognized coordinates (${x}, ${y})`,
          );
        }
      },
    },
    {
      id: 'Occult Crescent Demon Tablet Gravity/Ground Towers',
      // Some players need to go to statues for levitate at this point
      type: 'StartsUsing',
      netRegex: { source: 'Demon Tablet', id: ['A2EA', 'AA01'], capture: true },
      delaySeconds: (_data, matches) => parseFloat(matches.castTime),
      infoText: (data, _matches, output) => {
        const corner = data.demonTabletIsFrontRight === undefined
          ? output.safeCorner!()
          : data.demonTabletIsFrontRight
          ? output.frontRight!()
          : output.backLeft!();

        return output.towersThenSafeSpot!({ towers: output.getTowers!(), corner: corner });
      },
      outputStrings: {
        towersThenSafeSpot: {
          en: '${towers} => ${corner}',
          cn: '${towers} => ${corner}',
        },
        getTowers: Outputs.getTowers,
        frontRight: {
          en: 'Front Right',
          de: 'Vorne Rechts',
          fr: 'Avant Droit',
          ja: '前右',
          cn: '右前',
          ko: '앞 오른쪽',
        },
        backLeft: {
          en: 'Back Left',
          de: 'Hinten Links',
          fr: 'Arrière Gauche',
          ja: '後左',
          cn: '左后',
          ko: '뒤 왼쪽',
        },
        safeCorner: {
          en: 'Safe Corner',
          cn: '安全角落',
        },
      },
    },
    {
      id: 'Occult Crescent Demon Tablet Gravity/Ground Tower Explosion',
      // This could also capture the Unmitigated Explosion that happens 2.1s later, however
      // if there aren't any towers resolved it's probably a wipe
      type: 'Ability',
      netRegex: { source: 'Demon Tablet', id: ['A2F1', 'A2EF'], capture: false },
      suppressSeconds: 1,
      alertText: (data, _matches, output) => {
        if (data.demonTabletIsFrontRight === undefined)
          return output.avoidFallingStatues!();
        if (data.demonTabletIsFrontRight)
          return output.frontRight!();
        return output.backLeft!();
      },
      outputStrings: {
        avoidFallingStatues: {
          en: 'Avoid Falling Statues',
          cn: '躲避下落雕像',
        },
        frontRight: {
          en: 'Front Right',
          de: 'Vorne Rechts',
          fr: 'Avant Droit',
          ja: '前右',
          cn: '右前',
          ko: '앞 오른쪽',
        },
        backLeft: {
          en: 'Back Left',
          de: 'Hinten Links',
          fr: 'Arrière Gauche',
          ja: '後左',
          cn: '左后',
          ko: '뒤 왼쪽',
        },
      },
    },
    {
      id: 'Occult Crescent Tower Manticore Left/Right Hammer',
      // Needs to be slowed by slowed by Time Mage or it is 4.2s into a 0.7s followup
      // Can be out-ranged as well
      // A7BF Left Hammer (7.8s with Slow)
      // A7C0 Right Hammer (7.8s with Slow)
      // A7E6 Left Hammer (1.5s followup with Slow)
      // A7E7 Right Hammer (1.5s followup with Slow)
      type: 'StartsUsing',
      netRegex: { source: 'Tower Manticore', id: ['A7BF', 'A7C0'], capture: true },
      infoText: (_data, matches, output) => {
        if (matches.id === 'A7BF')
          return output.rightThenLeft!();
        return output.leftThenRight!();
      },
      outputStrings: {
        leftThenRight: Outputs.leftThenRight,
        rightThenLeft: Outputs.rightThenLeft,
      },
    },
    {
      id: 'Occult Crescent Tower Manticore Left/Right Hammer Followup',
      // Cast bar can be interrupted leading to extra calls if using castTime
      type: 'Ability',
      netRegex: { source: 'Tower Manticore', id: ['A7BF', 'A7C0'], capture: true },
      suppressSeconds: 1,
      alertText: (_data, matches, output) => {
        if (matches.id === 'A7BF')
          return output.left!();
        return output.right!();
      },
      outputStrings: {
        left: Outputs.left,
        right: Outputs.right,
      },
    },
    {
      id: 'Occult Crescent Dead Stars Decisive Battle',
      // Each boss targets ground, avoid getting hit by more than one aoe
      // A5FA Decisive Battle from Triton
      // A5FB Decisive Battle from Nereid
      // A5FC Decisive Battle from Phobos
      type: 'StartsUsing',
      netRegex: { source: 'Phobos', id: 'A5FC', capture: false },
      response: Responses.aoe(),
    },
    {
      id: 'Occult Crescent Dead Stars Boss Tether',
      // Status effects on players applied without NetworkBuff log lines
      // 1156 Tritonic Gravity (Purple Beta)
      // 1157 Nereidic Gravity (Red Alpha)
      // 1158 Phobosic Gravity (Green Gamma)
      type: 'Tether',
      netRegex: { id: [headMarkerData.deadStarsBossTether], capture: true },
      condition: (data, matches) => {
        // Tethers come from player
        if (data.me === matches.source)
          return true;
        return false;
      },
      infoText: (_data, matches, output) => {
        return output.boss!({ boss: matches.target });
      },
      outputStrings: {
        boss: {
          en: 'Tethered to ${boss}',
          cn: '连线 ${boss}',
        },
      },
    },
    {
      id: 'Occult Crescent Dead Stars Slice \'n\' Dice',
      // Each boss uses tankbuster cleave on main target deadStarsSliceBuster
      // A601 Slice 'n' Dice castbar
      // A602 Slice 'n' Dice cast that does damage
      type: 'HeadMarker',
      netRegex: { id: [headMarkerData.deadStarsTankbuster], capture: true },
      response: (data, matches, output) => {
        // cactbot-builtin-response
        output.responseOutputStrings = {
          tankCleavesOnPlayers: {
            en: 'Tank Cleaves on ${player1}, ${player2}, ${player3}',
            cn: '坦克顺劈点 ${player1}, ${player2}, ${player3}',
          },
          tankCleaveOnYou: Outputs.tankCleaveOnYou,
          tankCleaveOnYouLineStack: {
            en: 'Tank Cleave on YOU, Avoid Line Stack',
            cn: '坦克顺劈点名, 避开直线分摊',
          },
        };
        data.deadStarsSliceTargets.push(matches.target);
        if (data.deadStarsSliceTargets.length < 3)
          return;

        const target1 = data.deadStarsSliceTargets[0];
        const target2 = data.deadStarsSliceTargets[1];
        const target3 = data.deadStarsSliceTargets[2];
        if (data.me === target1 || data.me === target2 || data.me === target3) {
          if (!data.deadStarsIsSlice2)
            return { alertText: output.tankCleaveOnYou!() };
          return { alertText: output.tankCleaveOnYouLineStack!() };
        }

        // Do not call out with Firestrike 2
        if (data.deadStarsIsSlice2)
          return;

        return {
          infoText: output.tankCleavesOnPlayers!({
            player1: data.party.member(target1),
            player2: data.party.member(target2),
            player3: data.party.member(target3),
          }),
        };
      },
      run: (data) => {
        // Do not clear data for Firestrike 2 to use
        if (data.deadStarsSliceTargets.length === 3 && !data.deadStarsIsSlice2) {
          data.deadStarsSliceTargets = [];
          data.deadStarsIsSlice2 = true;
        }
      },
    },
    {
      id: 'Occult Crescent Dead Stars Three-Body Problem',
      // Each boss casts this, logs show A5B5 as 'Three-Body Probl─'
      // Only 'Three-Body Problem' text is visible in castbars
      // Primordial Chaos: A5B5 by Phobos into A9BD from Nereid + A5B9 Triton
      // Icebound Buffoon: A5B5 by Nereid into A5B8 from Phobos
      // Blazing Belligerent: A5B5 by Triton into A5B7 from Phobos
      type: 'StartsUsing',
      netRegex: { source: ['Phobos', 'Nereid', 'Triton'], id: 'A5B5', capture: false },
      infoText: (_data, _matches, output) => output.outOfHitbox!(),
      outputStrings: {
        outOfHitbox: Outputs.outOfHitbox,
      },
    },
    {
      id: 'Occult Crescent Dead Stars Primordial Chaos',
      // Each boss targets ground, avoid getting hit by more than one aoe
      // A5D9 Primordial Chaos castbar
      // A5DC Primordial Chaos damage cast for each alliance
      type: 'StartsUsing',
      netRegex: { source: 'Phobos', id: 'A5D9', capture: false },
      response: Responses.aoe(),
    },
    {
      id: 'Occult Crescent Dead Stars Nova/Ice Ooze Gains Effect',
      // Track latest effect on player
      type: 'GainsEffect',
      netRegex: { effectId: [deadStarsRedEffectId, deadStarsBlueEffectId], capture: true },
      condition: Conditions.targetIsYou(),
      run: (data, matches) => {
        data.deadStarsOoze = matches;
      },
    },
    {
      id: 'Occult Crescent Dead Stars Nova/Ice Ooze Loses Effect',
      // There isn't a debuff at 0 count, track the loses effect log line
      type: 'LosesEffect',
      netRegex: { effectId: [deadStarsRedEffectId, deadStarsBlueEffectId], capture: true },
      condition: Conditions.targetIsYou(),
      run: (data) => {
        delete data.deadStarsOoze;
      },
    },
    {
      id: 'Occult Crescent Dead Stars Nova/Ice Ooze Initial',
      // Applied with Primordial Chaos
      // Comes in stacks of 1, 2, or 3
      // 1159 Nova Ooze (Red)
      // 115A Ice Ooze (Blue)
      // Players need to get hit by opposite color Ooze to decrease count
      // Hits by same color Oooze will increase count
      // Four opportunities to increase/decrease stack, meaning those with lower counts can afford mistakes
      // Any stacks remaining before Noxious Nova (A5E5) result in lethal damage
      type: 'GainsEffect',
      netRegex: { effectId: [deadStarsRedEffectId, deadStarsBlueEffectId], capture: true },
      condition: (data, matches) => {
        if (data.me === matches.target && data.deadStarsOozeCount === 0)
          return true;
        return false;
      },
      infoText: (_data, matches, output) => {
        const num = parseInt(matches.count, 16);
        if (matches.effectId === deadStarsBlueEffectId) {
          switch (num) {
            case 1:
              return output.blue!();
            case 2:
              return output.blueTwo!();
            case 3:
              return output.blueThree!();
          }
        }
        switch (num) {
          case 1:
            return output.red!();
          case 2:
            return output.redTwo!();
          case 3:
            return output.redThree!();
        }
      },
      outputStrings: {
        blue: {
          en: '+1 Blue',
          cn: '+1 蓝',
        },
        blueTwo: {
          en: '+2 Blue',
          cn: '+2 蓝',
        },
        blueThree: {
          en: '+3 Blue',
          cn: '+3 蓝',
        },
        red: {
          en: '+1 Red',
          cn: '+1 红',
        },
        redTwo: {
          en: '+2 Red',
          cn: '+2 红',
        },
        redThree: {
          en: '+3 Red',
          cn: '+3 红',
        },
      },
    },
    {
      id: 'Occult Crescent Dead Stars Frozen Fallout Locations',
      // This will output both ooze tells if missing debuff data
      // This calls one of two safespots if intercard is safe
      // Boss casts A45DD (Frozen Fallout) and A5DF + A5E0 tells
      // Liquified Triton (Red) tells are the A5DF casts
      // Liquified Nereid (Blue) tells are the A5E0 casts
      // Invisible entities are centered in the circle aoes that they tell
      // StartsUsing can have inaccurate location, Ability seems to be correct
      type: 'Ability',
      netRegex: { source: ['Phobos', 'Triton'], id: ['A5DF', 'A5E0'], capture: true },
      preRun: (data, matches) => {
        const dirNum = Directions.xyTo8DirNum(
          parseFloat(matches.x),
          parseFloat(matches.y),
          deadStarsCenterX,
          deadStarsCenterY,
        );
        if (matches.id === 'A5DF')
          data.deadStarsLiquifiedTriton.push(dirNum);
        if (matches.id === 'A5E0')
          data.deadStarsLiquifiedNereid.push(dirNum);
      },
      infoText: (data, matches, output) => {
        if (
          data.deadStarsLiquifiedTriton.length !== 4 &&
          data.deadStarsLiquifiedNereid.length !== 4
        )
          return;

        const redOoze = data.deadStarsLiquifiedTriton;
        const blueOoze = data.deadStarsLiquifiedNereid;
        if (redOoze === undefined || blueOoze === undefined)
          return;

        if (data.deadStarsOoze === undefined) {
          const dirNums = matches.id === 'A5DF' ? redOoze : blueOoze;

          if (
            dirNums[0] === undefined || dirNums[1] === undefined ||
            dirNums[2] === undefined || dirNums[3] === undefined
          )
            return;
          const dirs = [
            output[Directions.outputFrom8DirNum(dirNums[0])]!(),
            output[Directions.outputFrom8DirNum(dirNums[1])]!(),
            output[Directions.outputFrom8DirNum(dirNums[2])]!(),
            output[Directions.outputFrom8DirNum(dirNums[3])]!(),
          ];

          // Output both if failed to get deadStarsOooze matches
          if (matches.id === 'A5DF')
            return output.red!({ dirs: dirs });
          if (matches.id === 'A5E0')
            return output.blue!({ dirs: dirs });

          return;
        }

        // Determine which slime locations to use for hits
        const dirNums = data.deadStarsOoze.effectId === deadStarsBlueEffectId
          ? redOoze
          : blueOoze;

        if (
          dirNums[0] === undefined || dirNums[1] === undefined ||
          dirNums[2] === undefined || dirNums[3] === undefined ||
          redOoze[1] === undefined || blueOoze[1] === undefined ||
          redOoze[2] === undefined || blueOoze[2] === undefined ||
          redOoze[3] === undefined || blueOoze[3] === undefined
        )
          return;

        const hitSpots = [
          output[Directions.outputFrom8DirNum(dirNums[0])]!(),
          output[Directions.outputFrom8DirNum(dirNums[1])]!(),
          output[Directions.outputFrom8DirNum(dirNums[2])]!(),
        ];
        // Ignoring initial safe spot
        const safeSpots = [
          output[Directions.outputFrom8DirNum(deadStarsFindSafeSpot(blueOoze[1], redOoze[1]))]!(),
          output[Directions.outputFrom8DirNum(deadStarsFindSafeSpot(blueOoze[2], redOoze[2]))]!(),
          output[Directions.outputFrom8DirNum(deadStarsFindSafeSpot(blueOoze[3], redOoze[3]))]!(),
        ];

        const count = parseInt(data.deadStarsOoze.count, 16);
        if (count === 1) {
          if (data.deadStarsOoze.effectId === deadStarsBlueEffectId)
            return output.red1!({
              hit1: hitSpots[0],
              safe1: safeSpots[0],
              safe2: safeSpots[1],
              safe3: safeSpots[2],
            });
          if (data.deadStarsOoze.effectId === deadStarsRedEffectId)
            return output.blue1!({
              hit1: hitSpots[0],
              safe1: safeSpots[0],
              safe2: safeSpots[1],
              safe3: safeSpots[2],
            });
        }
        if (count === 2) {
          if (data.deadStarsOoze.effectId === deadStarsBlueEffectId)
            return output.red2!({
              hit1: hitSpots[0],
              hit2: hitSpots[1],
              safe1: safeSpots[1],
              safe2: safeSpots[2],
            });
          if (data.deadStarsOoze.effectId === deadStarsRedEffectId)
            return output.blue2!({
              hit1: hitSpots[0],
              hit2: hitSpots[1],
              safe1: safeSpots[1],
              safe2: safeSpots[2],
            });
        }
        if (count === 3) {
          if (data.deadStarsOoze.effectId === deadStarsBlueEffectId)
            return output.blue3!({
              hit1: hitSpots[0],
              hit2: hitSpots[1],
              hit3: hitSpots[2],
              safe1: safeSpots[2],
            });
          if (data.deadStarsOoze.effectId === deadStarsRedEffectId)
            return output.blue3!({
              hit1: hitSpots[0],
              hit2: hitSpots[1],
              hit3: hitSpots[2],
              safe1: safeSpots[2],
            });
        }
      },
      tts: null, // Trigger happens 1 sec before individual call and would overlap
      outputStrings: {
        ...Directions.outputStrings8Dir,
        red: {
          en: 'Red: ${dirs}',
          cn: '红: ${dirs}',
        },
        blue: {
          en: 'Blue: ${dirs}',
          cn: '蓝: ${dirs}',
        },
        red1: {
          en: '${hit1} => ${safe1} => ${safe2} => ${safe3}',
          cn: '${hit1} => ${safe1} => ${safe2} => ${safe3}',
        },
        blue1: {
          en: '${hit1} => ${safe1} => ${safe2} => ${safe3}',
          cn: '${hit1} => ${safe1} => ${safe2} => ${safe3}',
        },
        red2: {
          en: '${hit1} => ${hit2} => ${safe1} => ${safe2}',
          cn: '${hit1} => ${hit2} => ${safe1} => ${safe2}',
        },
        blue2: {
          en: '${hit1} => ${hit2} => ${safe1} => ${safe2}',
          cn: '${hit1} => ${hit2} => ${safe1} => ${safe2}',
        },
        red3: {
          en: '${hit1} => ${hit2} => ${hit3} => ${safe1}',
          cn: '${hit1} => ${hit2} => ${hit3} => ${safe1}',
        },
        blue3: {
          en: '${hit1} => ${hit2} => ${hit3} => ${safe1}',
          cn: '${hit1} => ${hit2} => ${hit3} => ${safe1}',
        },
      },
    },
    {
      id: 'Occult Crescent Dead Stars Nova/Ice Ooze 1',
      // This could call safe spot for those without buff
      type: 'Ability',
      netRegex: { source: ['Phobos', 'Triton'], id: ['A5DF', 'A5E0'], capture: false },
      condition: (data) => {
        if (
          data.deadStarsLiquifiedTriton.length === 1 &&
          data.deadStarsLiquifiedNereid.length === 1
        )
          return true;
        return false;
      },
      infoText: (data, _matches, output) => {
        const redOoze = data.deadStarsLiquifiedTriton;
        const blueOoze = data.deadStarsLiquifiedNereid;
        if (
          redOoze === undefined || blueOoze === undefined ||
          redOoze[0] === undefined || blueOoze[0] === undefined
        )
          return;

        const red = output[deadStarsMapOutput[redOoze[0]] ?? 'unknown']!();
        const blue = output[deadStarsMapOutput[blueOoze[0]] ?? 'unknown']!();

        if (data.deadStarsOoze === undefined) {
          return output.getHitBothOoze!({ red: red, blue: blue });
        }

        if (data.deadStarsOoze.effectId === deadStarsBlueEffectId)
          return output.getHitRedOoze!({ hit: red });
        return output.getHitBlueOoze!({ hit: blue });
      },
      outputStrings: {
        northeast: Outputs.northeast,
        southeast: Outputs.southeast,
        southwest: Outputs.southwest,
        northwest: Outputs.northwest,
        unknown: Outputs.unknown,
        getHitRedOoze: {
          en: '${hit} for Ooze',
          cn: '${hit} 吃软泥',
        },
        getHitBlueOoze: {
          en: '${hit} for Ooze',
          cn: '${hit} 吃软泥',
        },
        getHitBothOoze: {
          en: 'Red: ${red}, Blue: ${blue}',
          cn: '红: ${red}, 蓝: ${blue}',
        },
      },
    },
    {
      id: 'Occult Crescent Dead Stars Nova/Ice Ooze Counter',
      // Count number of jumps
      // Source is unreliable, coming from Triton, Phobos, Liquified Triton, Liquified Nereid
      type: 'StartsUsing',
      netRegex: { id: [deadStarsRedHitId, deadStarsBlueHitId], capture: false },
      suppressSeconds: 1,
      run: (data) => {
        data.deadStarsOozeCount = data.deadStarsOozeCount + 1;
      },
    },
    {
      id: 'Occult Crescent Dead Stars Nova/Ice Ooze Hit Tracker',
      // Debuffs update about 0.3s after the hit, predict debuff based on ability id and last known debuff
      // A5E3 => Liquified Triton, decrease blue count, increase red count
      // A5E4 => Liquified Nereid, decrease red count, increase blue count
      // These abilities apply a 2s Magic Vulnerability Up (B7D)
      // Players can be hit by both, so this is separated from hit trigger call
      type: 'Ability',
      netRegex: { id: [deadStarsRedHitId, deadStarsBlueHitId], capture: true },
      condition: Conditions.targetIsYou(),
      run: (data) => {
        if (data.deadStarsWasHitByOoze)
          data.deadStarsWasVennDiagramed = true;
        data.deadStarsWasHitByOoze = true;
      },
    },
    {
      id: 'Occult Crescent Dead Stars Nova/Ice Ooze 2-4 (Hit by Ooze)',
      type: 'Ability',
      netRegex: { id: [deadStarsRedHitId, deadStarsBlueHitId], capture: true },
      condition: Conditions.targetIsYou(),
      delaySeconds: 0.1, // Only needed to detect player hit by both
      suppressSeconds: 1,
      alertText: (data, matches, output) => {
        // Get list of Ooze jumps based on player's current debuff color
        if (data.deadStarsOoze !== undefined) {
          const dirNums = data.deadStarsOoze.effectId === deadStarsBlueEffectId
            ? data.deadStarsLiquifiedTriton
            : data.deadStarsLiquifiedNereid;
          if (
            dirNums[0] === undefined || dirNums[1] === undefined ||
            dirNums[2] === undefined || dirNums[3] === undefined
          )
            return;

          const count = parseInt(data.deadStarsOoze.count, 16);
          const predict = (
            effectId: string,
            id: string,
          ): number => {
            if (
              (effectId === deadStarsBlueEffectId && id === deadStarsRedHitId) ||
              (effectId === deadStarsRedEffectId && id === deadStarsBlueHitId)
            )
              return -1;
            if (
              (effectId === deadStarsBlueEffectId && id === deadStarsBlueHitId) ||
              (effectId === deadStarsRedEffectId && id === deadStarsRedHitId)
            )
              return 1;
            return 0;
          };

          // Take last known count if hit by both
          const predictedCount = data.deadStarsWasVennDiagramed
            ? count
            : count + predict(data.deadStarsOoze.effectId, matches.id);

          // Check if player will still need to get hit
          if (predictedCount !== 0) {
            if (dirNums[data.deadStarsOozeCount] === 1)
              return output.getHit!({ dir: output.northeast!() });
            if (dirNums[data.deadStarsOozeCount] === 3)
              return output.getHit!({ dir: output.southeast!() });
            if (dirNums[data.deadStarsOozeCount] === 5)
              return output.getHit!({ dir: output.southwest!() });
            if (dirNums[data.deadStarsOozeCount] === 7)
              return output.getHit!({ dir: output.northwest!() });
          }
        } else {
          // If player hit by both, the net effect is they will not have a debuff
          if (!data.deadStarsWasVennDiagramed) {
            // Player either has no debuff, they should be gaining a debuff
            const dirNums = matches.id === deadStarsBlueHitId
              ? data.deadStarsLiquifiedTriton
              : data.deadStarsLiquifiedNereid;
            if (dirNums[data.deadStarsOozeCount] === 1)
              return output.getHit!({ dir: output.northeast!() });
            if (dirNums[data.deadStarsOozeCount] === 3)
              return output.getHit!({ dir: output.southeast!() });
            if (dirNums[data.deadStarsOozeCount] === 5)
              return output.getHit!({ dir: output.southwest!() });
            if (dirNums[data.deadStarsOozeCount] === 7)
              return output.getHit!({ dir: output.northwest!() });
          }
        }

        // Player will have no ooze, calculate where ooze are not jumping to
        const blueOoze = data.deadStarsLiquifiedNereid[data.deadStarsOozeCount];
        const redOoze = data.deadStarsLiquifiedTriton[data.deadStarsOozeCount];
        if (blueOoze === undefined || redOoze === undefined)
          return;

        // Using longer direction call for single/double direction
        const safeSpot = deadStarsFindSafeSpot(blueOoze, redOoze);

        // 1 = Northeast, 3 = Southeast
        if (safeSpot !== 1 && safeSpot !== 3)
          return output[deadStarsMapOutput[safeSpot] ?? 'unknown']!();

        // Call both Intercards
        const dir1 = output[deadStarsMapOutput[safeSpot] ?? 'unknown']!();
        const dir2 = safeSpot === 1 ? output['southwest']!() : output['northwest']!();
        return output.safeSpots!({ dir1: dir1, dir2: dir2 });
      },
      run: (data) => {
        if (data.deadStarsWasVennDiagramed)
          data.deadStarsWasVennDiagramed = false;
      },
      outputStrings: {
        north: Outputs.north,
        northeast: Outputs.northeast,
        east: Outputs.east,
        southeast: Outputs.southeast,
        south: Outputs.south,
        southwest: Outputs.southwest,
        west: Outputs.west,
        northwest: Outputs.northwest,
        unknown: Outputs.unknown,
        getHit: {
          en: '${dir} for Ooze',
          cn: '去${dir}吃软泥',
        },
        safeSpot: {
          en: '${dir} Safe Spot',
          de: 'Sichere Stelle ${dir}',
          fr: '${dir} Zone safe',
          ja: '${dir}に安置',
          cn: '去${dir}方安全点',
          ko: '${dir} 안전 지대',
        },
        safeSpots: {
          en: '${dir1} / ${dir2} Safe Spots',
          cn: '${dir1} / ${dir2} 安全点',
        },
      },
    },
    {
      id: 'Occult Crescent Dead Stars Nova/Ice Ooze 2-4 (Dodged Ooze)',
      type: 'Ability',
      netRegex: { id: [deadStarsRedHitId, deadStarsBlueHitId], capture: false },
      delaySeconds: 0.1, // Delay to detect if player was hit
      suppressSeconds: 1, // Suppress as it hits multiple players
      alertText: (data, _matches, output) => {
        if (data.deadStarsWasHitByOoze)
          return;
        // Get list of Ooze jumps based on player's current debuff color
        if (data.deadStarsOoze !== undefined) {
          const dirNums = data.deadStarsOoze.effectId === deadStarsBlueEffectId
            ? data.deadStarsLiquifiedTriton
            : data.deadStarsLiquifiedNereid;

          if (
            dirNums[0] === undefined || dirNums[1] === undefined ||
            dirNums[2] === undefined || dirNums[3] === undefined
          )
            return;

          if (dirNums[data.deadStarsOozeCount] === 1)
            return output.getHit!({ dir: output.northeast!() });
          if (dirNums[data.deadStarsOozeCount] === 3)
            return output.getHit!({ dir: output.southeast!() });
          if (dirNums[data.deadStarsOozeCount] === 5)
            return output.getHit!({ dir: output.southwest!() });
          if (dirNums[data.deadStarsOozeCount] === 7)
            return output.getHit!({ dir: output.northwest!() });
        }

        // Player has no ooze, calculate where ooze are not jumping to
        const blueOoze = data.deadStarsLiquifiedNereid[data.deadStarsOozeCount];
        const redOoze = data.deadStarsLiquifiedTriton[data.deadStarsOozeCount];
        if (blueOoze === undefined || redOoze === undefined)
          return;

        // Using longer direction call for single/double direction
        const safeSpot = deadStarsFindSafeSpot(blueOoze, redOoze);

        // 1 = Northeast, 3 = Southeast
        if (safeSpot !== 1 && safeSpot !== 3)
          return output[deadStarsMapOutput[safeSpot] ?? 'unknown']!();

        // Call both Intercards
        const dir1 = output[deadStarsMapOutput[safeSpot] ?? 'unknown']!();
        const dir2 = safeSpot === 1 ? output['southwest']!() : output['northwest']!();
        return output.safeSpots!({ dir1: dir1, dir2: dir2 });
      },
      run: (data) => {
        // Reset to false for next jump
        data.deadStarsWasHitByOoze = false;
      },
      outputStrings: {
        north: Outputs.north,
        northeast: Outputs.northeast,
        east: Outputs.east,
        southeast: Outputs.southeast,
        south: Outputs.south,
        southwest: Outputs.southwest,
        west: Outputs.west,
        northwest: Outputs.northwest,
        unknown: Outputs.unknown,
        getHit: {
          en: '${dir} for Ooze',
          cn: '去${dir}吃软泥',
        },
        safeSpot: {
          en: '${dir} Safe Spot',
          de: 'Sichere Stelle ${dir}',
          fr: '${dir} Zone safe',
          ja: '${dir}に安置',
          cn: '去${dir}方安全点',
          ko: '${dir} 안전 지대',
        },
        safeSpots: {
          en: '${dir1} / ${dir2} Safe Spots',
          cn: '${dir1} / ${dir2} 安全点',
        },
      },
    },
    {
      id: 'Occult Crescent Dead Stars Noxious Nova',
      // Any stack of Nova Ooze (1159), or Ice Ooze (115A) results in lethal damage
      type: 'StartsUsing',
      netRegex: { source: 'Phobos', id: 'A5E5', capture: false },
      response: Responses.aoe(),
    },
    {
      id: 'Occult Crescent Dead Stars Vengeful Tracker',
      // Bosses cast A5BC unique to the vengeful casts, but this doesn't have their location at cast
      // Bosses jump with A5B4 ~2s after A5BC prior to starting Vengeful casts
      // AbilityExtra lines of A5B4 include target location of where they will cast
      // Since A5B4 is cast for many other things, this trigger captures when we want the A5B4 data
      type: 'Ability',
      netRegex: { source: ['Phobos', 'Nereid', 'Triton'], id: 'A5BC', capture: false },
      suppressSeconds: 1,
      run: (data) => data.deadStarsIsVengeful = true,
    },
    {
      id: 'Occult Crescent Dead Stars Vengeful Direction',
      // Additional Details on Vengeful Casts:
      // Post A5E6 Noxious Nova (A637 Noisome Nuisance)
      // A5BD Vengeful Fire III (Triton)
      // A5BE Vengeful Blizzard III (Nereid)
      //
      // Post A5D5 To the Winds (A636 Icebound Buffoon)
      // A5BD Vengeful Fire III (Triton)
      // A5BF Vengeful Bio III (Phobos)
      //
      // Post A5C5 To the Winds (A635 Blazing Belligerent)
      // A5BE Vengeful Blizzard III (Nereid)
      // A5BF Vengeful Bio III (Phobos)
      type: 'AbilityExtra',
      netRegex: { id: 'A5B4', capture: true },
      condition: (data) => {
        return data.deadStarsIsVengeful;
      },
      preRun: (data, matches) => {
        const x = parseFloat(matches.x);
        const y = parseFloat(matches.y);
        if (data.deadStarsVengeful1.length !== 2)
          data.deadStarsVengeful1 = [x, y];
        else if (data.deadStarsVengeful2.length !== 2)
          data.deadStarsVengeful2 = [x, y];
      },
      durationSeconds: 7.5, // Vengeful casts end ~0.4s after this
      infoText: (data, _matches, output) => {
        const boss1 = data.deadStarsVengeful1;
        const boss2 = data.deadStarsVengeful2;

        // Calculate mid point (safe spot) and output result
        if (
          boss1[0] === undefined || boss1[1] === undefined ||
          boss2[0] === undefined || boss2[1] === undefined
        )
          return;
        const x = (boss1[0] + boss2[0]) / 2;
        const y = (boss1[1] + boss2[1]) / 2;
        const dirNum = Directions.xyTo8DirNum(
          x,
          y,
          deadStarsCenterX,
          deadStarsCenterY,
        );
        return output[Directions.outputFrom8DirNum(dirNum)]!();
      },
      run: (data) => {
        // Reset for next set of casts
        if (
          data.deadStarsVengeful1.length === 2 &&
          data.deadStarsVengeful2.length === 2
        ) {
          data.deadStarsVengeful1 = [];
          data.deadStarsVengeful2 = [];
          data.deadStarsIsVengeful = false;
        }
      },
      outputStrings: {
        ...Directions.outputStrings8Dir,
      },
    },
    {
      id: 'Occult Crescent Dead Stars Delta Attack',
      // There are a multitude of spells in this sequence:
      // All three cast A5FD, Triton also casts A5FF and A63E (damage)
      // All three cast A5FE, Triton also casts A600
      // Nereid casts A63F (damage)
      // All three cast A5FE, Triton also casts A600
      // Phobos casts A63F (damage)
      // In total, three hits happen:
      // Triton hits at ~5.5s
      // Nereid hits at ~6.65s
      // Phobos hits at ~7.76s
      type: 'StartsUsing',
      netRegex: { source: 'Phobos', id: 'A5FD', capture: false },
      durationSeconds: 7,
      response: Responses.bigAoe(),
    },
    {
      id: 'Occult Crescent Dead Stars Firestrike',
      // This has a line stack headmarker, but does not appear in the logs
      // Each boss starts a 4.7s A603 cast on themselves which comes with A604 on a targeted player
      // ~0.13s after A603, each boss casts A606 that does the line aoe damage
      type: 'Ability',
      netRegex: { source: ['Phobos', 'Nereid', 'Triton'], id: 'A604', capture: true },
      response: (data, matches, output) => {
        // cactbot-builtin-response
        output.responseOutputStrings = deadStarsOutputStrings;
        data.deadStarsFirestrikeTargets.push(matches.target);
        if (data.deadStarsFirestrikeTargets.length < 3)
          return;

        const target1 = data.deadStarsFirestrikeTargets[0];
        const target2 = data.deadStarsFirestrikeTargets[1];
        const target3 = data.deadStarsFirestrikeTargets[2];

        if (data.me === target1 || data.me === target2 || data.me === target3)
          return { alertText: output.lineStackOnYou!() };

        return {
          infoText: output.lineStacksOnPlayers!({
            player1: data.party.member(target1),
            player2: data.party.member(target2),
            player3: data.party.member(target3),
          }),
        };
      },
      run: (data) => {
        if (data.deadStarsFirestrikeTargets.length === 3)
          data.deadStarsFirestrikeTargets = [];
      },
    },
    {
      id: 'Occult Crescent Dead Stars Snowball Flight Positions',
      // These are each 6.7s casts, covering 9.6s
      // Snowball Flight (A5CE)
      // Snow Boulder (A5CF) is cast 3 times, 2.5s apart
      // Snow Boulder (A5D0) Wild Charge damage is applied when hit
      // Knockback timing will vary based on charge order
      // Minimum of 4 players needed in each charge, with front person taking major damage
      // 3 pairs of soaks, knockback immune recommended to avoid getting hit more than once
      type: 'StartsUsing',
      netRegex: { source: 'Nereid', id: 'A5CE', capture: false },
      infoText: (_data, _matches, output) => {
        return output.chargePositions!();
      },
      outputStrings: {
        chargePositions: {
          en: 'Wild Charge Positions',
          cn: '狂野冲锋站位',
        },
      },
    },
    {
      id: 'Occult Crescent Dead Stars Snowball Flight Knockback',
      // CastTime is 6.7s
      // Set 1 Knockback at 7s
      // Set 2 Knocbkack at 9.6s
      // Set 3 Knockback at 12.2s
      // This will call out at 6s, covering all three knockbacks
      // TODO: Add configurator to select knockback timing
      type: 'StartsUsing',
      netRegex: { source: 'Nereid', id: 'A5CE', capture: true },
      delaySeconds: (_data, matches) => parseFloat(matches.castTime) - 0.7,
      response: Responses.knockback(),
    },
    {
      id: 'Occult Crescent Dead Stars Snowball Tether/Knockback',
      // Three things happen here
      // 1 - Two players get marked with a Proximity Tether + Stack Marker
      // 2 - Knockback from center of room
      // 3 - Players in stack take proximity damage as if they had their own tether
      // Related Spell Ids:
      // - Players tethered are targeted by Avalaunch (A5D1)
      // - Knockback is caused by Chilling Collision (A5D4)
      // - Additional Chilling Collision casts from A5B6 Nereid and A5D3 from Frozen Triton
      // - Proximity stack damage is from Avalaunch (A5D2)
      // - Snowballs jump using Avalaunch (A89A)
      type: 'Tether',
      netRegex: { id: [headMarkerData.deadStarsSnowballTether], capture: true },
      preRun: (data) => {
        data.deadStarsSnowballTetherCount = data.deadStarsSnowballTetherCount + 1;
      },
      promise: async (data, matches) => {
        // Only calculate direction for players that are targetted
        if (data.me !== matches.target)
          return;
        const actors = (await callOverlayHandler({
          call: 'getCombatants',
          ids: [parseInt(matches.sourceId, 16)],
        })).combatants;
        const actor = actors[0];
        if (actors.length !== 1 || actor === undefined) {
          console.error(
            `Occult Crescent Dead Stars Snowball Tether: Wrong actor count ${actors.length}`,
          );
          return;
        }

        const dirNum = Directions.xyTo8DirNum(
          actor.PosX,
          actor.PosY,
          deadStarsCenterX,
          deadStarsCenterY,
        );
        data.deadStarsSnowballTetherDirNum = (dirNum + 4) % 8;
      },
      response: (data, matches, output) => {
        // cactbot-builtin-response
        output.responseOutputStrings = {
          ...Directions.outputStrings8Dir,
          knockbackTetherDir: {
            en: 'Tether: Knockback to ${dir} => Stack at Wall',
            cn: '连线: 击退到${dir} => 靠墙分摊',
          },
          knockbackToSnowball: {
            en: 'Knockback to Snowball => Stack at Wall',
            cn: '击退到雪球 => 靠墙分摊',
          },
        };

        if (
          data.deadStarsSnowballTetherDirNum !== undefined &&
          data.me === matches.target
        ) {
          // This will trigger for each tether a player has
          const dir = output[Directions.outputFrom8DirNum(data.deadStarsSnowballTetherDirNum)]!();
          return { alarmText: output.knockbackTetherDir!({ dir: dir }) };
        }

        // A player who has a tether should have a defined direction, but if they don't they'll get two calls
        if (
          data.deadStarsSnowballTetherDirNum === undefined &&
          data.deadStarsSnowballTetherCount === 2
        )
          return { alertText: output.knockbackToSnowball!() };
      },
    },
    {
      id: 'Occult Crescent Dead Stars Firestrike 2',
      // This has a line stack headmarker, but does not appear in the logs
      // Each boss starts a 4.7s A605 (Slice 'n' Dice) cast on themselves which comes with a607 on a targeted player
      // ~0.13s after A605, each boss casts A606 that does the line aoe damage
      // Meanwhile, boss targets main target with tankbuster cleave A602 Slice 'n' Dice
      type: 'Ability',
      netRegex: {
        source: ['Phobos', 'Nereid', 'Triton', 'Frozen Phobos'],
        id: 'A607',
        capture: true,
      },
      delaySeconds: 0.1, // Delay for Tankbuster target accummulation
      response: (data, matches, output) => {
        // cactbot-builtin-response
        output.responseOutputStrings = deadStarsOutputStrings;
        data.deadStarsFirestrikeTargets.push(matches.target);
        if (data.deadStarsFirestrikeTargets.length < 3)
          return;

        const strikeTarget1 = data.deadStarsFirestrikeTargets[0];
        const strikeTarget2 = data.deadStarsFirestrikeTargets[1];
        const strikeTarget3 = data.deadStarsFirestrikeTargets[2];
        if (
          data.me === strikeTarget1 ||
          data.me === strikeTarget2 ||
          data.me === strikeTarget3
        )
          return { alertText: output.lineStackOnYouTankCleave!() };

        // Do not call out to Slice 'n' Dice targets
        const sliceTarget1 = data.deadStarsSliceTargets[0];
        const sliceTarget2 = data.deadStarsSliceTargets[1];
        const sliceTarget3 = data.deadStarsSliceTargets[2];
        if (
          data.me === sliceTarget1 ||
          data.me === sliceTarget2 ||
          data.me === sliceTarget3
        )
          return;

        return {
          infoText: output.lineStacksOnPlayers!({
            player1: data.party.member(strikeTarget1),
            player2: data.party.member(strikeTarget2),
            player3: data.party.member(strikeTarget3),
          }),
        };
      },
      run: (data) => {
        if (data.deadStarsFirestrikeTargets.length === 3) {
          data.deadStarsFirestrikeTargets = [];
          data.deadStarsSliceTargets = [];
        }
      },
    },
    {
      id: 'Occult Crescent Dead Stars Six-handed Fistfight',
      // Start of enrage sequence
      // All three bosses cast a 9.1s Six-handed Fistfight (A5E7)
      // They become "Dead Stars", which also casts the spell under A5E9 (10.2s) and A5E8 (9.7s)
      // Middle will be taken over/blocked by bosses bodying each other (A5EA Bodied)
      type: 'StartsUsing',
      netRegex: { source: 'Phobos', id: 'A5E7', capture: false },
      infoText: (_data, _matches, output) => output.outOfMiddleGroups!(),
      outputStrings: {
        outOfMiddleGroups: {
          en: 'Out of Middle, Group Positions',
          cn: '远离中间, 分组站位',
        },
      },
    },
    {
      id: 'Occult Crescent Dead Stars Six-handed Fistfight AoE',
      // 10.2s cast, delay until 5s before end
      type: 'StartsUsing',
      netRegex: { source: 'Dead Stars', id: 'A5E9', capture: true },
      delaySeconds: (_data, matches) => parseFloat(matches.castTime) - 5.2,
      suppressSeconds: 1,
      response: Responses.bigAoe(),
    },
    {
      id: 'Occult Crescent Dead Stars Collateral Damage',
      type: 'StartsUsing',
      netRegex: { source: 'Dead Stars', id: 'A5ED', capture: false },
      infoText: (_data, _matches, output) => output.jetsThenSpread!(),
      outputStrings: {
        jetsThenSpread: {
          en: 'Dodge Two Jets => Spread',
          cn: '躲避两次X波 => 分散',
        },
      },
    },
    {
      id: 'Occult Crescent Dead Stars Collateral Damage Spread',
      // 5s to spread after last jet happens, 2s after Collateral Damage cast
      type: 'StartsUsing',
      netRegex: { source: 'Dead Stars', id: 'A5ED', capture: true },
      delaySeconds: (_data, matches) => parseFloat(matches.castTime) + 2,
      alertText: (_data, _matches, output) => output.spread!(),
      outputStrings: {
        spread: Outputs.spread,
      },
    },
    {
      id: 'Occult Crescent Pronged Passage Paralyze III',
      // Triggers for both bridges on physical ranged dps
      type: 'StartsUsing',
      netRegex: { source: 'Tower Bhoot', id: 'A903', capture: true },
      promise: async (data, matches) => {
        const combatants = (await callOverlayHandler({
          call: 'getCombatants',
          names: [data.me],
        })).combatants;
        const me = combatants[0];
        if (combatants.length !== 1 || me === undefined) {
          console.error(
            `Occult Crescent Pronged Passage Paralyze III: Wrong combatants count ${combatants.length}`,
          );
          return;
        }
        const actors = (await callOverlayHandler({
          call: 'getCombatants',
          ids: [parseInt(matches.sourceId, 16)],
        })).combatants;
        const actor = actors[0];
        if (actors.length !== 1 || actor === undefined) {
          console.error(
            `Occult Crescent Pronged Passage Paralyze III: Wrong actor count ${actors.length}`,
          );
          return;
        }
        data.prongedPassageActLoc[data.me] = me.PosY < prongedPassageCenterY
          ? 'north'
          : 'south';
        if (actor.PosY < prongedPassageCenterY)
          data.prongedPassageActLoc[matches.sourceId] = 'north';
        if (actor.PosY > prongedPassageCenterY)
          data.prongedPassageActLoc[matches.sourceId] = 'south';
      },
      response: (data, matches, output) => {
        // cactbot-builtin-response
        output.responseOutputStrings = {
          interruptBhoot: {
            en: 'Interrupt Bhoot',
            cn: '打断浮灵',
          },
          northInterrupt: {
            en: 'North: Interrupt Bhoot',
            cn: '左桥: 打断浮灵',
          },
          southInterrupt: {
            en: 'South: Interrupt Bhoot',
            cn: '右桥: 打断浮灵',
          },
        };
        // Tanks have 3y interrupt, only call about actor on their platform
        if (data.CanSilence() && data.role === 'tank') {
          if (data.prongedPassageActLoc[matches.sourceId] === data.prongedPassageActLoc[data.me])
            return { alarmText: output.interruptBhoot!() };
        }

        // Physical Ranged DPS can reach both platforms
        if (data.CanSilence() && data.role !== 'tank') {
          if (data.prongedPassageActLoc[matches.sourceId] === 'north')
            return { infoText: output.northInterrupt!() };
          if (data.prongedPassageActLoc[matches.sourceId] === 'south')
            return { infoText: output.southInterrupt!() };
        }
      },
    },
    {
      id: 'Occult Crescent Pronged Passage Arcane Spear',
      // Floating spears appear and light up 4 rows on each bridge
      // Tanks need to be in front
      // Phantom Samurai with Shirahadori can also block
      // A441 in first two sections, A6F4 in last section
      // A441 affects north/south bridge at different times
      type: 'StartsUsing',
      netRegex: { source: 'Trap', id: 'A441', capture: true },
      suppressSeconds: 1,
      promise: async (data, matches) => {
        const combatants = (await callOverlayHandler({
          call: 'getCombatants',
          names: [data.me],
        })).combatants;
        const me = combatants[0];
        if (combatants.length !== 1 || me === undefined) {
          console.error(
            `Occult Crescent Pronged Passage Arcane Spear: Wrong combatants count ${combatants.length}`,
          );
          return;
        }
        const actors = (await callOverlayHandler({
          call: 'getCombatants',
          ids: [parseInt(matches.sourceId, 16)],
        })).combatants;
        const actor = actors[0];
        if (actors.length !== 1 || actor === undefined) {
          console.error(
            `Occult Crescent Pronged Passage Arcane Spear: Wrong actor count ${actors.length}`,
          );
          return;
        }
        data.prongedPassageActLoc[data.me] = me.PosY < prongedPassageCenterY
          ? 'north'
          : 'south';
        if (actor.PosY < prongedPassageCenterY)
          data.prongedPassageActLoc[matches.sourceId] = 'north';
        if (actor.PosY > prongedPassageCenterY)
          data.prongedPassageActLoc[matches.sourceId] = 'south';
      },
      alertText: (data, matches, output) => {
        if (data.prongedPassageActLoc[matches.sourceId] === data.prongedPassageActLoc[data.me])
          return output.wildChargeEast!();
      },
      outputStrings: {
        wildChargeEast: {
          en: 'Wild Charge (East), Stack in a Row',
          cn: '狂野冲锋(右), 在同一行集合',
        },
      },
    },
    {
      id: 'Occult Crescent Pronged Passage Dense Darkness',
      // TODO: Check for Phantom Time Mage Buff?
      // NOTE: will trigger for both north/south bridge by default
      type: 'StartsUsing',
      netRegex: { source: 'Tower Abyss', id: 'A3A8', capture: true },
      promise: async (data, matches) => {
        const combatants = (await callOverlayHandler({
          call: 'getCombatants',
          names: [data.me],
        })).combatants;
        const me = combatants[0];
        if (combatants.length !== 1 || me === undefined) {
          console.error(
            `Occult Crescent Pronged Passage Dense Darkness: Wrong combatants count ${combatants.length}`,
          );
          return;
        }
        const actors = (await callOverlayHandler({
          call: 'getCombatants',
          ids: [parseInt(matches.sourceId, 16)],
        })).combatants;
        const actor = actors[0];
        if (actors.length !== 1 || actor === undefined) {
          console.error(
            `Occult Crescent Pronged Passage Dense Darkness: Wrong actor count ${actors.length}`,
          );
          return;
        }
        data.prongedPassageActLoc[data.me] = me.PosY < prongedPassageCenterY
          ? 'north'
          : 'south';
        if (actor.PosY < prongedPassageCenterY)
          data.prongedPassageActLoc[matches.sourceId] = 'north';
        if (actor.PosY > prongedPassageCenterY)
          data.prongedPassageActLoc[matches.sourceId] = 'south';
      },
      infoText: (data, matches, output) => {
        if (data.prongedPassageActLoc[matches.sourceId] === 'north')
          return output.northAoEDispel!();
        if (data.prongedPassageActLoc[matches.sourceId] === 'south')
          return output.southAoEDispel!();
      },
      outputStrings: {
        northAoEDispel: {
          en: 'North: AoE (Dispel if Possible)',
          cn: '左桥: AOE (能驱散就驱散)',
        },
        southAoEDispel: {
          en: 'South: AoE (Dispel if Possible)',
          cn: '右桥: AOE (能驱散就驱散)',
        },
      },
    },
    {
      id: 'Occult Crescent Pronged Passage Ancient Aero III',
      // TODO: Check for Phantom Bard Buff?
      // 6 Tower Idols cast Ancient Aero III at different times
      // Must interrupt with Romeo's Ballad all 6 at same time
      // This will count until all 12 have started casting
      type: 'StartsUsing',
      netRegex: { source: 'Tower Idol', id: 'A61F', capture: true },
      promise: async (data, matches) => {
        const combatants = (await callOverlayHandler({
          call: 'getCombatants',
          names: [data.me],
        })).combatants;
        const me = combatants[0];
        if (combatants.length !== 1 || me === undefined) {
          console.error(
            `Occult Crescent Pronged Passage Ancient Aero III: Wrong combatants count ${combatants.length}`,
          );
          return;
        }
        const actors = (await callOverlayHandler({
          call: 'getCombatants',
          ids: [parseInt(matches.sourceId, 16)],
        })).combatants;
        const actor = actors[0];
        if (actors.length !== 1 || actor === undefined) {
          console.error(
            `Occult Crescent Pronged Passage Ancient Aero III: Wrong actor count ${actors.length}`,
          );
          return;
        }
        data.prongedPassageActLoc[data.me] = me.PosY < prongedPassageCenterY
          ? 'north'
          : 'south';
        const bridge = (actor.PosY < prongedPassageCenterY) ? 'north' : 'south';
        // Ignore actors on other bridge as it's not realistic to stop them
        if (data.prongedPassageActLoc[data.me] !== bridge)
          return;
        data.prongedPassageIdolCastCount[bridge] = (data.prongedPassageIdolCastCount[bridge] ?? 0) +
          1;
      },
      infoText: (data, _matches, output) => {
        const myBridge = data.prongedPassageActLoc[data.me];
        if (myBridge !== undefined && data.prongedPassageIdolCastCount[myBridge] === 6) {
          // Clear data to prevent second firing
          data.prongedPassageIdolCastCount = {};
          return output.romeo!();
        }
      },
      outputStrings: {
        romeo: {
          en: 'Romeo\'s Ballad (if possible)',
          cn: '爱之歌 (能用就用)',
        },
      },
    },
    {
      id: 'Occult Crescent Pronged Passage Close Call to Detonate / Far Cry to Detonate',
      // Tower Progenitrix casts A620 / A622
      // Tower Progenitor casts A621 / A623
      // Both adds also get a tether and a buff describing the ability
      // Only need to capture one as it requires both adds to cast
      type: 'StartsUsing',
      netRegex: { source: 'Tower Progenitrix', id: ['A620', 'A622'], capture: true },
      promise: async (data) => {
        const combatants = (await callOverlayHandler({
          call: 'getCombatants',
          names: [data.me],
        })).combatants;
        const me = combatants[0];
        if (combatants.length !== 1 || me === undefined) {
          console.error(
            `Occult Crescent Pronged Passage Close Call to Detonate / Far Cry to Detonat: Wrong combatants count ${combatants.length}`,
          );
          return;
        }
        data.prongedPassageActLoc[data.me] = me.PosY < prongedPassageCenterY
          ? 'north'
          : 'south';
      },
      response: (data, matches, output) => {
        // cactbot-builtin-response
        output.responseOutputStrings = {
          topApart: {
            en: 'Top row (bosses apart)',
            cn: '上排 (BOSS远离)',
          },
          bottomApart: {
            en: 'Bottom row (bosses apart)',
            cn: '下排 (BOSS远离)',
          },
          bossesApart: {
            en: 'Move bosses apart',
            cn: '让BOSS远离',
          },
          topTogether: {
            en: 'Top row (bosses together)',
            cn: '上排 (BOSS靠近)',
          },
          bottomTogether: {
            en: 'Bottom row (bosses together)',
            cn: '下排 (BOSS靠近)',
          },
          bossesTogether: {
            en: 'Move bosses together',
            cn: '让BOSS靠近',
          },
        };
        const myBridge = data.prongedPassageActLoc[data.me];

        // Close to Detonate => Bosses Apart
        if (matches.id === 'A620') {
          if (myBridge === 'north') {
            if (data.role === 'tank')
              return { alertText: output.topApart!() };
            return { infoText: output.topApart!() };
          }
          if (myBridge === 'south') {
            if (data.role === 'tank')
              return { alertText: output.bottomApart!() };
            return { infoText: output.bottomApart!() };
          }
          return { infoText: output.bossesApart!() };
        }

        // Far to Detonate => Bosses Together
        if (myBridge === 'north') {
          if (data.role === 'tank')
            return { alertText: output.bottomTogether!() };
          return { infoText: output.bottomTogether!() };
        }
        if (myBridge === 'south') {
          if (data.role === 'tank')
            return { alertText: output.topTogether!() };
          return { infoText: output.topTogether!() };
        }
        return { infoText: output.bossesTogether!() };
      },
    },
    {
      id: 'Occult Crescent Pronged Passage Arcane Spear 2',
      // Floating spears appear and light up 4 rows on each bridge
      // Tanks need to be in front
      // Phantom Samurai with Shirahadori can also block
      // A441 in first two sections, A6F4 in last section
      // A6F4 affects north/south bridge at same times
      type: 'StartsUsing',
      netRegex: { source: 'Trap', id: 'A6F4', capture: false },
      suppressSeconds: 1,
      alertText: (_data, _matches, output) => output.wildChargeEast!(),
      outputStrings: {
        wildChargeEast: {
          en: 'Wild Charge (East), Stack in a Row',
          cn: '狂野冲锋(右), 在同一行集合',
        },
      },
    },
    {
      id: 'Occult Crescent Pronged Passage Bombshell Drop',
      type: 'StartsUsing',
      netRegex: {
        source: ['Tower Progenitrix', 'Tower Progenitor'],
        id: ['A626', 'A627'],
        capture: false,
      },
      suppressSeconds: 1,
      alertText: (data, _matches, output) => {
        if (data.role === 'tank')
          return output.pullBossAway!();
        return output.killAdds!();
      },
      outputStrings: {
        pullBossAway: {
          en: 'Pull boss away from bombs',
          cn: '将BOSS拉离炸弹',
        },
        killAdds: Outputs.killAdds,
      },
    },
    {
      id: 'Occult Crescent Pronged Passage Punishing Pounce',
      type: 'HeadMarker',
      netRegex: { id: [headMarkerData.prongedPassageStack], capture: true },
      condition: (data) => {
        // Prevents trigger during Magitaur and Dead Stars
        return data.prongedPassageActLoc[data.me] !== undefined;
      },
      promise: async (data, matches) => {
        const combatants = (await callOverlayHandler({
          call: 'getCombatants',
          names: [data.me],
        })).combatants;
        const me = combatants[0];
        if (combatants.length !== 1 || me === undefined) {
          console.error(
            `Occult Crescent Pronged Passage Punishing Pounce: Wrong combatants count ${combatants.length}`,
          );
          return;
        }
        const actors = (await callOverlayHandler({
          call: 'getCombatants',
          names: [matches.target],
        })).combatants;
        const actor = actors[0];
        if (actors.length !== 1 || actor === undefined) {
          console.error(
            `Occult Crescent Pronged Passage Punishing Pounce: Wrong actor count ${actors.length}`,
          );
          return;
        }
        data.prongedPassageActLoc[data.me] = me.PosY < prongedPassageCenterY
          ? 'north'
          : 'south';
        if (actor.PosY < prongedPassageCenterY)
          data.prongedPassageActLoc[matches.target] = 'north';
        if (actor.PosY > prongedPassageCenterY)
          data.prongedPassageActLoc[matches.target] = 'south';
      },
      infoText: (data, matches, output) => {
        if (data.prongedPassageActLoc[matches.target] === data.prongedPassageActLoc[data.me])
          return output.stackOnPlayer!({ player: data.party.member(matches.target) });
      },
      outputStrings: {
        stackOnPlayer: Outputs.stackOnPlayer,
      },
    },
    {
      id: 'Occult Crescent Marble Dragon Tankbuster Filter',
      // Used to tracker encounter for filtering
      type: 'StartsUsing',
      netRegex: { source: 'Marble Dragon', id: '77F1', capture: false },
      run: (data) => data.marbleDragonTankbusterFilter = true,
    },
    {
      id: 'Occult Crescent Marble Dragon Imitation Star',
      // 77F1 Imitation Star is a 4.7s cast
      // 9ECC Imitation Star damage casts happen 1.8 to 2.9s after
      // This cast also applies a 15s bleed called Bleeding (828)
      type: 'StartsUsing',
      netRegex: { source: 'Marble Dragon', id: '77F1', capture: false },
      response: Responses.bleedAoe(),
    },
    {
      id: 'Occult Crescent Marble Dragon Draconiform Motion',
      // Boss turns to face random player and casts 77C1 Draconiform Motion
      // This is a 3.7s that coincides with these 4.5s casts:
      // 77E6 Draconiform Motion (knockback cleave fromm tail)
      // 77E5 Draconiform Motion (knockback cleave from head)
      // Getting hit also applies D96 Thrice-come Ruin debuff
      type: 'StartsUsing',
      netRegex: { source: 'Marble Dragon', id: '77C1', capture: false },
      alertText: (data, _matches, output) => {
        if (
          data.marbleDragonImitationRainDir !== undefined &&
          data.marbleDragonImitationRainCount < 6
        )
          return output[data.marbleDragonImitationRainDir]!();
        if (data.marbleDragonImitationRainCount >= 6) {
          if (data.marbleDragonTwisterClock === 'clockwise')
            return output.northSouth!();
          if (data.marbleDragonTwisterClock === 'counterclockwise')
            return output.eastWest!();
        }
        return output.sides!();
      },
      run: (data) => {
        delete data.marbleDragonImitationRainDir;
      },
      outputStrings: {
        east: Outputs.east,
        west: Outputs.west,
        eastWest: {
          en: 'East/West',
          cn: '左/右',
        },
        northSouth: {
          en: 'North/South',
          cn: '上/下',
        },
        sides: Outputs.sides,
      },
    },
    {
      id: 'Occult Crescent Marble Dragon Imitation Rain Counter',
      type: 'Ability',
      netRegex: { source: 'Marble Dragon', id: '7687', capture: false },
      run: (data) => {
        data.marbleDragonImitationRainCount = data.marbleDragonImitationRainCount + 1;
        data.marbleDragonImitationBlizzardCount = 0;
        // Clear clock data for Imitation Rain 6 and 7
        if (data.marbleDragonImitationRainCount === 5)
          delete data.marbleDragonTwisterClock;
      },
    },
    {
      id: 'Occult Crescent Marble Dragon Imitation Rain 1 and 5 Direction (Cross-based)',
      // North Puddles
      // (-355, 141) (-343, 141) (-331, 141) (-319, 141)
      // South Puddles
      // (-355, 173) (-343, 173) (-331, 173) (-319, 173)
      // BNpcID 2014547 combatant is responsible for the cross puddles, accessible right before Imitation Rain (7797) NetworkAOEAbility
      // If (-331, 173) or (-343, 141) is cross, then go East.
      // If (-343, 173) or (-331, 141) is cross, then go West.
      type: 'Ability',
      netRegex: { source: 'Marble Dragon', id: '7797', capture: false },
      condition: (data) => {
        if (
          (data.marbleDragonImitationRainCount === 1 ||
            data.marbleDragonImitationRainCount === 5) &&
          data.triggerSetConfig.marbleDragonImitationRainStrategy === 'cross'
        )
          return true;
        return false;
      },
      delaySeconds: 0.5, // Need to delay for latency
      suppressSeconds: 1,
      promise: async (data) => {
        const actors = (await callOverlayHandler({
          call: 'getCombatants',
        })).combatants;
        const crosses = actors.filter((c) => c.BNpcID === 2014547);
        if (crosses.length !== 2 || crosses[0] === undefined) {
          console.error(
            `Occult Crescent Marble Dragon Imitation Rain 1 and 5 Direction (Cross-based): Wrong actor count ${crosses.length}`,
          );
          return;
        }
        // Only need to check one of the two crosses
        const x = crosses[0].PosX;
        const y = crosses[0].PosY;

        if (
          ((x > -332 && x < -330) && (y > 172 && y < 174)) ||
          ((x > -344 && x < -342) && (y > 140 && y < 142))
        ) {
          data.marbleDragonImitationRainDir = 'east';
        } else if (
          ((x > -344 && x < -342) && (y > 172 && y < 174)) ||
          ((x > -332 && x < -330) && (y > 140 && y < 142))
        ) {
          data.marbleDragonImitationRainDir = 'west';
        } else {
          console.error(
            `Occult Crescent Marble Dragon Imitation Rain 1 and 5 Direction (Cross-based): Unexpected coordinates (${x}, ${y})`,
          );
        }
      },
      infoText: (data, _matches, output) => {
        if (data.marbleDragonImitationRainDir === undefined)
          return;
        const dir = data.marbleDragonImitationRainDir;
        const dir1 = output[dir]!();

        // Second direction is either north or south, but not known yet
        if (data.marbleDragonHasWickedWater) {
          const dir2 = output.wickedWater!({ dir: dir1 });
          return dir === 'east'
            ? output.eastThenWickedWater!({ dir1: dir1, dir2: dir2 })
            : output.westThenWickedWater!({ dir1: dir1, dir2: dir2 });
        }
        return dir === 'east' ? output.eastLater!({ dir: dir1 }) : output.westLater!({ dir: dir1 });
      },
      outputStrings: {
        east: Outputs.east,
        west: Outputs.west,
        eastLater: {
          en: '(${dir} Later)',
          cn: '(稍后 ${dir})',
        },
        westLater: {
          en: '(${dir} Later)',
          cn: '(稍后 ${dir})',
        },
        eastThenWickedWater: {
          en: '(${dir1} Later => ${dir2})',
          cn: '(稍后 ${dir1} => ${dir2})',
        },
        westThenWickedWater: {
          en: '(${dir1} Later => ${dir2})',
          cn: '(稍后 ${dir1} => ${dir2})',
        },
        wickedWater: {
          en: 'Get Hit ${dir}',
          cn: '站在${dir}吃圈',
        },
      },
    },
    {
      id: 'Occult Crescent Marble Dragon Imitation Rain 1 and 5 Collect (Ice-based)',
      // Alternate Strategy using the Imitation Icicle closest to Wall for inital East/West call
      // Imitation Icicle location data is in the StartsUsingExtra lines of Imitation Icicle (75E4)
      // Four possible locations for Imitation Icicles
      // North Puddle by West wall
      // (-353, 153)
      //            (-331, 161)
      // South Puddle by West wall
      //            (-331, 153)
      // (-355, 161) This seems like a bug?
      // North Puddle by East Wall
      //            (-319, 153)
      // (-343, 161)
      // South Puddle by East Wall
      // (-343, 153)
      //            (-319, 161)
      // This is available ~2.4s before Draconiform Motion (77C1) startsUsing
      // 271 log line slightly earlier could be grabbed with OverlayPlugin, but timing could vary
      // Output conflicts with Draconiform Motion Bait trigger, so this just collects
      type: 'StartsUsingExtra',
      netRegex: { id: '75E4', capture: true },
      condition: (data) => {
        if (
          (data.marbleDragonImitationRainCount === 1 ||
            data.marbleDragonImitationRainCount === 5) &&
          data.triggerSetConfig.marbleDragonImitationRainStrategy === 'ice'
        )
          return true;
        return false;
      },
      suppressSeconds: 1,
      run: (data, matches, _output) => {
        const x = parseFloat(matches.x);
        const y = parseFloat(matches.y);

        // Could have either north or south puddle in the pattern
        // North Puddle by East Wall
        if (
          ((x > -320 && x < -318) && (y < marbleDragonCenterY)) ||
          ((x > -345 && x < -342) && (y > marbleDragonCenterY))
        ) {
          data.marbleDragonImitationRainDir = 'east';
          // Then north
          return;
        }
        // South Puddle by East Wall
        if (
          ((x > -345 && x < -342) && (y < marbleDragonCenterY)) ||
          ((x > -320 && x < -318) && (y > marbleDragonCenterY))
        ) {
          data.marbleDragonImitationRainDir = 'east';
          // Then south
        }
        // North Puddle by West Wall
        if (
          ((x > -355 && x < -352) && (y < marbleDragonCenterY)) ||
          ((x > -332 && x < -330) && (y > marbleDragonCenterY))
        ) {
          data.marbleDragonImitationRainDir = 'west';
          // Then north
          return;
        }
        // South Puddle by West Wall
        // NOTE: South check expanded to -352 incase it is fixed later
        if (
          ((x > -332 && x < -330) && (y < marbleDragonCenterY)) ||
          ((x > -356 && x < -352) && (y > marbleDragonCenterY))
        ) {
          data.marbleDragonImitationRainDir = 'west';
          // Then south
          return;
        }
        console.error(
          `Occult Crescent Marble Dragon Imitation Rain 1 and 5 Collect (Ice-based): Unexpected coordinates (${x}, ${y})`,
        );
      },
    },
    {
      id: 'Occult Crescent Marble Dragon Imitation Blizzard Counter',
      // Imitation Blizzard (Cross) (7614)
      // Imitation Blizzard (Circle) (7602)
      // Not currently tracking the Imitation Blizzard (Tower) (7615)
      // Used to track puddle explosions during Imitation Rains for calls on where to dodge to
      type: 'StartsUsing',
      netRegex: { source: 'Marble Dragon', id: ['7614', '7602'], capture: false },
      suppressSeconds: 1,
      run: (data) => {
        data.marbleDragonImitationBlizzardCount = data.marbleDragonImitationBlizzardCount + 1;
      },
    },
    {
      id: 'Occult Crescent Marble Dragon Dread Deluge',
      // Tankbuster targets one tank in each alliance party, 6 tanks total
      // Applies a heavy bleed to target
      // TODO: Determine if they are in player's party to call just that name
      type: 'HeadMarker',
      netRegex: { id: [headMarkerData.marbleDragonTankbuster], capture: true },
      condition: (data) => {
        // Prevent triggering in CEs such as Noise Complaint and Flame of Dusk
        // This also triggers by certain mobs when out of combat
        return data.marbleDragonTankbusterFilter;
      },
      response: (data, matches, output) => {
        // cactbot-builtin-response
        output.responseOutputStrings = {
          tankBusterBleeds: {
            en: 'Tankbuster Bleeds',
            cn: '坦克流血死刑',
          },
          tankBusterBleedOnYou: {
            en: 'Tankbuster bleed on YOU',
            cn: '坦克流血死刑点名',
          },
        };
        data.marbleDragonDelugeTargets.push(matches.target);
        if (data.marbleDragonDelugeTargets.length < 6)
          return;

        const target1 = data.marbleDragonDelugeTargets[0];
        const target2 = data.marbleDragonDelugeTargets[1];
        const target3 = data.marbleDragonDelugeTargets[2];
        const target4 = data.marbleDragonDelugeTargets[3];
        const target5 = data.marbleDragonDelugeTargets[4];
        const target6 = data.marbleDragonDelugeTargets[6];
        if (
          data.me === target1 || data.me === target2 || data.me === target3 ||
          data.me === target4 || data.me === target5 || data.me === target6
        )
          return { alertText: output.tankBusterBleedOnYou!() };
        if (data.role === 'tank' || data.role === 'healer')
          return { alertText: output.tankBusterBleeds!() };
        return { infoText: output.tankBusterBleeds!() };
      },
      run: (data) => {
        if (data.marbleDragonDelugeTargets.length === 6)
          data.marbleDragonDelugeTargets = [];
      },
    },
    {
      id: 'Occult Crescent Marble Dragon Imitation Rain 2 Direction',
      // Call East/West later for movement after Draconiform Motion and use data collected here for later calls
      // Twisters will rotate CW or CCW
      // The center is always a cross, the other two form a diagonal with the center
      //             (-337, 133)
      // (-353, 141)             (-321, 141)
      //             (-337, 157)
      // (-353, 173)             (-321, 173)
      //             (-337, 181)
      // BNpcID 2014547 combatant is responsible for the cross puddles, accessible around Imitation Rain (7797) NetworkAOEAbility
      type: 'Ability',
      netRegex: { source: 'Marble Dragon', id: '7797', capture: false },
      condition: (data) => {
        if (data.marbleDragonImitationRainCount === 2)
          return true;
        return false;
      },
      delaySeconds: 0.5, // NPC Add available before or slightly after the cast
      suppressSeconds: 1,
      promise: async (data) => {
        const actors = (await callOverlayHandler({
          call: 'getCombatants',
        })).combatants;
        const crosses = actors.filter((c) => c.BNpcID === 2014547);
        if (crosses.length !== 3 || crosses === undefined) {
          console.error(
            `Occult Crescent Marble Dragon Imitation Rain 2 Direction: Wrong actor count ${crosses.length}`,
          );
          return;
        }

        const cross1 = crosses[0];
        const cross2 = crosses[1];
        const cross3 = crosses[2];
        if (cross1 === undefined || cross2 === undefined || cross3 === undefined) {
          console.error(
            `Occult Crescent Marble Dragon Imitation Rain 2 Direction: Invalid actors.`,
          );
          return;
        }

        const getCrossLocation = (
          combatant: PluginCombatantState,
        ): 'NE' | 'SE' | 'SW' | 'NW' | 'center' | undefined => {
          const x = combatant.PosX;
          const y = combatant.PosY;
          const result = getPuddleLocation(x, y);
          if (result === undefined) {
            console.error(
              `Occult Crescent Marble Dragon Imitation Rain 2 Direction: Unexpected puddle location (${x}, ${y})`,
            );
          }
          return result;
        };

        // Get Locations of cross puddles
        const cross1Location = getCrossLocation(cross1);
        const cross2Location = getCrossLocation(cross2);
        const cross3Location = getCrossLocation(cross3);

        // Ignoring the center puddle, net result should be length 2
        if (cross1Location !== 'center' && cross1Location !== undefined)
          data.marbleDragonImitationRainCrosses.push(cross1Location);
        if (cross2Location !== 'center' && cross2Location !== undefined)
          data.marbleDragonImitationRainCrosses.push(cross2Location);
        if (cross3Location !== 'center' && cross3Location !== undefined)
          data.marbleDragonImitationRainCrosses.push(cross3Location);

        // East/West call based on south puddle location
        if (data.marbleDragonImitationRainCrosses !== undefined) {
          const dir = data.marbleDragonImitationRainCrosses[0];
          if (dir === 'NE' || dir === 'SW')
            data.marbleDragonImitationRainDir = 'west';
          if (dir === 'NW' || dir === 'SE')
            data.marbleDragonImitationRainDir = 'east';
        }
      },
      infoText: (data, _matches, output) => {
        if (data.marbleDragonImitationRainDir === undefined)
          return;
        return output[data.marbleDragonImitationRainDir]!();
      },
      outputStrings: {
        east: {
          en: '(East Later)',
          cn: '(稍后左)',
        },
        west: {
          en: '(West Later)',
          cn: '(稍后右)',
        },
      },
    },
    {
      id: 'Occult Crescent Marble Dragon Imitation Rain 2 Pattern',
      // Twisters will rotate CW or CCW and start moving 1s before end of Draconiform Motion (77C1)
      // They spawn at (-362, 157) and (-312, 157) as combatant "Icewind" about ~1.6s after Frigid Twister (7638)
      // About 3.2s later, they start using Frigid Twister (76CF) abilities
      // At Spawn headings are ~2.00 for left side, ~-2.00 for right
      // They start turning ~0.5s after AddedCombatant, but these turns seem random
      // Heading appears to snap into expected place once they start moving, but timing for each can vary slightly
      type: 'AddedCombatant',
      netRegex: { name: 'Icewind', capture: true },
      condition: (data) => {
        if (data.marbleDragonImitationRainCount === 2)
          return true;
        return false;
      },
      delaySeconds: 5.7, // Before the move, the actor seems to just spin randomly in place
      suppressSeconds: 1, // Only need one of the combatants
      promise: async (data, matches) => {
        const actors = (await callOverlayHandler({
          call: 'getCombatants',
          ids: [parseInt(matches.id, 16)],
        })).combatants;
        const actor = actors[0];
        if (actors.length !== 1 || actor === undefined) {
          console.error(
            `Occult Crescent Marble Dragon Imitation Rain 2 Pattern: Wrong actor count ${actors.length}`,
          );
          return;
        }

        const x = actor.PosX;
        const facing = Directions.hdgTo16DirNum(actor.Heading);
        const getTwisterSide = (
          x: number,
        ): 'west' | 'east' | undefined => {
          if (x > -363 && x < -361)
            return 'west';
          if (x > -313 && x < -311)
            return 'east';
          return undefined;
        };

        const side = getTwisterSide(x);
        if (
          (side === 'west' && (facing >= 0 && facing <= 3)) || // N to ENE
          (side === 'east' && (facing >= 8 && facing <= 11)) // S to WSW
        )
          data.marbleDragonTwisterClock = 'clockwise';
        else if (
          (side === 'west' && (facing >= 5 && facing <= 8)) || // ESE to S
          (side === 'east' && ((facing >= 13 && facing <= 15) || facing === 0)) // WNW to N
        )
          data.marbleDragonTwisterClock = 'counterclockwise';
      },
      infoText: (data, _matches, output) => {
        if (data.marbleDragonTwisterClock === undefined)
          return;
        const clock = data.marbleDragonTwisterClock;
        const crosses = data.marbleDragonImitationRainCrosses;
        // Only need one cross puddle
        if (crosses === undefined || (crosses[0] === undefined && crosses[1] === undefined))
          return output[clock]!();
        if (
          (clock === 'clockwise' &&
            ((crosses[0] === 'NE' || crosses[0] === 'SW') ||
              (crosses[1] === 'NE' || crosses[1] === 'SW'))) ||
          (clock === 'counterclockwise' &&
            ((crosses[0] === 'NW' || crosses[0] === 'SE') ||
              (crosses[1] === 'NW' || crosses[1] === 'SE')))
        )
          return output.circlesFirst!({ clock: output[clock]!() });
        if (
          (clock === 'clockwise' &&
            ((crosses[0] === 'NW' || crosses[0] === 'SE') ||
              (crosses[1] === 'NW' || crosses[1] === 'SE'))) ||
          (clock === 'counterclockwise' &&
            ((crosses[0] === 'NE' || crosses[0] === 'SW') ||
              (crosses[1] === 'NE' || crosses[1] === 'SW')))
        )
          return output.crossesFirst!({ clock: output[clock]!() });
        return output[clock]!();
      },
      outputStrings: {
        crossesFirst: {
          en: 'Crosses First + ${clock}',
          cn: '先十字 + ${clock}',
        },
        circlesFirst: {
          en: 'Circles First + ${clock}',
          cn: '先圆圈 + ${clock}',
        },
        clockwise: Outputs.clockwise,
        counterclockwise: Outputs.counterclockwise,
      },
    },
    {
      id: 'Occult Crescent Marble Dragon Imitation Rain 2 Dodge 1',
      // Imitation Blizzard (Cross) (7614)
      // Imitation Blizzard (Circle) (7602)
      // First cast is always 2 circles or 2 crosses
      // Assuming player followed south cross priority call
      // Cross has more time to get to the called direction than circle
      type: 'StartsUsing',
      netRegex: { source: 'Marble Dragon', id: ['7614', '7602'], capture: true },
      condition: (data) => {
        if (
          data.marbleDragonImitationRainCount === 2 &&
          data.marbleDragonImitationBlizzardCount === 1
        )
          return true;
        return false;
      },
      delaySeconds: (_data, matches) => parseFloat(matches.castTime),
      suppressSeconds: 1,
      response: (_data, matches, output) => {
        // cactbot-builtin-response
        output.responseOutputStrings = {
          dirESE: Outputs.dirESE,
          dirWSW: Outputs.dirWSW,
          cross1Dodge: {
            en: '${dir}',
            cn: '${dir}',
          },
          circles1Dodge: {
            en: '${dir}',
            cn: '${dir}',
          },
        };
        const x = parseFloat(matches.x);
        const y = parseFloat(matches.y);
        const loc = getPuddleLocation(x, y);
        if (loc === undefined) {
          console.error(
            `Occult Crescent Marble Dragon Imitation Rain 2 Dodge 1: Unexpected puddle location (${x}, ${y})`,
          );
          return;
        }

        // Crosses
        if (matches.id === '7614') {
          if (loc === 'NW' || loc === 'SE')
            return { infoText: output.cross1Dodge!({ dir: output.dirESE!() }) };
          if (loc === 'NE' || loc === 'SW')
            return { infoText: output.cross1Dodge!({ dir: output.dirWSW!() }) };
        }
        // Circles may be able to stay where they were or move slightly to avoid center Cross
        // South Cross priority = SW, so WSW is the direction to go
        if (loc === 'NW' || loc === 'SE')
          return { alertText: output.circles1Dodge!({ dir: output.dirWSW!() }) };
        // South Cross priority = SE, so ESE is the direction to go
        if (loc === 'NE' || loc === 'SW')
          return { alertText: output.circles1Dodge!({ dir: output.dirESE!() }) };
      },
    },
    {
      id: 'Occult Crescent Marble Dragon Imitation Rain 2 Dodge 2',
      // Imitation Blizzard (Cross) (7614)
      // Cross first = player already directed to a safe spot previously
      // Circles pattern has a cross here that is unique to it
      // Assuming player followed south cross priority call
      // Calling East/West as those are the easy spots to get to, center is safe as well
      type: 'StartsUsing',
      netRegex: { source: 'Marble Dragon', id: '7614', capture: true },
      condition: (data) => {
        if (
          data.marbleDragonImitationRainCount === 2 &&
          data.marbleDragonImitationBlizzardCount === 2
        )
          return true;
        return false;
      },
      delaySeconds: (_data, matches) => parseFloat(matches.castTime),
      suppressSeconds: 1,
      alertText: (data, _matches, output) => {
        const crosses = data.marbleDragonImitationRainCrosses;
        if (crosses === undefined || crosses[0] === undefined)
          return output.twoDirs!({ dir1: output.east!(), dir2: output.west!() });

        // Check where a cross spawned at earlier
        if (crosses[0] === 'NE' || crosses[0] === 'SW')
          return output.west!();
        if (crosses[0] === 'NW' || crosses[0] === 'SE')
          return output.east!();

        // Invalid data on the cross, output both dirs
        return output.twoDirs!({ dir1: output.east!(), dir2: output.west!() });
      },
      outputStrings: {
        east: Outputs.east,
        west: Outputs.west,
        twoDirs: {
          en: '${dir1}/${dir2}',
          cn: '${dir1}/${dir2}',
        },
      },
    },
    {
      id: 'Occult Crescent Marble Dragon Imitation Rain 2 Frigid Twister Reminder',
      // Frigid Twister continues for ~5s after Imitation Blizzard
      // Call to Avoid Twister
      type: 'StartsUsing',
      netRegex: { source: 'Marble Dragon', id: ['7614', '7602'], capture: true },
      condition: (data) => {
        if (
          data.marbleDragonImitationRainCount === 2 &&
          data.marbleDragonImitationBlizzardCount === 3
        )
          return true;
        return false;
      },
      delaySeconds: (_data, matches) => parseFloat(matches.castTime),
      suppressSeconds: 1,
      infoText: (_data, _matches, output) => output.avoidTwister!(),
      outputStrings: {
        avoidTwister: {
          en: 'Avoid Twister',
          cn: '远离龙卷风',
        },
      },
    },
    {
      id: 'Occult Crescent Marble Dragon Frigid Dive Direction',
      // Prior to Frigid Dive (7796), boss casts unknown_7795 which is it moving to the dive position
      type: 'Ability',
      netRegex: { source: 'Marble Dragon', id: '7795', capture: true },
      promise: async (data, matches) => {
        const actors = (await callOverlayHandler({
          call: 'getCombatants',
          ids: [parseInt(matches.sourceId, 16)],
        })).combatants;
        const actor = actors[0];
        if (actors.length !== 1 || actor === undefined) {
          console.error(
            `Occult Crescent Marble Dragon Frigid Dive Direction: Wrong actor count ${actors.length}`,
          );
          return;
        }
        data.marbleDragonDiveDirNum = Directions.xyTo8DirNum(
          actor.PosX,
          actor.PosY,
          marbleDragonCenterX,
          marbleDragonCenterY,
        );
      },
      alertText: (data, _matches, output) => {
        if (data.marbleDragonDiveDirNum === undefined) {
          return output.bossDiveThenTowers!();
        }
        const dir1 = output[Directions.outputFrom8DirNum(data.marbleDragonDiveDirNum)]!();
        const dir2 = output[Directions.outputFrom8DirNum((data.marbleDragonDiveDirNum + 4) % 8)]!();
        return output.diveDirsThenTowers!({ dir1: dir1, dir2: dir2 });
      },
      run: (data) => {
        data.marbleDragonIsFrigidDive = true;
      },
      outputStrings: {
        ...Directions.outputStrings8Dir,
        diveDirsThenTowers: {
          en: '${dir1}/${dir2} Dive => Towers',
          cn: '${dir1}/${dir2} 俯冲 => 塔',
        },
        bossDiveThenTowers: {
          en: 'Boss Dive => Towers',
          cn: 'BOSS俯冲 => 塔',
        },
      },
    },
    {
      id: 'Occult Crescent Marble Dragon Towers 1 and 3',
      // Frigid Dive (7796) triggers the center cross puddle to go off
      // Using Frigid Dive (93BB) damage 7.7s cast to trigger call
      // Players can modify cardinals/intercards to an assigned tower direction
      type: 'StartsUsing',
      netRegex: { source: 'Marble Dragon', id: '93BB', capture: true },
      delaySeconds: (_data, matches) => parseFloat(matches.castTime),
      alertText: (data, _matches, output) => {
        if (data.marbleDragonDiveDirNum === undefined) {
          return output.towersUnknownDir!();
        }
        const dir1 = output[Directions.outputFrom8DirNum(data.marbleDragonDiveDirNum)]!();
        const dir2 = output[Directions.outputFrom8DirNum((data.marbleDragonDiveDirNum + 4) % 8)]!();
        // `marbleDragonDiveDirNum % 2 === 0` = this is aimed at a cardinal, so intercard towers are second
        if (data.marbleDragonDiveDirNum % 2 === 0)
          return output.towerDirsThenIntercardTowers!({ dir1: dir1, dir2: dir2 });
        return output.towerDirsThenCardinalTowers!({ dir1: dir1, dir2: dir2 });
      },
      outputStrings: {
        ...Directions.outputStrings8Dir,
        towersUnknownDir: {
          en: 'Towers => Cardinal/Intercard Towers',
          cn: '塔 => 正点/斜点塔',
        },
        towerDirsThenCardinalTowers: {
          en: '${dir1}/${dir2} Towers => Cardinal Towers',
          cn: '${dir1}/${dir2} 塔 => 正点塔',
        },
        towerDirsThenIntercardTowers: {
          en: '${dir1}/${dir2} Towers => Intercard Towers',
          cn: '${dir1}/${dir2} 塔 => 斜点塔',
        },
      },
    },
    {
      id: 'Occult Crescent Marble Dragon Towers 2 and 4',
      // Once Imitation Blizzard 7614, 0.7s and 7615, 3.7s casts have gone off, towers appear in ~0.4s
      // These tower casts occur after Wicked Water as well
      // Using the cross (7614) Imitation Blizzard as it only occurs once per dive versus the 7615 (towers)
      type: 'StartsUsing',
      netRegex: { source: 'Marble Dragon', id: '7614', capture: true },
      condition: (data) => {
        // Only execute during Frigid Dive Towers
        return data.marbleDragonIsFrigidDive;
      },
      delaySeconds: (_data, matches) => parseFloat(matches.castTime),
      suppressSeconds: 1,
      alertText: (data, _matches, output) => {
        if (data.marbleDragonDiveDirNum === undefined) {
          return output.unknownTowers!();
        }

        // `marbleDragonDiveDirNum % 2 === 0` = this is aimed at a cardinal, so intercard towers are second
        if (data.marbleDragonDiveDirNum % 2 === 0)
          return output.intercardTowers!();
        return output.cardinalTowers!();
      },
      outputStrings: {
        ...Directions.outputStrings8Dir,
        unknownTowers: {
          en: 'Cardinal/Intercard Towers',
          cn: '正点/斜点塔',
        },
        cardinalTowers: {
          en: 'Cardinal Towers',
          cn: '正点塔',
        },
        intercardTowers: {
          en: 'Intercardinal Towers',
          cn: '斜点塔',
        },
      },
    },
    {
      id: 'Occult Crescent Marble Dragon Frigid Dive Cleanup',
      // Ability conflicts in timing with towers 2, this trigger fires before in emulator
      type: 'Ability',
      netRegex: { source: 'Marble Dragon', id: '7615', capture: false },
      condition: (data) => {
        // Only execute during Frigid Dive Towers
        return data.marbleDragonIsFrigidDive;
      },
      delaySeconds: 1,
      suppressSeconds: 1,
      run: (data) => {
        // Clear data for subsequent Frigid Dive/Towers
        data.marbleDragonIsFrigidDive = false;
        data.marbleDragonDiveDirNum = undefined;
      },
    },
    {
      id: 'Occult Crescent Marble Dragon Lifeless Legacy',
      // castTime is 35s
      type: 'StartsUsing',
      netRegex: { source: 'Marble Dragon', id: '7798', capture: true },
      delaySeconds: (_data, matches) => parseFloat(matches.castTime) - 7,
      response: Responses.bigAoe(),
    },
    {
      id: 'Occult Crescent Marble Dragon Wicked Water',
      // Boss casts 77E7 Wicked Water, several players get marked
      // After cast end, marked players affected the following:
      // 3AA Throttle (46s)
      // 10EE Wicked Water (46s)
      // An Imitation Blizzard hit changes Wicked Water into 10EF Gelid Gaol
      // Players must be broken out of the gaol to clear the Throttle debuff
      type: 'HeadMarker',
      netRegex: { id: [headMarkerData.marbleDragonWickedWater], capture: true },
      condition: Conditions.targetIsYou(),
      durationSeconds: 20, // Time until reminder
      infoText: (_data, _matches, output) => output.wickedWaterOnYou!(),
      run: (data) => data.marbleDragonHasWickedWater = true,
      outputStrings: {
        wickedWaterOnYou: {
          en: 'Wicked Water on YOU',
          cn: '水圈点名',
        },
      },
    },
    {
      id: 'Occult Crescent Marble Dragon Wicked Water Reminder',
      // Need to avoid getting hit by multiple Imitation Blizzards
      // Cross Imitation Blizzards should be avoided
      // Cross Imitation Blizzards resolve at ~23s remaining on the debuff
      // Needs some delay to not conflict with Draconiform Motion callouts
      // 20s is ~2s after Draconiform Motion and gives ~3s to get hit
      type: 'HeadMarker',
      netRegex: { id: [headMarkerData.marbleDragonWickedWater], capture: true },
      condition: Conditions.targetIsYou(),
      delaySeconds: 20,
      alertText: (_data, _matches, output) => output.getHitByIceExplosion!(),
      outputStrings: {
        getHitByIceExplosion: {
          en: 'Get hit by ice explosion',
          cn: '吃冰圈爆炸',
        },
      },
    },
    {
      id: 'Occult Crescent Marble Dragon Gelid Gaol',
      // If capture someone in Gaol, trigger break Gaols
      type: 'GainsEffect',
      netRegex: { effectId: '10EF', capture: false },
      condition: (data) => {
        // Only output for those that do not have Wicked Water
        if (data.marbleDragonHasWickedWater)
          return false;
        return true;
      },
      suppressSeconds: 47, // Duration of Wicked Water + 1s
      alertText: (_data, _matches, output) => output.breakGaols!(),
      outputStrings: {
        breakGaols: {
          en: 'Break Gaols',
          cn: '打破冰牢',
        },
      },
    },
    {
      id: 'Occult Crescent Marble Dragon Imitation Rain 6 and 7 Puddles',
      // Call East/West or North/South later for movement after Draconiform Motion and use data collected here for later calls
      // Twisters will rotate CW or CCW
      // Cross puddles are either E/W or N/S
      //             (-337, 135)
      // (-359, 157)             (-315, 157)
      //             (-337, 179)
      // BNpcID 2014547 combatant is responsible for the cross puddles, accessible around Imitation Rain (7797) NetworkAOEAbility
      type: 'Ability',
      netRegex: { source: 'Marble Dragon', id: '7797', capture: false },
      condition: (data) => {
        if (
          data.marbleDragonImitationRainCount === 6 ||
          data.marbleDragonImitationRainCount === 7
        )
          return true;
        return false;
      },
      delaySeconds: 0.5, // NPC Add available before or slightly after the cast
      suppressSeconds: 1,
      promise: async (data) => {
        const actors = (await callOverlayHandler({
          call: 'getCombatants',
        })).combatants;
        const crosses = actors.filter((c) => c.BNpcID === 2014547);
        if (crosses.length !== 2 || crosses === undefined) {
          console.error(
            `Occult Crescent Marble Dragon Imitation Rain 6 and 7 Puddles: Wrong actor count ${crosses.length}`,
          );
          return;
        }

        const cross1 = crosses[0];
        const cross2 = crosses[1];
        if (cross1 === undefined || cross2 === undefined) {
          console.error(
            `Occult Crescent Marble Dragon Imitation Rain 6 and 7 Puddles: Invalid actors.`,
          );
          return;
        }

        // Function to find and validate a puddle location during Imitation Rain 6
        const getPuddleLocation = (
          x: number,
          y: number,
        ): 'N' | 'E' | 'S' | 'W' | undefined => {
          // N/S Puddles
          if (x > -338 && x < -336) {
            if (y > 134 && y < 136)
              return 'N';
            if (y > 178 && y < 180)
              return 'S';
          }
          // E/W Puddles
          if (y > 156 && y < 158) {
            if (x > -316 && x < -314)
              return 'E';
            if (x > -360 && x < -358)
              return 'W';
          }
          return undefined;
        };
        const getCrossLocation = (
          combatant: PluginCombatantState,
        ): 'N' | 'E' | 'S' | 'W' | undefined => {
          const x = combatant.PosX;
          const y = combatant.PosY;
          const result = getPuddleLocation(x, y);
          if (result === undefined) {
            console.error(
              `Occult Crescent Marble Dragon Imitation Rain 6 and 7 Puddles: Unexpected puddle location (${x}, ${y})`,
            );
          }
          return result;
        };

        // Get Locations of cross puddles
        const cross1Location = getCrossLocation(cross1);
        const cross2Location = getCrossLocation(cross2);

        // Clear data from previous Imitation Rains
        data.marbleDragonImitationRainCrosses = [];

        if (cross1Location !== undefined)
          data.marbleDragonImitationRainCrosses.push(cross1Location);
        if (cross2Location !== undefined)
          data.marbleDragonImitationRainCrosses.push(cross2Location);

        // East/West or North/South call based on puddle location
        if (data.marbleDragonImitationRainCrosses !== undefined) {
          const dir = data.marbleDragonImitationRainCrosses[0];
          if (dir === 'N' || dir === 'S')
            data.marbleDragonImitationRainDir = 'east';
          if (dir === 'E' || dir === 'W')
            data.marbleDragonImitationRainDir = 'north';
        }
      },
      infoText: (data, _matches, output) => {
        // Unable to predict on Imitation Rain 6 due to not yet knowing CW or CCW at this time
        if (data.marbleDragonImitationRainCount !== 7)
          return;

        if (
          data.marbleDragonImitationRainDir === undefined ||
          data.marbleDragonTwisterClock === undefined
        )
          return;
        const clock = data.marbleDragonTwisterClock;
        const crosses = data.marbleDragonImitationRainCrosses;

        // Only need one puddle needed
        if (crosses === undefined || crosses[0] === undefined)
          return;
        if (
          (clock === 'clockwise' &&
            (crosses[0] === 'N' || crosses[0] === 'S')) ||
          (clock === 'counterclockwise' &&
            (crosses[0] === 'E' || crosses[0] === 'W'))
        )
          return output.circlesFirst!();
        if (
          (clock === 'clockwise' &&
            (crosses[0] === 'E' || crosses[0] === 'W')) ||
          (clock === 'counterclockwise' &&
            (crosses[0] === 'N' || crosses[0] === 'S'))
        )
          return output.crossesFirst!();
      },
      outputStrings: {
        circlesFirst: {
          en: 'Circles First',
          cn: '先圆圈',
        },
        crossesFirst: {
          en: 'Crosses First',
          cn: '先十字',
        },
      },
    },
    {
      id: 'Occult Crescent Marble Dragon Imitation Rain 6 Pattern',
      // Twisters will rotate CW or CCW and start moving 1s before end of Draconiform Motion (77C1)
      // They spawn at (-354.5, 174.5) and (-319.5, 139.5) as combatant "Icewind" about ~1.7s after Frigid Twister (7638)
      // About 3.2s later, they start using Frigid Twister (76CF) abilities
      // At Spawn headings are ~1.95 for southwest side, ~-0.57 for northeast
      // They start turning ~0.5s after AddedCombatant, but these turns seem random
      // Heading appears to snap into expected place once they start moving, but timing for each can vary slightly
      type: 'AddedCombatant',
      netRegex: { name: 'Icewind', capture: true },
      condition: (data) => {
        if (data.marbleDragonImitationRainCount === 6)
          return true;
        return false;
      },
      delaySeconds: 5.7, // Before the move, the actor seems to just spin randomly in place
      suppressSeconds: 1, // Only need one of the combatants
      promise: async (data, matches) => {
        const actors = (await callOverlayHandler({
          call: 'getCombatants',
          ids: [parseInt(matches.id, 16)],
        })).combatants;
        const actor = actors[0];
        if (actors.length !== 1 || actor === undefined) {
          console.error(
            `Occult Crescent Marble Dragon Imitation Rain 6 Pattern: Wrong actor count ${actors.length}`,
          );
          return;
        }

        const x = actor.PosX;
        const facing = Directions.hdgTo16DirNum(actor.Heading);
        const getTwisterSide = (
          x: number,
        ): 'southwest' | 'northeast' | undefined => {
          if (x < marbleDragonCenterX)
            return 'southwest';
          if (x > marbleDragonCenterX)
            return 'northeast';
          return undefined;
        };

        const side = getTwisterSide(x);
        if (
          (side === 'southwest' && (facing >= 13 && facing <= 15)) || // WNW to NNW
          (side === 'northeast' && (facing >= 5 && facing <= 7)) // ESE to SSW
        )
          data.marbleDragonTwisterClock = 'clockwise';
        else if (
          (side === 'southwest' && (facing >= 5 && facing <= 7)) || // ESE to SSW
          (side === 'northeast' && (facing >= 13 && facing <= 15)) // WNW to NNW
        )
          data.marbleDragonTwisterClock = 'counterclockwise';
      },
      infoText: (data, _matches, output) => {
        if (data.marbleDragonTwisterClock === undefined)
          return;
        const clock = data.marbleDragonTwisterClock;
        const crosses = data.marbleDragonImitationRainCrosses;
        const dir = clock === 'clockwise'
          ? output.northSouth!()
          : output.eastWest!();
        // Only need one puddle needed
        if (crosses === undefined || crosses[0] === undefined)
          return output.dirClock!({ dir: dir, clock: output[clock]!() });
        if (
          (clock === 'clockwise' &&
            (crosses[0] === 'N' || crosses[0] === 'S')) ||
          (clock === 'counterclockwise' &&
            (crosses[0] === 'E' || crosses[0] === 'W'))
        )
          return output.dirCirclesFirst!({
            dir: dir,
            clock: output[clock]!(),
          });
        if (
          (clock === 'clockwise' &&
            (crosses[0] === 'E' || crosses[0] === 'W')) ||
          (clock === 'counterclockwise' &&
            (crosses[0] === 'N' || crosses[0] === 'S'))
        )
          return output.dirCrossesFirst!({
            dir: dir,
            clock: output[clock]!(),
          });
        return output.dirClock!({ dir: dir, clock: output[clock]!() });
      },
      outputStrings: {
        eastWest: {
          en: 'East/West',
          cn: '左/右',
        },
        northSouth: {
          en: 'North/South',
          cn: '上/下',
        },
        dirCrossesFirst: {
          en: '${dir}: Crosses First + ${clock}',
          cn: '${dir}: 先十字 + ${clock}',
        },
        dirCirclesFirst: {
          en: '${dir}: Circles First + ${clock}',
          cn: '${dir}: 先圆圈 + ${clock}',
        },
        dirClock: {
          en: '${dir}: ${clock}',
          cn: '${dir}: ${clock}',
        },
        clockwise: Outputs.clockwise,
        counterclockwise: Outputs.counterclockwise,
      },
    },
    {
      id: 'Occult Crescent Marble Dragon Towers 5 and 6',
      // Ball of Ice A716 spawns the towers
      // Towers are either vertical (2 columns of 3) or horizontal (2 rows of 3)
      // The StartsUsing 20 log lines can be wrong, but the StartsUsingExtra 263 lines seem to be correct
      // There are six Marble Dragon actors that cast Imitation Blizzard 7615 which signifies end of towers
      // If StartsUsingExtra lines are wrong, may need to change to OverlayPlugin
      // Horizontal:
      // (-346.019, 151.006) (-337.016, 151.006) (-328.013, 151.006)
      // (-346.019, 162.999) (-337.016, 162.999) (-328.013, 162.999)
      // Vertical:
      // (-331.004, 148.015) (-342.998, 148.015)
      // (-331.004, 157.018) (-342.998, 157.018)
      // (-331.004, 165.990) (-342.998, 165.990)
      // Since the coords are unique between patterns, only need to check one tower's x or y coord
      // TODO: Additionall call earlier with infoText?
      type: 'StartsUsingExtra',
      netRegex: { id: 'A716', capture: true },
      condition: (data) => {
        // Only execute outside Frigid Dive Towers
        return !data.marbleDragonIsFrigidDive;
      },
      suppressSeconds: 1,
      alertText: (data, matches, output) => {
        const x = parseFloat(matches.x);
        const y = parseFloat(matches.y);

        // Check for next safe spots, reverse of the first call
        const clock = data.marbleDragonTwisterClock;
        const dir = clock === 'clockwise'
          ? output.eastWest!()
          : output.northSouth!();

        if ((x > -332 && x < -330) || (x > -344 && x < -342)) {
          if (clock !== undefined)
            return output.getVerticalTowersDir!({ dir: dir });
          return output.getVerticalTowers!();
        }

        if ((y > 150 && y < 152) || (y > 162 && y < 164)) {
          if (clock !== undefined)
            return output.getHorizontalTowersDir!({ dir: dir });
          return output.getHorizontalTowers!();
        }

        // Unrecognized coordinates
        console.error(
          `Occult Crescent Marble Dragon Towers 5 and 6: Unrecognized coordinates (${x}, ${y})`,
        );
        if (clock !== undefined)
          return output.getTowersDir!({ text: output.getTowers!(), dir: dir });
        return output.getTowers!();
      },
      outputStrings: {
        eastWest: {
          en: 'East/West',
          cn: '左/右',
        },
        northSouth: {
          en: 'North/South',
          cn: '上/下',
        },
        getTowers: Outputs.getTowers,
        getVerticalTowers: {
          en: 'Get Vertical Towers',
          cn: '去竖排塔',
        },
        getHorizontalTowers: {
          en: 'Get Horizontal Towers',
          cn: '去横排塔',
        },
        getTowersDir: {
          en: '${text} => ${dir}',
          cn: '${text} => ${dir}',
        },
        getVerticalTowersDir: {
          en: 'Get Vertical Towers => ${dir}',
          cn: '去竖排塔 => ${dir}',
        },
        getHorizontalTowersDir: {
          en: 'Get Horizontal Towers => ${dir}',
          cn: '去横排塔 => ${dir}',
        },
      },
    },
    {
      id: 'Occult Crescent Marble Dragon Imitation Rain 6 and 7 Second Safe Spots',
      // Imitation Blizzard 7615 (tower)
      type: 'StartsUsing',
      netRegex: { source: 'Marble Dragon', id: '7615', capture: true },
      condition: (data) => {
        // Only execute outside Frigid Dive Towers
        return !data.marbleDragonIsFrigidDive;
      },
      delaySeconds: (_data, matches) => parseFloat(matches.castTime), // After tower snapshots
      suppressSeconds: 1,
      alertText: (data, _matches, output) => {
        // Check for next safe spots, reverse of the first call
        const clock = data.marbleDragonTwisterClock;
        if (clock === 'clockwise')
          return output.eastWest!();
        if (clock === 'counterclockwise')
          return output.northSouth!();
      },
      outputStrings: {
        eastWest: {
          en: 'East/West',
          cn: '左/右',
        },
        northSouth: {
          en: 'North/South',
          cn: '上/下',
        },
      },
    },
    {
      id: 'Occult Crescent Guardian Wraith Scream',
      // 10.5s castTime
      type: 'StartsUsing',
      netRegex: { source: 'Guardian Wraith', id: 'A7CE', capture: false },
      response: Responses.getOut(),
    },
    {
      id: 'Occult Crescent Guardian Golem Toxic Minerals',
      // Guardian Golem casts Toxic Minerals (A352), nearby players get affected by 25s Toxic Minerals (115C)
      // Phantom Oracle must use Recuperation to cleanse subsequent Doom from players
      // A 21s Doom is applied after the 25s Toxic Minerals effect ends
      // Recuperation adds a 20s buff to players and on expiration will cleanse the Doom
      // The Doom can also be cleansed with Esuna
      // TODO: Filter for Phantom Oracle
      // TODO: Cleanse call for Doom, but it is not yet logged, it's probably 11CE?
      type: 'GainsEffect',
      netRegex: { effectId: '115C', capture: true },
      condition: Conditions.targetIsYou(),
      // 25s - 20s, plus some delay for buff/debuff propagation
      delaySeconds: (_data, matches) => parseFloat(matches.duration) - 20 + 0.5,
      suppressSeconds: 1,
      infoText: (_data, _matches, output) => output.recuperation!(),
      outputStrings: {
        recuperation: {
          en: 'Recuperation (if possible)',
          cn: '痊愈宣告 (能用就用)',
        },
      },
    },
    {
      id: 'Occult Crescent Guardian Bersker Raging Slice',
      // Untelegraphed long line cleave that goes through walls
      type: 'StartsUsing',
      netRegex: { source: 'Guardian Berserker', id: 'A7CF', capture: false },
      response: Responses.awayFromFront(),
    },
    {
      id: 'Occult Crescent Guardian Knight Buster Knuckles',
      type: 'StartsUsing',
      netRegex: { source: 'Guardian Knight', id: 'A7D4', capture: false },
      response: Responses.getOutThenIn(),
    },
    {
      id: 'Occult Crescent Guardian Knight Earthquake',
      // Using Buster Knuckles (A7D5) delayed until 8.7s castTime as trigger for Earthquake (A7ED)
      type: 'StartsUsing',
      netRegex: { source: 'Guardian Knight', id: 'A7D4', capture: true },
      delaySeconds: (_data, matches) => parseFloat(matches.castTime),
      response: Responses.getIn(),
    },
    {
      id: 'Occult Crescent Guardian Knight Line of Fire',
      type: 'StartsUsing',
      netRegex: { source: 'Guardian Knight', id: 'A7D5', capture: false },
      response: Responses.awayFromFront(),
    },
    {
      id: 'Occult Crescent Guardian Weapon Whirl of Rage',
      type: 'StartsUsing',
      netRegex: { source: 'Guardian Weapon', id: 'A708', capture: false },
      infoText: (_data, _matches, output) => output.outOfMelee!(),
      outputStrings: {
        outOfMelee: Outputs.outOfMelee,
      },
    },
    {
      id: 'Occult Crescent Guardian Weapon Smite of Rage',
      type: 'StartsUsing',
      netRegex: { source: 'Guardian Weapon', id: 'A707', capture: false },
      response: Responses.awayFromFront(),
    },
    {
      id: 'Occult Crescent Master Lockward',
      // Players must not intertupt Cunning Keywork (A7E4) 5.7s cast from Master Lockward
      type: 'AddedCombatant',
      netRegex: { name: 'Master Lockward', capture: false },
      infoText: (_data, _matches, output) => output.spawned!(),
      outputStrings: {
        spawned: {
          en: 'Master Lockward spawned',
          cn: '首领看锁人出现',
        },
      },
    },
    {
      id: 'Occult Crescent Magitaur Unsealed Aura',
      // A264 Unsealed Aura cast
      // 9BE7 Unsealed Aura damage
      type: 'StartsUsing',
      netRegex: { source: 'Magitaur', id: 'A264', capture: false },
      response: Responses.aoe(),
    },
    {
      id: 'Occult Crescent Magitaur Unseal Tank Autos Near/Far',
      // A241 Attacks will go to closest players
      // A242 Attacks will go to furthest players
      // Boss also gains an effect and weapon the specific weapon glows
      // Yellow Axe = 2 closest players
      // Blue Lance = 2 furthest players
      // Applies Unsealed to the boss (10F3):
      // A242 applies it with count of '353' => Tanks Far, Party Close
      // A241 applies it with count of '354' => Tanks Close, Party Far
      type: 'Ability',
      netRegex: { source: 'Magitaur', id: ['A241', 'A242'], capture: true },
      alertText: (_data, matches, output) => {
        if (matches.id === 'A241')
          return output.tanksNear!();
        return output.tanksFar!();
      },
      outputStrings: {
        tanksFar: {
          en: 'Tanks Far (Party Close) x3',
          cn: '坦克远离 (人群靠近) x3',
        },
        tanksNear: {
          en: 'Tanks Close (Party Far) x3',
          cn: '坦克靠近 (人群远离) x3',
        },
      },
    },
    {
      id: 'Occult Crescent Magitaur Assassin\'s Dagger Pattern',
      // A261 StartsUsingExtra lines contain different y values between patterns
      // Pattern 1 (Letters in BAP Daggers)
      // (672.384, -689.963)
      // (727.622, -689.963)
      // (700.003, -642.110)
      // Pattern 2 (Numbers in BAP Daggers)
      // (672.384, -658.071)
      // (727.622, -658.071)
      // (700.003, -705.435)
      // BAP Daggers:
      // See https://www.youtube.com/playlist?list=PL7RVNORIbhth-I3mFGEqRknCpSlP7EWDc youtube playlist for explainer videos
      // Supposedly created by a group named "BAP", in theory a group formed during Baldesion Arsenal on Primal DC
      // 1. Start on letter or number on their square for 5 hits, then dodge axeblow/lanceblow
      // 2. After dodge, party waits for 1 hit and then waits on D marker until lanceblow/axeblow cast
      type: 'StartsUsingExtra',
      netRegex: { id: 'A261', capture: true },
      suppressSeconds: 1, // There are three daggers, only capture one
      infoText: (data, matches, output) => {
        // Only need to examine one dagger
        const x = parseFloat(matches.x);
        const y = parseFloat(matches.y);

        // Pattern 1
        if ((y > -691 && y < -688) || (y > -643 && y < -640)) {
          if (data.triggerSetConfig.magitaurDaggers === 'bap')
            return output.startOnLetters!();
          return output.pattern1!();
        }

        // Pattern 2
        if ((y > -660 && y < -657) || (y > -707 && y < -704)) {
          if (data.triggerSetConfig.magitaurDaggers === 'bap')
            return output.startOnNumbers!();
          return output.pattern2!();
        }

        // Log error for unrecognized coordinates
        console.error(
          `Occult Crescent Magitaur Assassin\'s Dagger Pattern: Unrecognized coordinates (${x}, ${y})`,
        );
      },
      tts: (data, matches, output) => {
        const y = parseFloat(matches.y);

        // Pattern 1
        if ((y > -691 && y < -688) || (y > -643 && y < -640)) {
          if (data.triggerSetConfig.magitaurDaggers === 'none')
            return output.pattern1TtsText!();
        }
      },
      outputStrings: {
        startOnLetters: {
          en: 'Start on Letters',
          cn: '字母点开始',
        },
        startOnNumbers: {
          en: 'Start on Numbers',
          cn: '数字点开始',
        },
        pattern1: {
          en: '⅄ Daggers', // Displays an upside down Y
          cn: '⅄ 形短剑',
        },
        pattern1TtsText: {
          en: 'Flipped Y Daggers',
          cn: '倒 Y 形短剑',
        },
        pattern2: {
          en: 'Y Daggers',
          cn: 'Y 形短剑',
        },
      },
    },
    {
      id: 'Occult Crescent Magitaur Critical Axeblow/Lanceblow Counter',
      // For tracking which part in the encounter the cast is
      // 1 = Assassin's Dagger Cast
      // 2 = Assassin's Dagger Opposite Cast
      // 3 = Sage's Blow Cast
      // 4 = Sage's Blow Opposite Cast
      // 5 = Rune Axe Lanceblow
      // 6 = Rune Axe Axeblow
      // 7 = Assassin's Dagger Lanceblow
      // 8 = Assassin's Dagger Axeblow
      // 9 = Holy Lance Lanceblow
      // 10 = Holy Lance Axeblow
      // 11 = Assassin's Dagger Lanceblow
      // 12 = Assassin's Dagger Axeblow
      type: 'StartsUsing',
      netRegex: { source: 'Magitaur', id: ['A247', 'A24B'], capture: false },
      run: (data) => {
        data.magitaurCriticalBlowCount = data.magitaurCriticalBlowCount + 1;
      },
    },
    {
      id: 'Occult Crescent Magitaur Critical Axeblow/Lanceblow',
      // Do not trigger for the Lanceblow during Rune Axe or during Holy Lance
      type: 'StartsUsing',
      netRegex: { source: 'Magitaur', id: ['A247', 'A24B'], capture: true },
      condition: (data) => {
        return data.magitaurCriticalBlowCount !== 5 && data.magitaurCriticalBlowCount !== 9;
      },
      alertText: (_data, matches, output) => {
        if (matches.id === 'A247')
          return output.out!();
        return output.in!();
      },
      outputStrings: magitaurOutputStrings,
    },
    {
      id: 'Occult Crescent Magitaur Forked Fury',
      // Hits 3 nearest and 3 furthest players with tankbuster
      // TODO: Determine close/far autos from boss buff?
      type: 'StartsUsing',
      netRegex: { source: 'Magitaur', id: 'A265', capture: false },
      alertText: (data, _matches, output) => {
        if (data.role === 'tank')
          return output.nearFarTankCleave!();
        return output.avoidCleave!();
      },
      outputStrings: {
        avoidCleave: {
          en: 'Be on boss hitbox (avoid tank cleaves)',
          de: 'Geh auf den Kreis vom Boss (vermeide Tank Cleaves)',
          fr: 'Sur la hitbox (évitez les tanks cleaves)',
          ja: 'ボス背面のサークル上に',
          cn: '站在目标圈上 (远离坦克死刑)',
          ko: '보스 히트박스 경계에 있기 (광역 탱버 피하기)',
        },
        nearFarTankCleave: {
          en: 'Near and far tank cleave => 2 tank autos',
          cn: '近远坦克死刑 => 2次坦克普攻',
        },
      },
    },
    {
      id: 'Occult Crescent Magitaur Aura Burst / Holy Canisters',
      // A25A Aura Burst (Yellow) cast or A25B Holy (Blue) cast
      // Tell for which canisters to focus
      type: 'StartsUsing',
      netRegex: { source: 'Magitaur', id: ['A25A', 'A25B'], capture: true },
      infoText: (_data, matches, output) => {
        if (matches.id === 'A25A')
          return output.yellowCanisters!();
        return output.blueCanisters!();
      },
      outputStrings: {
        blueCanisters: {
          en: 'Attack Blue Canisters (Lance)',
          cn: '攻击蓝色罐子 (枪)',
        },
        yellowCanisters: {
          en: 'Attack Yellow Canisters (Axe)',
          cn: '攻击黄色罐子 (斧)',
        },
      },
    },
    {
      id: 'Occult Crescent Magitaur Aura Burst / Holy',
      // This is a long 18.7s cast + 1s damage
      // A25A Aura Burst (Yellow) cast or A25B Holy (Blue) cast
      // 9BE5 Aura Burst damage or 9BE6 Holy damage
      type: 'StartsUsing',
      netRegex: { source: 'Magitaur', id: ['A25A', 'A25B'], capture: true },
      delaySeconds: (_data, matches) => parseFloat(matches.castTime) - 5,
      response: Responses.aoe(),
    },
    {
      id: 'Occult Crescent Magitaur Sage\'s Staff',
      // Boss spawns three staves that will fire an untelegraphed line at nearest target
      // A25F Mana Expulsion is the untelegraphed line stack damage 14.4s after
      // There is an In/Out dodge before Mana Expulsion
      // These can be focused into a single stack, but some parties split into groups
      type: 'Ability',
      netRegex: { source: 'Magitaur', id: 'A25E', capture: false },
      delaySeconds: 8.5,
      suppressSeconds: 1,
      alertText: (_data, _matches, output) => output.lineStackStaff!(),
      outputStrings: {
        lineStackStaff: {
          en: 'Line stack at staff',
          cn: '直线分摊法杖伤害',
        },
      },
    },
    {
      id: 'Occult Crescent Magitaur Rune Axe Debuffs',
      // Applied 1s after Rune Axe (A24F) cast and 1s before first headmarkers
      // Prey: Greater Axebit (10F1) 9s
      // Prey: Lesser Axebit (10F0) 13s
      // Prey: Greater Axebit (10F1) 21s
      // Prey: Lesser Axebit (10F0) 21s
      // TODO: Fires multiple times for players with more than one debuff
      type: 'GainsEffect',
      netRegex: { effectId: ['10F0', '10F1'], capture: true },
      condition: Conditions.targetIsYou(),
      response: (data, matches, output) => {
        // cactbot-builtin-response
        output.responseOutputStrings = magitaurOutputStrings;

        const duration = parseFloat(matches.duration);
        if (duration < 15) {
          if (matches.effectId === '10F1') {
            data.magitaurRuneAxeDebuff = 'big1';
            return { alarmText: output.rune1BigAoeOnYou!() };
          }
          data.magitaurRuneAxeDebuff = 'small1';
          return { infoText: output.rune1SmallAoeOnYou!() };
        }

        if (matches.effectId === '10F1') {
          data.magitaurRuneAxeDebuff = 'big2';
          return { infoText: output.rune2BigAoeOnYouLater!() };
        }
        data.magitaurRuneAxeDebuff = 'small2';
        return { infoText: output.rune2SmallAoeOnYouLater!() };
      },
    },
    {
      id: 'Occult Crescent Magitaur Ruinous Rune Counter',
      // 1: Big Ruinous Rune
      // 2: Small Ruinous Rune x3
      // 3: Big Ruinous Rune, Small Ruinous Rune x2
      // 4: This happens on #2 ability to prevent Lanceblow reminder from retriggering
      // 5: Happens in Ruinous Rune 2 Reminder prevent future Critical Lanceblows from retriggering
      type: 'HeadMarker',
      netRegex: {
        id: [headMarkerData.magitaurBigRuinousRune, headMarkerData.magitaurSmallRuinousRune],
        capture: false,
      },
      suppressSeconds: 1,
      run: (data) => {
        data.magitaurRuinousRuneCount = data.magitaurRuinousRuneCount + 1;
      },
    },
    {
      id: 'Occult Crescent Magitaur Big Ruinous Rune 1 Target',
      // This can be placed N, SE, or SW at the wall by Universal Cylinders (purple circles)
      // Explosion must avoid square tiles
      // Earlier, players were given debuff at end of Rune Axe (A24F) cast
      // Prey: Greater Axebit (10F1) 9s
      type: 'HeadMarker',
      netRegex: { id: [headMarkerData.magitaurBigRuinousRune], capture: true },
      condition: (data) => {
        // Don't trigger for players with debuff as they received trigger 1s prior
        if (
          data.magitaurRuinousRuneCount === 1 &&
          data.magitaurRuneAxeDebuff === undefined
        )
          return true;
        return false;
      },
      response: (data, matches, output) => {
        // cactbot-builtin-response
        output.responseOutputStrings = magitaurOutputStrings;
        const target = matches.target;

        return {
          infoText: output.rune1BigAoeOnPlayer!({
            player: data.party.member(target),
          }),
        };
      },
    },
    {
      id: 'Occult Crescent Magitaur Small Ruinous Rune 1 Targets',
      // These must be placed on separate squares
      // Players are also given a debuff:
      // Prey: Lesser Axebit (10F0) 13s
      type: 'HeadMarker',
      netRegex: { id: [headMarkerData.magitaurSmallRuinousRune], capture: true },
      condition: (data) => {
        return data.magitaurRuinousRuneCount === 2;
      },
      response: (data, matches, output) => {
        // cactbot-builtin-response
        output.responseOutputStrings = magitaurOutputStrings;
        data.magitaurRuneTargets.push(matches.target);
        if (data.magitaurRuneTargets.length < 3)
          return;

        // Don't repeat for small aoe players or call for players with debuffs
        if (data.magitaurRuneAxeDebuff !== undefined)
          return;

        const target1 = data.magitaurRuneTargets[0];
        const target2 = data.magitaurRuneTargets[1];
        const target3 = data.magitaurRuneTargets[2];

        return {
          infoText: output.rune1SmallAoesOnPlayers!({
            player1: data.party.member(target1),
            player2: data.party.member(target2),
            player3: data.party.member(target3),
          }),
        };
      },
    },
    {
      id: 'Occult Crescent Magitaur Rune Axe Lanceblow',
      // Trigger once the big Ruinous Rune (A251) has gone off
      // Players with first set of small Ruinous Runes (A250) stay on square
      // Rest of players must get off
      // The A251 aoe occurs with a Lanceblow almost immediately after, so pre-call that
      // NOTE: This is for magitaurCriticalBlowCount === 5
      type: 'Ability',
      netRegex: { source: 'Magitaur', id: 'A251', capture: false },
      condition: (data) => {
        // Only execute on the first Big Ruinous Rune ability
        return data.magitaurRuinousRuneCount === 2;
      },
      suppressSeconds: 1, // In case of aoes hitting other players
      alertText: (data, _matches, output) => {
        const target1 = data.magitaurRuneTargets[0];
        const target2 = data.magitaurRuneTargets[1];
        const target3 = data.magitaurRuneTargets[2];

        if (data.me === target1 || data.me === target2 || data.me === target3)
          return output.rune1SmallAoEStayThenIn!();
        return output.in!();
      },
      outputStrings: magitaurOutputStrings,
    },
    {
      id: 'Occult Crescent Magitaur Ruinous Rune 2 Targets',
      // Second set has a big and two smalls resolve simultaneously
      // These markers come out about 0.1~0.3s before set one smalls expire
      // There is some trigger overlap to handle for unlucky players who get both sets
      // Big resolves like usual
      // Players with small will be on their own square with party on 3rd square
      // Players are also given a debuff:
      // Prey: Greater Axebit (10F1) 21s
      // Prey: Lesser Axebit (10F0) 21s
      type: 'HeadMarker',
      netRegex: {
        id: [headMarkerData.magitaurBigRuinousRune, headMarkerData.magitaurSmallRuinousRune],
        capture: true,
      },
      condition: (data) => {
        // Big Ruinous Rune = 1, 3x Small Ruinous Runes = 2
        return data.magitaurRuinousRuneCount === 3;
      },
      preRun: (data, matches) => {
        if (matches.id === headMarkerData.magitaurBigRuinousRune)
          data.magitaurBigRune2Target = matches.target;
        else if (matches.id === headMarkerData.magitaurSmallRuinousRune)
          data.magitaurRune2Targets.push(matches.target);
      },
      response: (data, _matches, output) => {
        // cactbot-builtin-response
        output.responseOutputStrings = magitaurOutputStrings;
        if (data.magitaurBigRune2Target === undefined || data.magitaurRune2Targets.length < 2)
          return;

        // Lanceblow call happens here for the player with small aoe from round 1
        // Do not output for them to avoid duplicate
        const rune1Small1 = data.magitaurRuneTargets[0];
        const rune1Small2 = data.magitaurRuneTargets[1];
        const rune1Small3 = data.magitaurRuneTargets[2];
        if (
          data.me === rune1Small1 ||
          data.me === rune1Small2 ||
          data.me === rune1Small3
        )
          return;

        const big = data.magitaurBigRune2Target;
        const small1 = data.magitaurRune2Targets[0];
        const small2 = data.magitaurRune2Targets[1];

        // These three players receive alert trigger in ~3s with the info
        if (data.me === big || data.me === small1 || data.me === small2)
          return;

        return {
          infoText: output.rune2AoesOnPlayers!({
            player1: data.party.member(big),
            player2: data.party.member(small1),
            player3: data.party.member(small2),
          }),
        };
      },
    },
    {
      id: 'Occult Crescent Magitaur Small Ruinous Rune Lanceblow Reminder',
      // Trigger on Small Ruinous Rune (A250) aoe
      // Players have ~2.1s to move based on damage cast timing of Critical Lanceblow
      // NOTE: This occurs for magitaurCriticalBlowCount === 5
      type: 'Ability',
      netRegex: { source: 'Magitaur', id: 'A250', capture: true },
      condition: (data, matches) => {
        // This could be altered to not call for players without markers, but
        // calling for player that got hit with the aoe could also save a life
        if (matches.target === data.me && data.magitaurRuinousRuneCount === 3)
          return true;

        // Players that get hit and are not targeted do not get an output
        return false;
      },
      alertText: (data, _matches, output) => {
        // Check if player has a marker again
        const big = data.magitaurBigRune2Target;
        const small1 = data.magitaurRune2Targets[0];
        const small2 = data.magitaurRune2Targets[1];
        if (data.me === big)
          return output.rune2InBigAoeOnYou!();
        if (data.me === small1 || data.me === small2)
          return output.rune2InSmallAoeOnYou!();
        return output.inThenOnSquare!();
      },
      outputStrings: magitaurOutputStrings,
    },
    {
      id: 'Occult Crescent Magitaur Small Ruinous Rune 1 Ability Tracker',
      // Trigger on Small Ruinous Rune (A250) aoe
      // Prevents trigger of Lanceblow Reminder on second set
      type: 'Ability',
      netRegex: { source: 'Magitaur', id: 'A250', capture: false },
      condition: (data) => {
        return data.magitaurRuinousRuneCount === 3;
      },
      delaySeconds: 1, // Delay time for first set of small Ruinous Runes aoes to propogate
      suppressSeconds: 1,
      run: (data) => {
        data.magitaurRuinousRuneCount = 4;
      },
    },
    {
      id: 'Occult Crescent Magitaur Ruinous Rune 2 Reminder',
      // Capture either alliance's Critical Lanceblow damage cast
      // Using castTime of A24B is unreliable since damage cast comes later
      type: 'Ability',
      netRegex: { source: 'Magitaur', id: ['A24E', 'A24D'], capture: false },
      condition: (data) => {
        return data.magitaurRuinousRuneCount === 4;
      },
      suppressSeconds: 1,
      alertText: (data, _matches, output) => {
        const big = data.magitaurBigRune2Target;
        const small1 = data.magitaurRune2Targets[0];
        const small2 = data.magitaurRune2Targets[1];

        if (data.me === big)
          return output.rune2BigAoeOnYouReminder!();
        if (data.me === small1 || data.me === small2)
          return output.rune2SmallAoeOnYouReminder!();

        return output.rune2AvoidPlayers!({
          player1: data.party.member(small1),
          player2: data.party.member(small2),
        });
      },
      run: (data) => {
        // Prevent trigger from firing after
        data.magitaurRuinousRuneCount = 5;
      },
      outputStrings: magitaurOutputStrings,
    },
    {
      id: 'Occult Crescent Magitaur Lancepoint Debuffs Initial',
      // Prey: Lancepoint (10F2) is applied ~1s after Holy Lance (A255)
      // Comes up to three players in a set marked with these durations: 33s, 25s, and 17s
      // Presumably these would have gone out 1 of each time to each square if players pre-positioned
      // Can be buggy and have a refresh log
      // This might not be solvable without knowing the player's square as
      // to if they should be told to stand in middle of their square/avoid overlap
      type: 'GainsEffect',
      netRegex: { effectId: '10F2', capture: true },
      condition: Conditions.targetIsYou(),
      durationSeconds: (_data, matches) => parseFloat(matches.duration),
      suppressSeconds: 34, // Duration of the debuffs +1s
      infoText: (_data, matches, output) => {
        const duration = parseFloat(matches.duration);
        if (duration < 18)
          return output.shortStackOnYou!();
        if (duration < 26)
          return output.mediumStackOnYou!();
        return output.longStackOnYou!();
      },
      outputStrings: {
        shortStackOnYou: {
          en: 'Short Stack on YOU (17)',
          cn: '短分摊点名 (17秒)',
        },
        mediumStackOnYou: {
          en: 'Medium Stack on YOU (25)',
          cn: '中分摊点名 (25秒)',
        },
        longStackOnYou: {
          en: 'Long Stack on YOU (33)',
          cn: '长分摊点名 (33秒)',
        },
      },
    },
    {
      id: 'Occult Crescent Magitaur Lancelight On/Off Square',
      // Tracking A256 which seems to be related to the Lance aninmations when
      // Lancelight A258 or A259 goes off
      // TODO: Get player position for an alertText and filter?
      // Players can manually blank the outputString for the other squares in configuration
      // Holy IV targets need to avoid overlapping outside square if it isn't their turn to go out
      type: 'Ability',
      netRegex: { source: 'Luminous Lance', id: 'A256', capture: false },
      suppressSeconds: 1,
      response: (data, _matches, output) => {
        // cactbot-builtin-response
        output.responseOutputStrings = magitaurOutputStrings;
        data.magitaurLancelightCount = data.magitaurLancelightCount + 1;
        switch (data.magitaurLancelightCount) {
          case 1: // ~13s after debuffs
            return { infoText: output.northeastOff!() };
          case 4: // ~19s after debuffs (stack 1 goes off ~2s prior)
            return { infoText: output.northeastOn!() };
          case 5: // ~21s after debuffs
            return { infoText: output.southOff!() };
          case 8: // ~27s after debuffs, (stack 2 goes off ~2s prior)
            return { infoText: output.southOn!() };
          case 9: // ~29s after debuffs
            return { infoText: output.northwestOff!() };
          case 12: // ~35s after debuffs (stack 3 goes off ~2s prior)
            return { alertText: output.out!() };
        }
      },
    },
    {
      id: 'Occult Crescent Magitaur Holy Lance Critical Lanceblow',
      // TODO: Merge Lanceblow Stack trigger here?
      // Stack headmarkers come out at this time
      // Related debuff for headmarkers is Prey: Lancepoint (10F2)
      type: 'StartsUsing',
      netRegex: { source: 'Magitaur', id: 'A24B', capture: false },
      condition: (data) => {
        return data.magitaurCriticalBlowCount === 9;
      },
      alertText: (_data, _matches, output) => output.in!(),
      outputStrings: magitaurOutputStrings,
    },
  ],
  timelineReplace: [
    {
      'locale': 'en',
      'replaceText': {
        'Vertical Crosshatch/Horizontal Crosshatch': 'Vertical/Horizontal Crosshatch',
        'Ray of Dangers Near / Ray of Expulsion Afar': 'Ray Near/Far',
        'Demonograph of Dangers Near / Demonograph of Expulsion Afar': 'Deomograph Near/Far',
        'Rotate Right / Rotate Left': 'Rotate Left/Right',
        'Cometeor of Dangers Near / Cometeor of Expulsion Afar': 'Cometeor Near/Far',
        'Gravity of Dangers Near / Gravity of Expulsion Afar': 'Gravity Near/Far',
        'Close Call to Detonate / Far Cry to Detonate': 'Close/Far to Detonate',
        'Critical Axeblow / Critical Lanceblow': 'Critical Axe/Lanceblow',
        'Critical Lanceblow / Critical Axeblow': 'CriticalLanceblow/Axeblow',
      },
    },
    {
      'locale': 'de',
      'missingTranslations': true,
      'replaceSync': {
        'Ball of Fire': 'Feuerball',
        'Black Star': 'Schwarz(?:e|er|es|en) Stern',
        'Clawmarks': 'Nagelmal',
        'Cloister Demon': 'Klosterdämon',
        'Crescent Berserker': 'kreszent(?:e|er|es|en) Berserker',
        'Crystal Dragon': 'Kristalldrache',
        'Death Claw': 'Todesklaue',
        'Draconic Double': 'Kristalldrachenphantom',
        'Hinkypunk': 'Irrwisch',
        'Lion Rampant': 'ungezügelt(?:e|er|es|en) Löwe',
        'Neo Garula': 'Neo Garula',
        'Nymian Petalodus': 'nymeisch(?:e|er|es|en) Petalodus',
        'Phantom Claw': 'Illusions-Todesklaue',
        'Repaired Lion': 'restauriert(?:e|er|es|en) Löwe',
      },
      'replaceText': {
        '\\(1\\)': '(1)',
        '\\(2\\)': '(2)',
        '\\(3\\)': '(3)',
        '\\(Lightning\\)': '(Blitz)',
        '\\(Wind\\)': '(Wind)',
        '\\(jump\\)': '(Sprung)',
        'Bedrock Uplift': 'Bodenhebung',
        'Blazing Flare': 'Loderndes Flare',
        'Boil Over': 'Rasender Schlag',
        'Channeled Rage': 'Tobsucht',
        'Clawing Shadow': 'Schattenklauen',
        'Clawmarks': 'Nagelmal',
        'Crystal Call': 'Kristallisierung',
        'Crystal Mirror': 'Kristallene Transposition',
        'Crystallized Energy': 'Kristallene Woge',
        'Dirty Nails': 'Dreckige Klauen',
        'Explosion': 'Explosion',
        'Fearsome Facet': 'Phantomkristalle',
        'Gigaflare': 'Gigaflare',
        'Great Ball of Fire': 'Feuerball',
        'Heated Outburst': 'Jähzorn',
        'Heightened Rage': 'Wilder Furor',
        'Hopping Mad': 'Tobender Stoß',
        'Horizontal Crosshatch': 'Horizontale Doppelnägel',
        'Karmic Drain': 'Karmischer Entzug',
        'Lethal Nails': 'Todesnägel',
        'Made Magic': 'Magiefeuer',
        'Manifold Marks': 'Multimal',
        'Primal Roar': 'Lautes Gebrüll',
        'Prismatic Wing': 'Kristallene Schwingen',
        'Raking Scratch': 'Harkenkratzer',
        'Scathing Sweep': 'Seitenhieb',
        'Seal Asunder': 'Siegelbruch',
        'Skulking Orders': 'Strafbefehl',
        'Sunderseal Roar': 'Berstendes Gebrüll',
        'The Grip of Poison': 'Tückische Resonanz',
        'Threefold Marks': 'Tripelmal',
        'Tidal Breath': 'Hauch der Gezeiten',
        'Vertical Crosshatch': 'Vertikale Doppelnägel',
        'Void Thunder III': 'Nichts-Blitzga',
        'White-hot Rage': 'Jähzorniger Schub',
      },
    },
    {
      'locale': 'fr',
      'missingTranslations': true,
      'replaceSync': {
        'Ball of Fire': 'orbe de feu',
        'Black Star': 'Étoile noire',
        'Clawmarks': 'griffure',
        'Cloister Demon': 'démon du Cloître',
        'Crescent Berserker': 'berserker de Lunule',
        'Crystal Dragon': 'dragon cristallin',
        'Death Claw': 'Griffe de mort',
        'Draconic Double': 'double de dragon cristallin',
        'Hinkypunk': 'follet folâtre',
        'Lion Rampant': 'lion rampant',
        'Neo Garula': 'néo-garula',
        'Nymian Petalodus': 'petalodus de Nym',
        'Phantom Claw': 'mirage de Griffe de mort',
        'Repaired Lion': 'lion réparé',
      },
      'replaceText': {
        'Bedrock Uplift': 'Surrection',
        'Blazing Flare': 'Brasier ardent',
        'Boil Over': 'Poussée de colère',
        'Channeled Rage': 'Accès de fureur',
        'Clawing Shadow': 'Serres brumeuses',
        'Clawmarks': 'griffure',
        'Crystal Call': 'Cristallisation',
        'Crystal Mirror': 'Transfert cristallin',
        'Crystallized Energy': 'Onde cristalline',
        'Dirty Nails': 'Serres putrides',
        'Explosion': 'Explosion',
        'Fearsome Facet': 'Cristaux spectraux',
        'Gigaflare': 'GigaBrasier',
        'Great Ball of Fire': 'Orbes de feu',
        'Heated Outburst': 'Courroux ardent',
        'Heightened Rage': 'Déchaînement de rage',
        'Hopping Mad': 'Impulsion frénétique',
        'Horizontal Crosshatch': 'Intersection horizontale',
        'Karmic Drain': 'Érosion d\'existence',
        'Lethal Nails': 'Griffes mortelles',
        'Made Magic': 'Déferlante magique',
        'Manifold Marks': 'Marques multiples',
        'Primal Roar': 'Rugissement furieux',
        'Prismatic Wing': 'Aile cristalline',
        'Raking Scratch': 'Griffes ratisseuses',
        'Scathing Sweep': 'Fauche latérale',
        'Seal Asunder': 'Descellement destructeur',
        'Skulking Orders': 'Ordre d\'élimination',
        'Sunderseal Roar': 'Rugissement libérateur',
        'The Grip of Poison': 'Résonnance de la malfaisance',
        'Threefold Marks': 'Triple marque',
        'Tidal Breath': 'Souffle supratidal',
        'Vertical Crosshatch': 'Intersection verticale',
        'Void Thunder III': 'Méga Foudre du néant',
        'White-hot Rage': 'Rage incandescente',
      },
    },
    {
      'locale': 'ja',
      'missingTranslations': true,
      'replaceSync': {
        'Ball of Fire': '火球',
        'Black Star': 'ブラックスター',
        'Clawmarks': 'ネイルマーク',
        'Cloister Demon': 'クロイスターデーモン',
        'Crescent Berserker': 'クレセント・バーサーカー',
        'Crystal Dragon': '水晶竜',
        'Death Claw': 'デスクロー',
        'Draconic Double': '水晶竜の幻影',
        'Hinkypunk': 'ヒンキーパンク',
        'Lion Rampant': 'ランパントライオン',
        'Neo Garula': 'ネオガルラ',
        'Nymian Petalodus': 'ニーム・ペタロドゥス',
        'Phantom Claw': 'ミラージュ・デスクロー',
        'Repaired Lion': 'リペアドライオン',
      },
      'replaceText': {
        'Bedrock Uplift': '地盤隆起',
        'Blazing Flare': 'ブレイジングフレア',
        'Boil Over': '怒発',
        'Channeled Rage': '激怒',
        'Clawing Shadow': 'ヘイズクロー',
        'Clawmarks': 'ネイルマーク',
        'Crystal Call': '晶石生成',
        'Crystal Mirror': '晶石転移',
        'Crystallized Energy': '水晶波動',
        'Dirty Nails': 'ダーティクロー',
        'Explosion': '爆発',
        'Fearsome Facet': '幻影晶石',
        'Gigaflare': 'ギガフレア',
        'Great Ball of Fire': '火球',
        'Heated Outburst': '気炎',
        'Heightened Rage': '大激怒',
        'Hopping Mad': '震撃怒涛',
        'Horizontal Crosshatch': 'ホリゾンタル・ダブルネイル',
        'Karmic Drain': 'ライフエロージョン',
        'Lethal Nails': 'デスネイル',
        'Made Magic': '魔力放出',
        'Manifold Marks': 'マルチプルマーク',
        'Primal Roar': '大咆哮',
        'Prismatic Wing': '水晶の翼',
        'Raking Scratch': 'ネイルストリーク',
        'Scathing Sweep': '横薙ぎ',
        'Seal Asunder': '封印破壊',
        'Skulking Orders': 'パニッシングオーダー',
        'Sunderseal Roar': '壊封の咆哮',
        'The Grip of Poison': '邪気の共振',
        'Threefold Marks': 'トリプルマーク',
        'Tidal Breath': 'タイダルブレス',
        'Vertical Crosshatch': 'バーチカル・ダブルネイル',
        'Void Thunder III': 'ヴォイド・サンダガ',
        'White-hot Rage': '気炎怒涛',
>>>>>>> f28a7ea5
      },
    },
    {
      'locale': 'cn',
      'missingTranslations': true,
      'replaceSync': {
        'Assassin\'s Dagger': '暗杀短剑',
        'Ball of Fire': '火球',
        'Black Star': '黑色天星',
        'Clawmarks': '抓痕',
        'Cloister Demon': '回廊恶魔',
        'Crescent Berserker': '新月狂战士',
        'Crystal Dragon': '水晶龙',
        'Dead Stars': '星头三兄弟',
        'Death Claw': '死亡爪',
        'Demon Tablet': '恶魔板',
        'Draconic Double': '水晶龙的幻影',
        'Frozen Phobos': '冰冻的福博斯',
        'Gaseous Nereid': '燃烧的涅瑞伊得',
        'Gaseous Phobos': '燃烧的福博斯',
        'Guardian Berserker': '狂战士守卫',
        'Guardian Knight': '骑士守卫',
        'Guardian Weapon': '兵装守卫',
        'Guardian Wraith': '幽灵守卫',
        'Hinkypunk': '鬼火苗',
        'Ice Golem': '寒冰巨像',
        'Icewind': '冰风',
        'Lion Rampant': '跃立狮',
        'Liquified Triton': '融化的特里同',
        'Luminous Lance': '光枪',
        'Magitaur': '魔陶洛斯',
        'Marble Dragon': '大理石龙',
        'Master Lockward': '首领看锁人',
        'Neo Garula': '进化加鲁拉',
        'Nereid': '涅瑞伊得',
        'Nymian Petalodus': '尼姆瓣齿鲨',
        'Phantom Claw': '死亡爪的幻影',
        '(?<! )Phobos': '福博斯',
        'Repaired Lion': '复原狮像',
        'Sage\'s Staff': '贤者之杖',
        'Tower Abyss': '两歧塔深渊',
        'Tower Bhoot': '两歧塔浮灵',
        'Tower Idol': '两歧塔石偶',
        'Tower Manticore': '两歧塔曼提克',
        'Tower Progenitor': '两歧塔爆弹之父',
        'Tower Progenitrix': '两歧塔爆弹之母',
        'Trap': '陷阱',
        '(?<! )Triton': '特里同',
      },
      'replaceText': {
        '--adds--': '--小怪--',
        '--adds-targetable--': '--小怪可选中--',
        '--Big Rune Marker': '--大圈点名',
        '--Bosses untargetable--': '--BOSS 不可选中--',
        '--Burns': '--雷区',
        '--Dead Stars targetable--': '--星头三兄弟可选中--',
        '--dive spot--': '--俯冲--',
        '--Fireballs targetable--': '--火球可选中--',
        '--golems ': '--巨像',
        '--ice golems--': '--寒冰巨像--',
        '--ice sprites--': '--冰元精--',
        '--Icicle Puddles--': '--水圈--',
        '--Nereid targetable--': '--涅瑞伊得可选中--',
        '--Nereid untargetable--': '--涅瑞伊得不可选中--',
        '--Phobos targetable--': '--福博斯可选中--',
        '--Phobos untargetable--': '--福博斯得不可选中--',
        '--Small Rune Markers': '--小圈点名',
        '--Snowballs targetable--': '--雪球可选中--',
        '--Snowballs untargetable--': '--雪球不可选中--',
        '--Triton targetable--': '--特里同可选中--',
        '--Triton untargetable--': '--特里同不可选中--',
        '--towers': '--塔',
        '--twisters end--': '--龙卷结束--',
        '--twisters start--': '--龙卷开始--',
        '\\(castbar\\)': '(读条)',
        '\\(circle(s)?': '(圆圈',
        '\\(Clear\\)': '(清场)',
        'cross(es)?\\)': '十字)',
        'cross(es)?\\?\\)': '十字?)',
        '\\(Final\\)': '(最终)',
        '\\(in\\)': '(内)',
        '\\(jump\\)': '(跳)',
        '\\(knockback\\)': '(击退)',
        '\\(Lightning\\)': '(雷)',
        '\\(marker\\)': '(点名)',
        '\\(out\\)': '(外)',
        '\\(Section': '(区域',
        '\\(side': '(侧',
        '\\(towers': '(塔',
        '\\(Wind\\)': '(风)',
        'Arcane Spear': '魔枪',
        'Assassin\'s Dagger': '暗杀短剑',
        'Aura Burst': '灵气爆',
        'Avalaunch': '冲天大雪球',
        'Axeglow': '斧灵气',
        'Ball of Ice': '冻结',
        'Bedrock Uplift': '地面隆起',
        'Big Ruinous Rune': '破灭符文 (大)',
        'Blazing Belligerent': '过热火球',
        'Blazing Flare': '炽热核爆',
        'Boil Over': '发怒',
        'Bombshell Drop': '爆爆爆弹',
        'Carving Rune': '符文镌刻',
        'Channeled Rage': '燥怒',
        'Chilling Collision': '凝冰冲击',
        'Clawing Shadow': '雾霾爪',
        'Clawmarks': '抓痕',
        'Close Call to Detonate': '爆炸声明：近',
        'Collateral Balls': '飞来X弹',
        'Collateral Damage': '飞来横祸',
        'Collateral Jets': '飞来X波',
        'Cometeor of Dangers Near': '压溃式恶魔微型陨石',
        'Cometeor of Expulsion Afar': '排斥式恶魔微型陨石',
        'Critical Axeblow': '致命斧',
        'Critical Lanceblow': '致命枪',
        'Crystal Call': '生成晶石',
        'Crystal Mirror': '转移晶石',
        'Crystallized Chaos': '水晶乱流',
        'Crystallized Energy': '水晶波动',
        'Decisive Battle': '决战',
        'Delta Attack': '三角攻击',
        'Demonic Dark II': '恶魔昏暗',
        'Demonograph of Dangers Near': '压溃式恶魔录',
        'Demonograph of Expulsion Afar': '排斥式恶魔录',
        'Demonography': '恶魔录',
        'Dread Deluge': '恐慌泛滥',
        'Draconiform Motion': '龙态行动',
        'Dirty Nails': '腐坏爪',
        'Elemental Impact': '轰击',
        'End of History': '魔启示',
        'Erase Gravity': '微重力',
        'Excruciating Equilibrium': '要死一起死',
        'Exodus': '众生离绝',
        'Explosion': '爆炸',
        'Far Cry to Detonate': '爆炸声明：远',
        'Fearsome Facet': '幻影晶石',
        'Flame Thrower': '火炎放射',
        'Fire Spread': '喷火',
        'Firestrike': '重火炮',
        'Forked Fury': '两歧之怒',
        'Frigid Dive': '寒霜俯冲',
        'Frigid Twister': '寒冰龙卷',
        'Frozen Fallout': '毒液块飞跃',
        'Frozen Heart': '霜冻之心',
        'Fusion Burst': '融合爆炸',
        'Geothermal Rupture': '地热爆破',
        'Gigaflare': '十亿核爆',
        'Gravity of Dangers Near': '压溃式微重力',
        'Gravity of Expulsion Afar': '排斥式微重力',
        'Great Ball of Fire': '火球',
        'Heated Outburst': '气焰',
        'Heightened Rage': '狂怒',
        'Holy(?! )': '神圣',
        'Holy IV': '极圣',
        'Holy Lance': '圣枪',
        'Hopping Mad': '震击怒涛',
        'Horizontal Crosshatch': '横向双重抓',
        'Icebound Buffoon': '过冷雪球',
        'Imitation Blizzard': '仿效冰结',
        'Imitation Icicle': '仿效冰柱',
        'Imitation Rain': '仿效雨',
        'Imitation Star': '仿效星',
        'Karmic Drain': '生命侵蚀',
        'Lacunate Stream': '魔录奔流',
        '(?<! )Lance(?<! )': '光枪',
        'Lancelight': '枪灵气',
        'Landing': '落地',
        'Lethal Nails': '死亡甲',
        'Lifeless Legacy': '无命遗产',
        'Made Magic': '释放魔力',
        'Mana Expulsion': '魔力冲动',
        'Manifold Marks': '多重抓痕',
        'Noisome Nuisance': '过激毒球',
        'Noxious Nova': '毒素爆散',
        'Occult Chisel': '魔录凿刻',
        'Portentous Comet(?!eor)': '恶魔彗星',
        'Portentous Cometeor': '恶魔微型陨石',
        'Primal Roar': '大咆哮',
        'Primordial Chaos': '毒液乐园',
        'Prismatic Wing': '水晶之翼',
        'Punishing Pounce': '怒骂猛扑',
        'Raking Scratch': '尖甲疾袭',
        'Ray of Dangers Near': '压溃式暗黑射线',
        'Ray of Expulsion Afar': '排斥式暗黑射线',
        'Ray of Ignorance': '暗黑射线',
        'Recuperation': '痊愈宣告',
        'Restore Gravity': '重力重置',
        'Return(?!s)': '返回',
        'Returns': '回返',
        'Rotate Right': '右转向',
        'Rotate Left': '左转向',
        'Rotation': '转向',
        '(?<! )Ruinous Rune': '破灭符文',
        'Rune Axe': '符文之斧',
        'Sage\'s Staff': '贤者之杖',
        'Scathing Sweep': '横砍',
        'Seal Asunder': '封印破坏',
        'Self-Destruct': '自爆',
        'Six-Handed Fistfight': '窝里斗',
        'Slice \'n\' Dice': '斩切',
        'Slice \'n\' Strike': '斩切再开炮',
        'Skulking Orders': '处刑令',
        'Small Ruinous Rune': '破灭符文 (小)',
        'Snow Boulder': '大雪球',
        'Snowball Flight': '雪球狂奔',
        'Sunderseal Roar': '破封的咆哮',
        'Summon': '召唤',
        'The Grip of Poison': '邪气的共振',
        'Three-Body Probl─': '三体问题？',
        'Three-Body Problem': '三体问题',
        'Threefold Marks': '三重抓痕',
        'To the Winds': '爆炸四散',
        'Tidal Breath': '怒潮吐息',
        'Unseal(?!ed)': '封印解除',
        'Unsealed Aura': '灵气释放',
        'Vertical Crosshatch': '纵向双重抓',
        'Vengeful Bio III': '复仇剧毒菌',
        'Vengeful Blizzard III': '复仇冰封',
        'Vengeful Fire III': '复仇爆炎',
        'Void Thunder III': '虚空暴雷',
        'Withering Eternity': '无终的枯朽',
        'White-hot Rage': '气焰怒涛',
        'Wild Charge': '狂野冲锋',
        'Wicked Water': '诅咒之水',
      },
    },
    {
      'locale': 'ko',
      'missingTranslations': true,
      'replaceSync': {
        'Ball of Fire': '화염 구체',
        'Black Star': '검은 죽음의 운성',
        'Clawmarks': '손톱자국',
        'Cloister Demon': '회랑 악마',
        'Crescent Berserker': '초승달 광전사',
        'Crystal Dragon': '수정룡',
        'Death Claw': '죽음손아귀',
        'Draconic Double': '수정룡의 환영',
        'Hinkypunk': '힝키펑크',
        'Lion Rampant': '직립 사자',
        'Neo Garula': '네오 가루라',
        'Nymian Petalodus': '니므 페탈로두스',
        'Phantom Claw': '죽음손아귀의 환영',
        'Repaired Lion': '복원된 사자',
      },
      'replaceText': {
        '\\(in\\)': '(안)',
        '\\(jump\\)': '(점프)',
        '\\(Lightning\\)': '(번개)',
        '\\(out\\)': '(밖)',
        '\\(Wind\\)': '(바람)',
        'Bedrock Uplift': '지반 융기',
        'Blazing Flare': '플레어 작열',
        'Boil Over': '노발',
        'Channeled Rage': '진노',
        'Clawing Shadow': '안개 발톱',
        'Clawmarks': '손톱자국',
        'Crystal Call': '수정석 생성',
        'Crystal Mirror': '수정석 이동',
        'Crystallized Energy': '수정 파동',
        'Dirty Nails': '더러운 발톱',
        'Explosion': '폭발',
        'Fearsome Facet': '환영 수정석',
        'Gigaflare': '기가플레어',
        'Great Ball of Fire': '불덩이',
        'Heated Outburst': '기염',
        'Heightened Rage': '대진노',
        'Hopping Mad': '노도의 도끼질',
        'Karmic Drain': '생명 부식',
        'Lethal Nails': '죽음의 손톱',
        'Made Magic': '마력 방출',
        'Manifold Marks': '다중 손톱자국',
        'Primal Roar': '대포효',
        'Prismatic Wing': '수정 날개',
        'Raking Scratch': '연속 손톱',
        'Scathing Sweep': '가로 후리기',
        'Seal Asunder': '봉인 파괴',
        'Skulking Orders': '처벌 지시',
        'Sunderseal Roar': '해방의 포효',
        'The Grip of Poison': '사악한 공명',
        'Threefold Marks': '삼중 손톱자국',
        'Tidal Breath': '해일 숨결',
        'Vertical Crosshatch/Horizontal Crosshatch': '세로/가로 이중 손톱',
        'Void Thunder III': '보이드 선더가',
        'White-hot Rage': '노도의 기염',
      },
    },
  ],
};

export default triggerSet;<|MERGE_RESOLUTION|>--- conflicted
+++ resolved
@@ -722,15 +722,6 @@
       response: Responses.awayFromFront(),
     },
     {
-<<<<<<< HEAD
-      'locale': 'en',
-      'replaceText': {
-        'Vertical Crosshatch/Horizontal Crosshatch': 'Vertical/Horizontal Crosshatch',
-        'Twopenny Inflation / Onepenny Inflation / Fourpenny Inflation':
-          'Penny Inflation (knockback)',
-        'Shades\' Nest/Shade\'s Crossing': 'Shades\' Nest/Crossing',
-        'Shades\' Crossing/Shades\' Nest': 'Shades\' Crossing/Nest',
-=======
       id: 'Occult Crescent Demon Tablet Demonic Dark II',
       type: 'StartsUsing',
       netRegex: { source: 'Demon Tablet', id: 'A306', capture: false },
@@ -4717,6 +4708,10 @@
       'locale': 'en',
       'replaceText': {
         'Vertical Crosshatch/Horizontal Crosshatch': 'Vertical/Horizontal Crosshatch',
+        'Twopenny Inflation / Onepenny Inflation / Fourpenny Inflation':
+          'Penny Inflation (knockback)',
+        'Shades\' Nest/Shade\'s Crossing': 'Shades\' Nest/Crossing',
+        'Shades\' Crossing/Shades\' Nest': 'Shades\' Crossing/Nest',
         'Ray of Dangers Near / Ray of Expulsion Afar': 'Ray Near/Far',
         'Demonograph of Dangers Near / Demonograph of Expulsion Afar': 'Deomograph Near/Far',
         'Rotate Right / Rotate Left': 'Rotate Left/Right',
@@ -4902,7 +4897,6 @@
         'Vertical Crosshatch': 'バーチカル・ダブルネイル',
         'Void Thunder III': 'ヴォイド・サンダガ',
         'White-hot Rage': '気炎怒涛',
->>>>>>> f28a7ea5
       },
     },
     {
