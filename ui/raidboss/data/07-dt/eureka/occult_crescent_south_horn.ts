import Conditions from '../../../../../resources/conditions';
import Outputs from '../../../../../resources/outputs';
import { callOverlayHandler } from '../../../../../resources/overlay_plugin_api';
import { Responses } from '../../../../../resources/responses';
import { Directions } from '../../../../../resources/util';
import ZoneId from '../../../../../resources/zone_id';
import { RaidbossData } from '../../../../../types/data';
import { PluginCombatantState } from '../../../../../types/event';
import { NetMatches } from '../../../../../types/net_matches';
import { TriggerSet } from '../../../../../types/trigger';

export interface Data extends RaidbossData {
  ce?: string;
  demonTabletChiselTargets: string[];
  demonTabletRotationCounter: number;
  demonTabletIsFrontSide: boolean;
  demonTabletCometeor?: 'near' | 'afar';
  demonTabletCometSouthTargets: string[];
  demonTabletCometNorthTargets: string[];
<<<<<<< HEAD
  demonTabletIsFrontRight?: boolean;
=======
  demonTabletHasMeteor: boolean;
  demonTabletMeteor?: 'north' | 'south';
  demonTabletIsFrontRight?: boolean;
  demonTabletGravityTowers?: 'north' | 'south';
>>>>>>> ad6f721b
  deadStarsIsSlice2: boolean;
  deadStarsSliceTargets: string[];
  deadStarsFirestrikeTargets: string[];
  deadStarsCount: number;
  deadStarsPhobos: number[];
  deadStarsNereid: number[];
  deadStarsTriton: number[];
<<<<<<< HEAD
=======
  deadStarsOozeCount: number;
  deadStarsOoze?: NetMatches['GainsEffect'];
  deadStarsWasHitByOoze: boolean;
  deadStarsWasVennDiagramed: boolean;
>>>>>>> ad6f721b
  deadStarsLiquifiedNereid: number[];
  deadStarsLiquifiedTriton: number[];
  deadStarsSnowballTetherDirNum?: number;
  deadStarsSnowballTetherCount: number;
  prongedPassageActLoc: { [id: string]: string };
  prongedPassageIdolCastCount: { [id: string]: number };
<<<<<<< HEAD
=======
  marbleDragonImitationRainCount: number;
  marbleDragonImitationBlizzardCount: number;
  marbleDragonImitationRainDir?: 'east' | 'west' | 'north';
  marbleDragonTwisterClock?: 'clockwise' | 'counterclockwise';
  marbleDragonImitationRainCrosses: string[];
>>>>>>> ad6f721b
  marbleDragonTankbusterFilter: boolean;
  marbleDragonDelugeTargets: string[];
  marbleDragonDiveDirNum?: number;
  marbleDragonIsFrigidDive: boolean;
  marbleDragonHasWickedWater: boolean;
<<<<<<< HEAD
  magitaurRuneTargets: string[];
  magitaurIsRuinousRune2: boolean;
  magitaurRune2Targets: string[];
  magitaurBigRune2Target?: string;
  magitaurIsHolyLance: boolean;
=======
  magitaurCriticalBlowCount: number;
  magitaurRuneAxeDebuff?: 'big1' | 'big2' | 'small1' | 'small2';
  magitaurRuneTargets: string[];
  magitaurRuinousRuneCount: number;
  magitaurRune2Targets: string[];
  magitaurBigRune2Target?: string;
>>>>>>> ad6f721b
  magitaurLancelightCount: number;
  bossDir?: number;
  playerDir?: number;
}

// List of events:
// https://github.com/xivapi/ffxiv-datamining/blob/master/csv/DynamicEvent.csv
//
// These ids are (unfortunately) gathered by hand and don't seem to correlate
// to any particular bits of data.  However, there's a game log message when you
// register for a CE and an 0x21 message with this id when you accept and
// teleport in.  This avoids having to translate all of these names and also
// guarantees that the player is actually in the CE for the purpose of
// filtering triggers.
const ceIds: { [ce: string]: string } = {
  calamityBound: '32F',
  companyOfStone: '343',
  crawlingDeath: '330',
  cursedConcern: '32B',
  eternalWatch: '329',
  flameOfDusk: '32A',
  fromTimesBygone: '323',
  noiseComplaint: '327',
  onTheHunt: '338',
  scourgeOfTheMind: '320',
  sharkAttack: '32E',
  theBlackRegiment: '322',
  theUnbridled: '348',
  trialByClaw: '349',
  withExtremePredjudice: '339',
  demonTablet: '33B',
  centralGallery: '33F',
  deadStars: '33C',
  upperExterior: '340',
  marbleDragon: '33D',
  bindingLock: '341',
  infamyOfBloodMagitaur: '33E',
};

const headMarkerData = {
  // Demon Tablet Occult Chisel tankbuster aoe marker
  'demonTabletTankbuster': '01F1',
  // Demon Tablet Portentous Comet Stack + Launch North marker
  'demonTabletLaunchNorthStack': '023E',
  // Demon Tablet Portentous Comet Stack + Launch South marker
  'demonTabletLaunchSouthStack': '023F',
  // Dead Stars boss tethers to each other
  'deadStarsTether': '0136',
  // Dead Stars boss tethers
  'deadStarsBossTether': '00F9',
  // Dead Stars Slice 'n' Dice tankbuster cleave
  'deadStarsTankbuster': '01D7',
  // Dead Stars Avalaunch Proximity Stack
  'deadStarsAvalaunchStack': '0064',
  // Dead Stars snowball spike tether
  'deadStarsSnowballTether': '00F6',
  // Dead Stars snowball tether
  'deadStarsSnowballTether2': '0001',
  // Dead Stars Avalaunch Stack
  // Tower Progenitor and Tower Progenitrix Punishing Pounce Stack
  // Magitaur Holy IV Stack
  'prongedPassageStack': '0064',
  // Marble Dragon tankbuster from Dread Deluge
  // Neo Garula tankbuster from Squash in Noise Complaint CE
  // Hinkypunk tankbuster from Dread Dive in Flame of Dusk CE
  // Death Claw tankbuster from Dirty Nails in Crawling Death CE
  // Repaired Lion tankbuster from Scratch in Eternal Watch CE
  // Mysterious Mindflayer tankbuster from Void Thunder III in Scourge of the Mind CE
  // Crescent Inkstain tankbuster from Amorphic Flail
  // Crescent Karlabos tankbuster from Wild Claw
  // Crescent Fan tankbuster from Tight Tornado
  'marbleDragonTankbuster': '00DA',
  // Marble Dragon red pinwheel markers from Wicked Water
  'marbleDragonWickedWater': '0017',
  // Magitaur big red pinwheel marker from Ruinous Rune (A251)
  'magitaurBigRuinousRune': '023D',
  // Magiatur small red pinwheel markers from Ruinous Rune (A250)
  'magitaurSmallRuinousRune': '0159',
} as const;

// Occult Crescent Forked Tower: Blood Demon Tablet consts
// const demonTabletCenterX = 700;
const demonTabletCenterY = 379;

// Function to find safe spot for summoned statues
const demonTabletFindGravityCorner = (
  x: number,
  y: number,
): boolean | undefined => {
  if (x > 687 && x < 689) {
    if ((y > 351 && y < 353) || (y > 394.5 && y < 396.5))
      return true;
    if ((y > 361.5 && y < 363.5) || (y > 387 && y < 389))
      return false;
  } else if (x > 711 && x < 713) {
    if ((y > 361.5 && y < 363.5) || (y > 405 && y < 407))
      return true;
    if ((y > 369 && y < 371) || (y > 394.5 && y < 396.5))
      return false;
  }
  return undefined;
};

// Occult Crescent Forked Tower: Blood Dead Stars consts
const deadStarsCenterX = -800;
const deadStarsCenterY = 360;
const deadStarsRedEffectId = '1159';
const deadStarsBlueEffectId = '115A';
const deadStarsRedHitId = 'A5E3';
const deadStarsBlueHitId = 'A5E4';
const deadStarsOutputStrings = {
  lineStacksOnPlayers: {
    en: 'Line Stacks on ${player1}, ${player2}, ${player3}',
  },
  lineStackOnYouTankCleave: {
    en: 'Line Stack on YOU, Avoid Tank Cleave',
  },
  lineStackOnYou: {
    en: 'Line Stack on YOU',
    de: 'Linien Stack auf DIR',
    fr: 'Package en ligne sur VOUS',
    ja: '直線頭割り',
    cn: '直线分摊点名',
    ko: '직선 쉐어 대상자',
  },
};

// Function to find a safe spot in Primordial Chaos
// Expected inputs are the dirNums of two oozes
const deadStarsFindSafeSpot = (
  ooze1: number,
  ooze2: number,
): number => {
  // Filter from map of valid ooze locations where oozes are
  const safeDirNums = [1, 3, 5, 7].filter(
    (dirNum) => {
      return dirNum !== ooze1 && dirNum !== ooze2;
    },
  );
  const safe1 = safeDirNums[0];
  const safe2 = safeDirNums[1];
  if ((safe1 === 7 && safe2 === 1) || (safe1 === 1 && safe2 === 7))
    return 0; // North
  if ((safe1 === 1 && safe2 === 3) || (safe1 === 3 && safe2 === 1))
    return 2; // East
  if ((safe1 === 3 && safe2 === 5) || (safe1 === 5 && safe2 === 3))
    return 4; // South
  if ((safe1 === 5 && safe2 === 7) || (safe1 === 7 && safe2 === 5))
    return 6; // West
  if ((safe1 === 3 && safe2 === 7) || (safe1 === 7 && safe2 === 3))
    return 3; // Also northwest
  if ((safe1 === 1 && safe2 === 5) || (safe1 === 5 && safe2 === 1))
    return 1; // Also southwest
  return -1;
};
// Used with deadStarsFindSafeSpot to map to longform direction
const deadStarsMapOutput = [
  'north',
  'northeast',
  'east',
  'southeast',
  'south',
  'southwest',
  'west',
  'northwest',
  'unknown',
];

// Occult Crescent Forked Tower: Pronged Passage consts
const prongedPassageCenterY = 315;

// Occult Crescent Forked Tower: Marble Dragon consts
const marbleDragonCenterX = -337;
const marbleDragonCenterY = 157;

// Function to find and validate a puddle location during Imitation Rain 2
const getPuddleLocation = (
  x: number,
  y: number,
): 'NE' | 'SE' | 'SW' | 'NW' | 'center' | undefined => {
  if (x > -338 && x < -336)
    return 'center';
  // East side puddles
  if (x > -322 && x < -319) {
    if (y > 140 && y < 142)
      return 'NE';
    if (y > 172 && y < 174)
      return 'SE';
  }
  // West side puddles
  if (x > -354 && x < -352) {
    if (y > 140 && y < 142)
      return 'NW';
    if (y > 172 && y < 174)
      return 'SW';
  }
  return undefined;
};

// Occult Crescent Forked Tower: Magitaur consts
const magitaurOutputStrings = {
  rune1BigAoeOnYou: {
    en: 'Big AOE on YOU, Go to Wall by Purple Circle',
  },
  rune1SmallAoeOnYou: {
    en: 'Small aoe on YOU, Stay Square => Between Squares',
  },
  rune1BigAoeOnPlayer: {
    en: 'Big AOE on ${player}, Be on Square',
  },
  rune1SmallAoesOnPlayers: {
    en: 'Small aoes on ${player1}, ${player2}, ${player3}',
  },
  rune1SmallAoEStayThenIn: {
    en: 'Stay for AOE => In, Between Squares',
  },
  rune2BigAoeOnYouLater: {
    en: 'Big AOE on YOU (Later)',
  },
  rune2SmallAoeOnYouLater: {
    en: 'Small aoe on YOU (Later)',
  },
  rune2InBigAoeOnYou: {
    en: 'In, Between Squares => To Wall',
  },
  rune2InSmallAoeOnYou: {
    en: 'In, Between Squares => Solo Square',
  },
  rune2AoesOnPlayers: {
    en: 'AOEs on ${player1}, ${player2}, ${player3}',
  },
  rune2AvoidPlayers: {
    en: 'On Square, Avoid ${player1} & ${player2}',
  },
  rune2SmallAoeOnYouReminder: {
    en: 'Small aoe on YOU, Be on Square (Solo)',
  },
  rune2BigAoeOnYouReminder: {
    en: 'Big AOE on YOU, Go to Wall by Purple Circle',
  },
  inThenOnSquare: {
    en: 'In, between Squares => On Square',
  },
  northeastOff: {
    en: 'Northeast Off',
  },
  northeastOn: {
    en: 'Northeast On',
  },
  southOff: {
    en: 'South Off',
  },
  southOn: {
    en: 'South On',
  },
  northwestOff: {
    en: 'Northwest Off',
  },
  out: {
    en: 'Out, Square Corner',
  },
  in: {
    en: 'In, between Squares',
  },
};

const headMarkerData = {
  // Demon Tablet Occult Chisel tankbuster aoe marker
  'demonTabletTankbuster': '01F1',
  // Demon Tablet Portentous Comet Stack + Launch North marker
  'demonTabletLaunchNorthStack': '023E',
  // Demon Tablet Portentous Comet Stack + Launch South marker
  'demonTabletLaunchSouthStack': '023F',
  // Dead Stars boss tethers to each other
  'deadStarsTether': '0136',
  // Dead Stars boss tethers
  'deadStarsBossTether': '00F9',
  // Dead Stars Slice 'n' Dice tankbuster cleave
  'deadStarsTankbuster': '01D7',
  // Dead Stars Avalaunch Proximity Stack
  'deadStarsAvalaunchStack': '0064',
  // Dead Stars snowball spike tether
  'deadStarsSnowballTether': '00F6',
  // Dead Stars snowball tether
  'deadStarsSnowballTether2': '0001',
  // Tower Progenitor and Tower Progenitrix Punishing Pounce Stack
  // Magitaur Holy IV Stack
  'prongedPassageStack': '0064',
  // Marble Dragon tankbuster from Dread Deluge
  // Neo Garula tankbuster from Squash in Noise Complaint CE
  // Hinkypunk tankbuster from Dread Dive in Flame of Dusk CE
  // Death Claw tankbuster from Dirty Nails in Crawling Death CE
  // Crescent Inkstain tankbuster from Amorphic Flail
  // Repaired Lion tankbuster from Scratch in Eternal Watch CE
  // Mysterious Mindflayer tankbuster from Void Thunder III in Scourge of the Mind CE
  'marbleDragonTankbuster': '00DA',
  // Marble Dragon red pinwheel markers from Wicked Water
  'marbleDragonWickedWater': '0017',
  // Magitaur big red pinwheel marker from Ruinous Rune (A251)
  'magitaurBigRuinousRune': '023D',
  // Magiatur small red pinwheel markers from Ruinous Rune (A250)
  'magitaurSmallRuinousRune': '0159',
} as const;

// Occult Crescent Forked Tower: Blood Demon Tablet consts
// const demonTabletCenterX = 700;
const demonTabletCenterY = 379;

// Occult Crescent Forked Tower: Blood Dead Stars consts
const deadStarsCenterX = -800;
const deadStarsCenterY = 360;
const deadStarsOutputStrings = {
  lineStacksOnPlayers: {
    en: 'Line Stacks on ${player1}, ${player2}, ${player3}',
  },
  lineStackOnYouTankCleave: {
    en: 'Line Stack on YOU, Avoid Tank Cleave',
  },
  lineStackOnYou: {
    en: 'Line Stack on YOU',
    de: 'Linien Stack auf DIR',
    fr: 'Package en ligne sur VOUS',
    ja: '直線頭割り',
    cn: '直线分摊点名',
    ko: '직선 쉐어 대상자',
  },
};

// Occult Crescent Forked Tower: Pronged Passage consts
const prongedPassageCenterY = 315;

// Occult Crescent Forked Tower: Marble Dragon consts
const marbleDragonCenterX = -337;
const marbleDragonCenterY = 157;

// Occult Crescent Forked Tower: Magitaur consts
const magitaurOutputStrings = {
  rune1BigAoeOnYou: {
    en: 'Big AOE on YOU, Go to Wall by Purple Circle',
  },
  rune1SmallAoeOnYou: {
    en: 'Small aoe on YOU, Stay Square => Between Squares',
  },
  rune1BigAoeOnPlayer: {
    en: 'Big AOE on ${player}, Be on Square',
  },
  rune1SmallAoesOnPlayers: {
    en: 'Small aoes on ${player1}, ${player2}, ${player3}',
  },
  rune1SmallAoEStayThenIn: {
    en: 'Stay for AOE => In, Between Squares',
  },
  rune2BigAoeOnYou: {
    en: 'Big AOE on YOU',
  },
  rune2SmallAoeOnYou: {
    en: 'Small aoe on YOU',
  },
  rune2InBigAoeOnYou: {
    en: 'In, Between Squares => To Wall',
  },
  rune2InSmallAoeOnYou: {
    en: 'In, Between Squares => Solo Square',
  },
  rune2AoesOnPlayers: {
    en: 'AOEs on ${player1}, ${player2}, ${player3}',
  },
  rune2AvoidPlayers: {
    en: 'On Square, Avoid ${player1} & ${player2}',
  },
  rune2SmallAoeOnYouReminder: {
    en: 'Small aoe on YOU, Be on Square (Solo)',
  },
  rune2BigAoeOnYouReminder: {
    en: 'Big AOE on YOU, Go to Wall by Purple Circle',
  },
  inThenOnSquare: {
    en: 'In, between Squares => On Square',
  },
  northeastOff: {
    en: 'Northeast Off',
  },
  northeastOn: {
    en: 'Northeast On',
  },
  southOff: {
    en: 'South Off',
  },
  southOn: {
    en: 'South On',
  },
  northwestOff: {
    en: 'Northwest Off',
  },
  out: {
    en: 'Out, Square Corner',
  },
  in: {
    en: 'In, between Squares',
  },
};

const triggerSet: TriggerSet<Data> = {
  id: 'TheOccultCrescentSouthHorn',
  zoneId: ZoneId.TheOccultCrescentSouthHorn,
  comments: {
    en: 'Occult Crescent South Horn critical encounter triggers/timeline.',
    de: 'Kreszentia Südexpedition kritische Begegnungen Triggers/Timeline.',
    cn: '蜃景幻界新月岛 南征之章 紧急遭遇战 触发器/时间轴。',
    ko: '초승달 섬: 남부편 비상 조우 트리거/타임라인',
  },
  config: [
    {
      id: 'demonTabletRotation',
      name: {
        en: 'Forked Tower: Blood Demon Tablet Rotation Strategy',
      },
      type: 'select',
      options: {
        en: {
          'Less movement by calling direction to go around instead of get behind.': 'optimization',
          'Early movement with get behind calls.': 'none',
        },
      },
      default: 'none',
    },
<<<<<<< HEAD
=======
    {
      id: 'marbleDragonImitationRainStrategy',
      name: {
        en: 'Forked Tower: Blood Marble Dragon Imitation Rain 1 and 5 Strategy',
      },
      type: 'select',
      options: {
        en: {
          'Cross-based: Calls based on southern cross puddle.': 'cross',
          'Ice-based: Calls based on Ice Puddle nearest to wall.': 'ice',
        },
      },
      default: 'cross',
    },
    {
      id: 'magitaurDaggers',
      name: {
        en: 'Forked Tower: Blood Magitaur Dagger Strategy',
      },
      type: 'select',
      options: {
        en: {
          'BAP Daggers (Number and Letter Floor Markers)': 'bap',
          'No strategy (Y-Pattern and ⅄-Pattern)': 'none',
        },
      },
      default: 'none',
    },
>>>>>>> ad6f721b
  ],
  timelineFile: 'occult_crescent_south_horn.txt',
  initData: () => ({
    demonTabletChiselTargets: [],
    demonTabletRotationCounter: 0,
    demonTabletIsFrontSide: true,
    demonTabletCometSouthTargets: [],
    demonTabletCometNorthTargets: [],
<<<<<<< HEAD
=======
    demonTabletHasMeteor: false,
>>>>>>> ad6f721b
    deadStarsIsSlice2: false,
    deadStarsSliceTargets: [],
    deadStarsFirestrikeTargets: [],
    deadStarsCount: 0,
    deadStarsPhobos: [],
    deadStarsNereid: [],
    deadStarsTriton: [],
<<<<<<< HEAD
=======
    deadStarsOozeCount: 0,
    deadStarsWasHitByOoze: false,
    deadStarsWasVennDiagramed: false,
>>>>>>> ad6f721b
    deadStarsLiquifiedNereid: [],
    deadStarsLiquifiedTriton: [],
    deadStarsSnowballTetherCount: 0,
    prongedPassageActLoc: {},
    prongedPassageIdolCastCount: {
      'north': 0,
      'south': 0,
    },
<<<<<<< HEAD
=======
    marbleDragonImitationRainCount: 0,
    marbleDragonImitationBlizzardCount: 0,
    marbleDragonImitationRainCrosses: [],
>>>>>>> ad6f721b
    marbleDragonTankbusterFilter: false,
    marbleDragonDelugeTargets: [],
    marbleDragonIsFrigidDive: false,
    marbleDragonHasWickedWater: false,
<<<<<<< HEAD
    magitaurRuneTargets: [],
    magitaurIsRuinousRune2: false,
    magitaurRune2Targets: [],
    magitaurIsHolyLance: false,
=======
    magitaurCriticalBlowCount: 0,
    magitaurRuneTargets: [],
    magitaurRuinousRuneCount: 0,
    magitaurRune2Targets: [],
>>>>>>> ad6f721b
    magitaurLancelightCount: 0,
  }),
  resetWhenOutOfCombat: false,
  timelineTriggers: [
    {
      id: 'Occult Crescent Marble Dragon Draconiform Motion Bait',
<<<<<<< HEAD
      regex: /Draconiform Motion/,
      beforeSeconds: 7,
      alertText: (_data, _matches, output) => output.baitCleave!(),
      outputStrings: {
        baitCleave: {
          en: 'Bait Cleave',
        },
=======
      // Usually we would use a 7s beforeSeconds value, however 6.3s avoids needing to create a second trigger to delay bait calls for an ice-based strategy
      // and maintains consistency between the Draconiform Motion baits throughout the fight and strategy selection
      regex: /Draconiform Motion/,
      beforeSeconds: 6.3,
      alertText: (data, _matches, output) => {
        if (
          data.marbleDragonImitationRainDir !== undefined &&
          data.marbleDragonImitationRainCount < 6
        )
          return output.baitCleaveThenDir!({
            dir: output[data.marbleDragonImitationRainDir]!(),
          });
        if (data.marbleDragonImitationRainCount >= 6) {
          if (data.marbleDragonTwisterClock === 'clockwise')
            return output.baitCleaveThenDir!({
              dir: output.northSouth!(),
            });
          if (data.marbleDragonTwisterClock === 'counterclockwise')
            return output.baitCleaveThenDir!({
              dir: output.eastWest!(),
            });
        }
        return output.baitCleave!();
      },
      outputStrings: {
        east: Outputs.east,
        west: Outputs.west,
        eastWest: {
          en: 'East/West',
        },
        northSouth: {
          en: 'North/South',
        },
        baitCleave: {
          en: 'Bait Cleave',
        },
        baitCleaveThenDir: {
          en: 'Bait Cleave => ${dir}',
        },
      },
    },
    {
      id: 'Occult Crescent Magitaur Rune Axe Square Position',
      // Debuffs are based on proximity to squares
      regex: /Rune Axe/,
      beforeSeconds: 7,
      alertText: (_data, _matches, output) => output.squarePosition!(),
      outputStrings: {
        squarePosition: {
          en: 'Rune Axe Square Position',
        },
      },
    },
    {
      id: 'Occult Crescent Magitaur Holy Lance Square Position',
      // Debuffs are based on proximity to squares
      regex: /Holy Lance/,
      beforeSeconds: 7,
      alertText: (_data, _matches, output) => output.squarePosition!(),
      outputStrings: {
        squarePosition: {
          en: 'Holy Lance Square Position',
        },
>>>>>>> ad6f721b
      },
    },
  ],
  triggers: [
    {
      id: 'Occult Crescent Critical Encounter',
      type: 'ActorControl',
      netRegex: { command: '80000014' },
      run: (data, matches) => {
        // This fires when you win, lose, or teleport out.
        if (matches.data0 === '00') {
          if (data.ce !== undefined && data.options.Debug)
            console.log(`Stop CE: ${data.ce}`);
          // Stop any active timelines.
          data.StopCombat();
          // Prevent further triggers for any active CEs from firing.
          delete data.ce;
          return;
        }

        delete data.ce;
        const ceId = matches.data0.toUpperCase();
        for (const key in ceIds) {
          if (ceIds[key] === ceId) {
            if (data.options.Debug)
              console.log(`Start CE: ${key} (${ceId})`);
            data.ce = key;
            return;
          }
        }

        if (data.options.Debug)
          console.log(`Start CE: ??? (${ceId})`);
      },
    },
    {
<<<<<<< HEAD
=======
      id: 'Occult Crescent Forked Tower: Blood Clear Data',
      type: 'SystemLogMessage',
      // "is no longer sealed"
      netRegex: { id: '7DE', capture: false },
      run: (data) => {
        delete data.demonTabletIsFrontRight;
        delete data.demonTabletCometeor;
        delete data.demonTabletMeteor;
        delete data.demonTabletGravityTowers;
        delete data.deadStarsOoze;
        delete data.deadStarsSnowballTetherDirNum;
        delete data.marbleDragonImitationRainDir;
        delete data.marbleDragonTwisterClock;
        delete data.marbleDragonDiveDirNum;
        delete data.magitaurRuneAxeDebuff;
        delete data.magitaurBigRune2Target;
        delete data.bossDir;
        delete data.playerDir;
        data.demonTabletChiselTargets = [];
        data.demonTabletRotationCounter = 0;
        data.demonTabletIsFrontSide = true;
        data.demonTabletCometSouthTargets = [];
        data.demonTabletCometNorthTargets = [];
        data.demonTabletHasMeteor = false;
        data.deadStarsIsSlice2 = false;
        data.deadStarsSliceTargets = [];
        data.deadStarsFirestrikeTargets = [];
        data.deadStarsCount = 0;
        data.deadStarsPhobos = [];
        data.deadStarsNereid = [];
        data.deadStarsTriton = [];
        data.deadStarsOozeCount = 0;
        data.deadStarsWasHitByOoze = false;
        data.deadStarsWasVennDiagramed = false;
        data.deadStarsLiquifiedNereid = [];
        data.deadStarsLiquifiedTriton = [];
        data.deadStarsSnowballTetherCount = 0;
        data.prongedPassageActLoc = {};
        data.prongedPassageIdolCastCount = {
          'north': 0,
          'south': 0,
        };
        data.marbleDragonImitationRainCount = 0;
        data.marbleDragonImitationBlizzardCount = 0;
        data.marbleDragonImitationRainCrosses = [];
        data.marbleDragonTankbusterFilter = false;
        data.marbleDragonDelugeTargets = [];
        data.marbleDragonIsFrigidDive = false;
        data.marbleDragonHasWickedWater = false;
        data.magitaurCriticalBlowCount = 0;
        data.magitaurRuneTargets = [];
        data.magitaurRuinousRuneCount = 0;
        data.magitaurRune2Targets = [];
        data.magitaurLancelightCount = 0;
      },
    },
    {
>>>>>>> ad6f721b
      id: 'Occult Crescent Cloister Demon Tidal Breath',
      type: 'StartsUsing',
      netRegex: { source: 'Cloister Demon', id: 'A190', capture: false },
      response: Responses.getBehind(),
    },
    {
      id: 'Occult Crescent Berserker Scathing Sweep',
      type: 'StartsUsing',
      netRegex: { source: 'Crescent Berserker', id: 'A6C3', capture: false },
      response: Responses.getBehind(),
    },
    {
      id: 'Occult Crescent Hinkypunk Dread Dive',
      type: 'StartsUsing',
      netRegex: { source: 'Hinkypunk', id: 'A1A4', capture: true },
      response: Responses.tankBuster(),
    },
    {
      id: 'Occult Crescent Hinkypunk Shades Nest',
      type: 'StartsUsing',
      // TODO: Some of these are from boss, some are not.
      netRegex: { source: 'Hinkypunk', id: ['A19C', 'A19D', 'A430', 'A431'], capture: true },
      suppressSeconds: 1,
      response: Responses.getIn(),
      run: (_data, matches) => console.log(`Shades Nest: ${matches.id}`),
    },
    {
      id: 'Occult Crescent Hinkypunk Shades Crossing',
      type: 'StartsUsing',
      // TODO: Some of these are from boss, some are not.
      netRegex: { source: 'Hinkypunk', id: ['A19F', 'A1A0', 'A432', 'A433'], capture: true },
      suppressSeconds: 1,
      response: Responses.getIntercards(),
      run: (_data, matches) => console.log(`Shades Nest: ${matches.id}`),
    },
    {
      id: 'Occult Crescent Hinkypunk Lamplight',
      type: 'StartsUsing',
      netRegex: { source: 'Hinkypunk', id: ['A1A5', 'A310'], capture: false },
      suppressSeconds: 1,
      response: Responses.aoe(),
    },
    {
      id: 'Occult Crescent Black Star Choco Windstorm',
      type: 'StartsUsing',
      netRegex: { source: 'Black Star', id: 'A0BB', capture: false },
      response: Responses.getOut(),
    },
    {
      id: 'Occult Crescent Black Star Choco Cyclone',
      type: 'StartsUsing',
      netRegex: { source: 'Black Star', id: 'A0BC', capture: false },
      response: Responses.getIn(),
    },
    {
      id: 'Occult Crescent Neo Garula Squash',
      type: 'StartsUsing',
      netRegex: { source: 'Neo Garula', id: 'A0E5', capture: true },
      response: Responses.tankBuster(),
    },
    {
      id: 'Occult Crescent Lion Rampant Fearsome Glint',
      type: 'StartsUsing',
      netRegex: { source: 'Lion Rampant', id: 'A1C3', capture: false },
      response: Responses.awayFromFront(),
    },
    {
      id: 'Occult Crescent Death Claw Dirty Nails',
      type: 'StartsUsing',
      netRegex: { source: 'Death Claw', id: 'A174', capture: true },
      response: Responses.tankBuster(),
    },
    {
      id: 'Occult Crescent Death Claw Grip of Poison',
      type: 'StartsUsing',
      netRegex: { source: 'Death Claw', id: 'A175', capture: false },
      response: Responses.bleedAoe(),
    },
    {
      id: 'Occult Crescent Death Claw Vertical Crosshatch',
      type: 'StartsUsing',
      netRegex: { source: 'Death Claw', id: ['A16B', 'A172'], capture: false },
      response: Responses.getSidesThenFrontBack('alert'),
    },
    {
      id: 'Occult Crescent Death Claw Horizontal Crosshatch',
      type: 'StartsUsing',
      netRegex: { source: 'Death Claw', id: ['A16C', 'A173'], capture: false },
      response: Responses.getFrontBackThenSides('alert'),
    },
    {
      id: 'Occult Crescent Repaired Lion Holy Blaze',
      type: 'StartsUsing',
      netRegex: { source: 'Repaired Lion', id: 'A151', capture: false },
      response: Responses.awayFromFront(),
    },
    {
      id: 'Occult Crescent Repaired Lion Scratch',
      type: 'StartsUsing',
      netRegex: { source: 'Repaired Lion', id: 'A155', capture: true },
      response: Responses.tankBuster(),
    },
    {
      id: 'Occult Crescent Nymian Petalodus Hydrocleave',
      type: 'StartsUsing',
      netRegex: { source: 'Nymian Petalodus', id: 'A88D', capture: false },
      response: Responses.awayFromFront(),
    },
    {
      id: 'Occult Crescent Demon Tablet Demonic Dark II',
      type: 'StartsUsing',
      netRegex: { source: 'Demon Tablet', id: 'A306', capture: false },
      response: Responses.bigAoe(),
    },
    {
      id: 'Occult Crescent Demon Tablet Ray of Dangers Near/Expulsion Afar',
      // A2F3 Ray of Dangers Near
      // A2F4 Ray of Expulsion Afar
      type: 'StartsUsing',
      netRegex: { source: 'Demon Tablet', id: ['A2F3', 'A2F4'], capture: true },
      alertText: (_data, matches, output) => {
        if (matches.id === 'A2F3')
          return output.out!();
        return output.inKnockback!();
      },
      outputStrings: {
        out: Outputs.out,
        inKnockback: {
<<<<<<< HEAD
          en: 'In (Knockback)',
        },
      },
    },
    {
=======
          en: 'In => Knockback',
        },
      },
    },
    {
      id: 'Occult Crescent Demon Tablet Ray of Expulsion Afar Knockback',
      // 10s castTime
      type: 'StartsUsing',
      netRegex: { source: 'Demon Tablet', id: 'A2F4', capture: true },
      delaySeconds: (_data, matches) => parseFloat(matches.castTime) - 6,
      response: Responses.knockback(),
    },
    {
>>>>>>> ad6f721b
      id: 'Occult Crescent Demon Tablet Occult Chisel',
      // Boss' top three targets targeted with A308 Occult Chisel aoe tankbuster
      // A307 Occult Chisel castbar associated
      type: 'HeadMarker',
      netRegex: { id: [headMarkerData.demonTabletTankbuster], capture: true },
      response: (data, matches, output) => {
        // cactbot-builtin-response
        output.responseOutputStrings = {
          tankbustersOnPlayers: {
            en: 'Tankbusters on ${player1}, ${player2}, ${player3}',
          },
          tankBusterOnYou: Outputs.tankBusterOnYou,
        };
        data.demonTabletChiselTargets.push(matches.target);
        if (data.demonTabletChiselTargets.length < 3)
          return;

        const target1 = data.demonTabletChiselTargets[0];
        const target2 = data.demonTabletChiselTargets[1];
        const target3 = data.demonTabletChiselTargets[2];
        if (data.me === target1 || data.me === target2 || data.me === target3)
          return { alertText: output.tankBusterOnYou!() };

        return {
          infoText: output.tankbustersOnPlayers!({
            player1: data.party.member(target1),
            player2: data.party.member(target2),
            player3: data.party.member(target3),
          }),
        };
      },
      run: (data) => {
        if (data.demonTabletChiselTargets.length === 3)
          data.demonTabletChiselTargets = [];
      },
    },
    {
      id: 'Occult Crescent Demon Tablet Demonograph of Dangears Near/Expulsion Afar',
      // A2F6 Demonograph of Dangers Near
      // A2F7 Demonograph of Expulsion Afar
      type: 'StartsUsing',
      netRegex: { source: 'Demon Tablet', id: ['A2F6', 'A2F7'], capture: true },
      alertText: (_data, matches, output) => {
        if (matches.id === 'A2F6')
          return output.out!();
        return output.inKnockback!();
      },
      outputStrings: {
        out: Outputs.out,
        inKnockback: {
<<<<<<< HEAD
          en: 'In (Knockback)',
        },
      },
    },
    {
=======
          en: 'In => Knockback',
        },
      },
    },
    {
      id: 'Occult Crescent Demon Tablet Demonograph of Expulsion Afar Knockback',
      // 10s castTime
      type: 'StartsUsing',
      netRegex: { source: 'Demon Tablet', id: 'A2F7', capture: true },
      delaySeconds: (_data, matches) => parseFloat(matches.castTime) - 6,
      response: Responses.knockback(),
    },
    {
>>>>>>> ad6f721b
      id: 'Occult Crescent Demon Tablet Rotate Left/Right',
      // A302 Rotate Left
      // A301 Rotate Right
      // Configurable to use an optimization callout, skipping get behind calls
      type: 'StartsUsing',
      netRegex: { source: 'Demon Tablet', id: ['A302', 'A301'], capture: true },
      promise: async (data, matches) => {
        // Only check if in front/behind for first rotation
        if (data.demonTabletRotationCounter % 2)
          return;
        const combatants = (await callOverlayHandler({
          call: 'getCombatants',
          names: [data.me],
        })).combatants;
        const me = combatants[0];
        if (combatants.length !== 1 || me === undefined) {
          console.error(
            `Occult Crescent Demon Tablet Rotate Left/Right: Wrong combatants count ${combatants.length}`,
          );
          return;
        }
        const actors = (await callOverlayHandler({
          call: 'getCombatants',
          ids: [parseInt(matches.sourceId, 16)],
        })).combatants;
        const actor = actors[0];
        if (actors.length !== 1 || actor === undefined) {
          console.error(
            `Occult Crescent Demon Tablet Rotate Left/Right: Wrong actor count ${actors.length}`,
          );
          return;
        }
        const bossDirNum = Directions.hdgTo4DirNum(actor.Heading);
        const getSide = (
          y: number,
        ): number => {
          // First Rotation is always N or S
          // N Platform
          if (y < demonTabletCenterY)
            return 0;
          // S Platform
          if (y > demonTabletCenterY)
            return 2;

          return -1;
        };
        const playerDirNum = getSide(me.PosY);
        data.demonTabletIsFrontSide = (playerDirNum === bossDirNum)
          ? true
          : false;
      },
      alertText: (data, matches, output) => {
        // First Rotation
        if (!(data.demonTabletRotationCounter % 2)) {
          if (
            data.demonTabletIsFrontSide &&
            data.triggerSetConfig.demonTabletRotation !== 'optimization'
          ) {
            if (matches.id === 'A301')
              return output.leftThenGetBehind!();
            return output.rightThenGetBehind!();
          }
          if (matches.id === 'A301')
            return output.left!();
          return output.right!();
        }

        // Second Rotation
        if (
          data.demonTabletIsFrontSide &&
          data.triggerSetConfig.demonTabletRotation === 'optimization'
        ) {
          // Optimization callout since it is faster to go with boss direction
          if (matches.id === 'A301')
            return output.goRightAround!();
          return output.goLeftAround!();
        }
        // Reminders to be behind
        if (matches.id === 'A301')
          return output.leftBehind!();
        return output.rightBehind!();
      },
      run: (data) => {
        data.demonTabletRotationCounter = data.demonTabletRotationCounter + 1;
      },
      outputStrings: {
        left: Outputs.left,
        right: Outputs.right,
        leftBehind: {
          en: 'Left (Behind Boss)',
        },
        rightBehind: {
          en: 'Right (Behind Boss)',
        },
        leftThenGetBehind: {
          en: 'Left => Get Behind',
        },
        rightThenGetBehind: {
          en: 'Right => Get Behind',
        },
        goRightAround: {
          en: 'Go Right and Around',
        },
        goLeftAround: {
          en: 'Go Left and Around',
        },
      },
    },
    {
      id: 'Occult Crescent Demon Tablet Cometeor of Dangers Near/Expulsion Afar',
      // A2E4 Cometeor of Dangers Near
      // A2E5 Cometeor of Expulsion Afar
<<<<<<< HEAD
      // TODO: Handle meteor players separately
      // This cast happens about 0.1s before players are marked with comets
=======
      // This cast happens about 0.1s before players are marked with comets
      // Around the time of the cast, there is a 261 log line for a combatant added in memory
      // BNpcID 2014582 combatant is responsible for the meteor ground marker
      // Two possible locations:
      // (700, 349) => North
      // (700, 409) => South
>>>>>>> ad6f721b
      type: 'StartsUsing',
      netRegex: { source: 'Demon Tablet', id: ['A2E4', 'A2E5'], capture: true },
      preRun: (data, matches) => {
        data.demonTabletCometeor = matches.id === 'A2E4' ? 'near' : 'afar';
      },
<<<<<<< HEAD
      delaySeconds: 0.2, // Delayed to retreive comet data
=======
      delaySeconds: 0.5, // Delayed to retreive comet data and meteor data
      promise: async (data) => {
        const actors = (await callOverlayHandler({
          call: 'getCombatants',
        })).combatants;
        const meteors = actors.filter((c) => c.BNpcID === 2014582);
        const meteor = meteors[0];
        if (meteor === undefined || meteors.length !== 1) {
          console.error(
            `Occult Crescent Demon Tablet Cometeor of Dangers Near/Expulsion Afar: Wrong meteor count ${meteors.length}`,
          );
          return;
        }
        if (meteor.PosY === 349) {
          data.demonTabletMeteor = 'north';
        } else if (meteor.PosY === 409)
          data.demonTabletMeteor = 'south';
      },
>>>>>>> ad6f721b
      alertText: (data, matches, output) => {
        // Do not call for those with comets
        const north1 = data.demonTabletCometNorthTargets[0];
        const north2 = data.demonTabletCometNorthTargets[1];
        const south1 = data.demonTabletCometSouthTargets[0];
        const south2 = data.demonTabletCometSouthTargets[1];
        if (
          data.me === north1 || data.me === north2 ||
          data.me === south1 || data.me === south2
        )
          return;

<<<<<<< HEAD
        if (matches.id === 'A2E4')
          return output.out!();
        return output.inKnockback!();
=======
        const mech = matches.id === 'A2E4' ? 'out' : 'inKnockback';
        const getDir = (
          hasMeteor: boolean,
          meteorDir?: 'north' | 'south',
        ): string => {
          if (meteorDir !== undefined) {
            if (hasMeteor)
              return meteorDir;
            if (meteorDir === 'north')
              return 'south';
            if (meteorDir === 'south')
              return 'north';
          }
          return 'unknown';
        };

        // Flip direction if we don't have meteor
        const dir = getDir(data.demonTabletHasMeteor, data.demonTabletMeteor);

        if (dir === 'unknown') {
          if (data.demonTabletHasMeteor)
            return output.hasMeteorMech!({ mech: output[mech]!() });
          return output[mech]!();
        }

        if (data.demonTabletHasMeteor)
          return output.hasMeteorDirMech!({ dir: output[dir]!(), mech: output[mech]!() });
        return output.dirMech!({ dir: output[dir]!(), mech: output[mech]!() });
>>>>>>> ad6f721b
      },
      run: (data) => {
        // Clear comet targets for Cometeor 2
        if (
          data.demonTabletCometNorthTargets.length === 2 &&
          data.demonTabletCometSouthTargets.length === 2
        ) {
          data.demonTabletCometNorthTargets = [];
          data.demonTabletCometSouthTargets = [];
        }
      },
      outputStrings: {
<<<<<<< HEAD
        out: Outputs.out,
        inKnockback: {
          en: 'In (Knockback)',
        },
=======
        north: Outputs.north,
        south: Outputs.south,
        out: Outputs.out,
        inKnockback: {
          en: 'In => Knockback',
        },
        dirMech: {
          en: '${dir} & ${mech}',
        },
        hasMeteorMech: {
          en: 'Meteor on YOU, ${mech}',
        },
        hasMeteorDirMech: {
          en: 'Meteor on YOU, Go ${dir} & ${mech}',
        },
      },
    },
    {
      id: 'Occult Crescent Demon Tablet Cometeor of Dangers Near/Expulsion Afar Knockback',
      // 10s castTime
      type: 'StartsUsing',
      netRegex: { source: 'Demon Tablet', id: 'A2E5', capture: true },
      delaySeconds: (_data, matches) => parseFloat(matches.castTime) - 6,
      response: Responses.knockback(),
    },
    {
      id: 'Occult Crescent Demon Tablet Crater Later Gains Effect',
      // Players targeted by meteor get an unlogged headmarker and Crater Later (1102) 12s debuff
      // These apply about 0.1s after Cometeor cast
      type: 'GainsEffect',
      netRegex: { effectId: '1102', capture: true },
      condition: Conditions.targetIsYou(),
      run: (data) => {
        data.demonTabletHasMeteor = true;
      },
    },
    {
      id: 'Occult Crescent Demon Tablet Crater Later Loses Effect',
      // Clear state for second set
      type: 'LosesEffect',
      netRegex: { effectId: '1102', capture: true },
      condition: Conditions.targetIsYou(),
      delaySeconds: 6, // Time until Portentous Comet (stack launcher) completed
      run: (data) => {
        data.demonTabletHasMeteor = false;
>>>>>>> ad6f721b
      },
    },
    {
      id: 'Occult Crescent Demon Tablet Portentous Comet',
      // Headmarkers associated with casts A2E8 Portentous Comet
<<<<<<< HEAD
      // TODO: Find meteor location, to tell to launch over boss or to boss
      // TODO: Tell who to launch with?
=======
      // TODO: Reminder call for stack markers to move away or towards boss?
>>>>>>> ad6f721b
      // Note: Reset of target collectors happens in Cometeor trigger
      type: 'HeadMarker',
      netRegex: {
        id: [
          headMarkerData.demonTabletLaunchSouthStack,
          headMarkerData.demonTabletLaunchNorthStack,
        ],
        capture: true,
      },
      condition: (data, matches) => {
        // Gather data for four players before continuing
        if (matches.id === headMarkerData.demonTabletLaunchSouthStack)
          data.demonTabletCometSouthTargets.push(matches.target);
        if (matches.id === headMarkerData.demonTabletLaunchNorthStack)
          data.demonTabletCometNorthTargets.push(matches.target);
        if (
          data.demonTabletCometNorthTargets.length === 2 &&
          data.demonTabletCometSouthTargets.length === 2
        )
          return true;
        return false;
      },
      delaySeconds: (data) => {
        // Delay for those without stack markers to avoid conflict with meteor/cross calls
        const north1 = data.demonTabletCometNorthTargets[0];
        const north2 = data.demonTabletCometNorthTargets[1];
        const south1 = data.demonTabletCometSouthTargets[0];
        const south2 = data.demonTabletCometSouthTargets[1];
        if (
          data.me === north1 || data.me === north2 ||
          data.me === south1 || data.me === south2
        )
          return 0;

        // castTime of Cometeor of Dangers Near / Expulsion Afar
        // Boss lands at this time, locking in the stack players to their perspective sides
        return 9.7;
      },
      durationSeconds: (data) => {
        // Additional duration for those who received call early
        const north1 = data.demonTabletCometNorthTargets[0];
        const north2 = data.demonTabletCometNorthTargets[1];
        const south1 = data.demonTabletCometSouthTargets[0];
        const south2 = data.demonTabletCometSouthTargets[1];
        if (
          data.me === north1 || data.me === north2 ||
          data.me === south1 || data.me === south2
        )
          return 16.7; // castTime of Portentous Comet
        return 7; // Time between Cometeor cast end and Portentous Comet end
      },
      response: (data, _matches, output) => {
        // cactbot-builtin-response
        output.responseOutputStrings = {
          stackLaunchTowardsBoss: {
            en: 'Stack, Launch towards Boss',
          },
<<<<<<< HEAD
=======
          stackLaunchOverBoss: {
            en: 'Stack, Launch over Boss',
          },
>>>>>>> ad6f721b
          goNorthOutStackOnYou: {
            en: 'Go North Out => Stack Launch Marker on You',
          },
          goNorthInStackOnYou: {
            en: 'Go North In (Knockback) => Stack Launch Marker on You',
          },
          goSouthOutStackOnYou: {
            en: 'Go South Out => Stack Launch Marker on You',
          },
          goSouthInStackOnYou: {
            en: 'Go South In (Knockback) => Stack Launch Marker on You',
          },
        };

        const north1 = data.demonTabletCometNorthTargets[0];
        const north2 = data.demonTabletCometNorthTargets[1];
        const south1 = data.demonTabletCometSouthTargets[0];
        const south2 = data.demonTabletCometSouthTargets[1];
        if (data.me === north1 || data.me === north2) {
          if (data.demonTabletCometeor === 'near')
            return { alertText: output.goSouthOutStackOnYou!() };
          return { alertText: output.goSouthInStackOnYou!() };
        }
        if (data.me === south1 || data.me === south2) {
          if (data.demonTabletCometeor === 'near')
            return { alertText: output.goNorthOutStackOnYou!() };
          return { alertText: output.goNorthInStackOnYou!() };
        }

<<<<<<< HEAD
        // TODO: Upgrade to alert if meteor player
=======
        if (data.demonTabletHasMeteor)
          return { alertText: output.stackLaunchOverBoss!() };
>>>>>>> ad6f721b
        return { infoText: output.stackLaunchTowardsBoss!() };
      },
    },
    {
      id: 'Occult Crescent Demon Tablet Summon',
      type: 'StartsUsing',
      netRegex: { source: 'Demon Tablet', id: 'A30D', capture: false },
      infoText: (_data, _matches, output) => output.text!(),
      outputStrings: {
        text: {
          en: 'Add Positions and Out',
        },
      },
    },
    {
<<<<<<< HEAD
      id: 'Occult Crescent Demon Tablet Gravity of Dangears Near/Expulsion Afar',
      // A2F6 Gravity of Dangers Near
      // A2F7 Gravity of Expulsion Afar
      // TODO: Get side that has towers
      type: 'StartsUsing',
      netRegex: { source: 'Demon Tablet', id: ['A2EA', 'AA01'], capture: true },
      alertText: (_data, matches, output) => {
        if (matches.id === 'A2EA')
          return output.goTowerSideOut!();
        return output.goTowerSideIn!();
      },
      outputStrings: {
        goTowerSideOut: {
          en: 'Go Towers Side and Out',
        },
        goTowerSideIn: {
          en: 'Go Towers Side and In (Knockback)',
=======
      id: 'Occult Crescent Demon Tablet Gravity Towers Collect',
      // Only need to collect Explosion A2F1 or A2EF
      type: 'StartsUsing',
      netRegex: { source: 'Demon Tablet', id: 'A2F1', capture: true },
      suppressSeconds: 1,
      run: (data, matches) => {
        const y = parseFloat(matches.y);
        if (y < demonTabletCenterY) {
          data.demonTabletGravityTowers = 'north';
          return;
        }
        data.demonTabletGravityTowers = 'south';
      },
    },
    {
      id: 'Occult Crescent Demon Tablet Gravity of Dangears Near/Expulsion Afar',
      // A2EA Gravity of Dangers Near
      // AA01 Gravity of Expulsion Afar
      type: 'StartsUsing',
      netRegex: { source: 'Demon Tablet', id: ['A2EA', 'AA01'], capture: true },
      alertText: (data, matches, output) => {
        const towers = (data.demonTabletGravityTowers === 'north')
          ? output.north!()
          : (data.demonTabletGravityTowers === 'south')
          ? output.south!()
          : undefined;
        if (matches.id === 'A2EA') {
          if (towers !== undefined)
            return output.dirOutThenTowers!({ dir: towers });
          return output.goTowerSideOut!();
        }
        if (towers !== undefined)
          return output.dirInThenTowers!({ dir: towers });
        return output.goTowerSideOut!();
      },
      outputStrings: {
        north: Outputs.north,
        south: Outputs.south,
        dirOutThenTowers: {
          en: '${dir} Out => Towers',
        },
        goTowerSideOut: {
          en: 'Go Towers Side and Out',
        },
        dirInThenTowers: {
          en: '${dir} In => Knockback => Towers',
        },
        goTowerSideIn: {
          en: 'Go Towers Side and In => Knockback',
        },
      },
    },
    {
      id: 'Occult Crescent Demon Tablet Gravity of Dangears Near/Expulsion Afar Knockback',
      // 10s castTime
      type: 'StartsUsing',
      netRegex: { source: 'Demon Tablet', id: 'AA01', capture: true },
      delaySeconds: (_data, matches) => parseFloat(matches.castTime) - 6,
      response: Responses.knockback(),
    },
    {
      id: 'Occult Crescent Demon Tablet Erase Gravity Safe Corner (Early)',
      // The statues are added ~0.1s before Summon (A2E9) cast
      // BNpcID 2014581 combatants are responsible for the statues
      // The combatants are still invisible for ~5s when the data is available
      type: 'StartsUsing',
      netRegex: { id: 'A2E9', capture: false },
      delaySeconds: 0.5, // Need some delay for latency
      durationSeconds: 21, // Time until tower => safe corner call
      promise: async (data) => {
        const actors = (await callOverlayHandler({
          call: 'getCombatants',
        })).combatants;
        const statues = actors.filter((c) => c.BNpcID === 2014581);
        if (statues === undefined || statues.length !== 4) {
          console.error(
            `Occult Crescent Demon Tablet Summon Statue Locations: Wrong statue count ${statues.length}`,
          );
          return;
        }
        if (statues[0] === undefined) {
          console.error(
            `Occult Crescent Demon Tablet Summon Statue Locations: Invalid statue data.`,
          );
          return;
        }
        // Only need to examine one statue
        const statue = statues[0];
        const x = statue.PosX;
        const y = statue.PosY;

        data.demonTabletIsFrontRight = demonTabletFindGravityCorner(x, y);
        if (data.demonTabletIsFrontRight === undefined) {
          console.error(
            `Occult Crescent Demon Tablet Statue Locations: Unrecognized coordinates (${x}, ${y})`,
          );
        }
      },
      infoText: (data, _matches, output) => {
        if (data.demonTabletIsFrontRight === undefined)
          return;
        return data.demonTabletIsFrontRight
          ? output.frontRightLater!()
          : output.backLeftLater!();
      },
      outputStrings: {
        frontRightLater: {
          en: 'Front Right (Later)',
        },
        backLeftLater: {
          en: 'Back Left (Later)',
>>>>>>> ad6f721b
        },
      },
    },
    {
      id: 'Occult Crescent Demon Tablet Erase Gravity Collect',
<<<<<<< HEAD
=======
      // This re-updates the values and is a backup in case the early call fails
>>>>>>> ad6f721b
      // Statues cast Erase Gravity, which sends them and anyone near up in the air
      // Boss casts Restore Gravity which will cause the statues and players to fall back down
      // Statues falling down trigger aoes
      // Players could be on either side, dependent on where the towers were
      // Pattern 1: (Front right safe)
      // (688, 352)
      //            (712, 362.5)
      //
      // ----- Boss -----
      //
      // (688, 395.5)
      //            (712, 406)
      // Pattern 2: (Back left safe)
      //
      // (688, 362.5)
      //             (712, 370)
      // ----- Boss -----
      // (688, 388)
      //             (712, 395.5)
      //
      // Data from StartsUsing is inaccurate, but the Extra lines are close enough
      type: 'StartsUsingExtra',
      netRegex: { id: 'A2EB', capture: true },
      suppressSeconds: 1,
      run: (data, matches) => {
        // Only need to examine one statue
        const x = parseFloat(matches.x);
        const y = parseFloat(matches.y);

<<<<<<< HEAD
        if (x > 687 && x < 689) {
          if ((y > 351 && y < 353) || (y > 394.5 && y < 396.5))
            data.demonTabletIsFrontRight = true;
          if ((y > 361.5 && y < 363.5) || (y > 387 && y < 389))
            data.demonTabletIsFrontRight = false;
        } else if (x > 711 && x < 713) {
          if ((y > 361.5 && y < 363.5) || (y > 405 && y < 407))
            data.demonTabletIsFrontRight = true;
          if ((y > 369 && y < 371) || (y > 394.5 && y < 396.5))
            data.demonTabletIsFrontRight = false;
        }
=======
        data.demonTabletIsFrontRight = demonTabletFindGravityCorner(x, y);
>>>>>>> ad6f721b

        // Log error for unrecognized coordinates
        if (data.demonTabletIsFrontRight === undefined) {
          console.error(
            `Occult Crescent Demon Tablet Erase Gravity Collect: Unrecognized coordinates (${x}, ${y})`,
          );
        }
      },
    },
    {
      id: 'Occult Crescent Demon Tablet Gravity/Ground Towers',
      // Some players need to go to statues for levitate at this point
      type: 'StartsUsing',
      netRegex: { source: 'Demon Tablet', id: ['A2EA', 'AA01'], capture: true },
      delaySeconds: (_data, matches) => parseFloat(matches.castTime),
      infoText: (data, _matches, output) => {
        const corner = data.demonTabletIsFrontRight === undefined
          ? output.safeCorner!()
          : data.demonTabletIsFrontRight
          ? output.frontRight!()
          : output.backLeft!();

        return output.towersThenSafeSpot!({ towers: output.getTowers!(), corner: corner });
      },
      outputStrings: {
        towersThenSafeSpot: {
          en: '${towers} => ${corner}',
        },
        getTowers: Outputs.getTowers,
        frontRight: {
          en: 'Front Right',
          de: 'Vorne Rechts',
          fr: 'Avant Droit',
          ja: '前右',
          cn: '右前',
          ko: '앞 오른쪽',
        },
        backLeft: {
          en: 'Back Left',
          de: 'Hinten Links',
          fr: 'Arrière Gauche',
          ja: '後左',
          cn: '左后',
          ko: '뒤 왼쪽',
        },
        safeCorner: {
          en: 'Safe Corner',
        },
      },
    },
    {
      id: 'Occult Crescent Demon Tablet Gravity/Ground Tower Explosion',
      // This could also capture the Unmitigated Explosion that happens 2.1s later, however
      // if there aren't any towers resolved it's probably a wipe
      type: 'Ability',
      netRegex: { source: 'Demon Tablet', id: ['A2F1', 'A2EF'], capture: false },
      suppressSeconds: 1,
      alertText: (data, _matches, output) => {
        if (data.demonTabletIsFrontRight === undefined)
          return output.avoidFallingStatues!();
        if (data.demonTabletIsFrontRight)
          return output.frontRight!();
        return output.backLeft!();
      },
      outputStrings: {
        avoidFallingStatues: {
          en: 'Avoid Falling Statues',
        },
        frontRight: {
          en: 'Front Right',
          de: 'Vorne Rechts',
          fr: 'Avant Droit',
          ja: '前右',
          cn: '右前',
          ko: '앞 오른쪽',
        },
        backLeft: {
          en: 'Back Left',
          de: 'Hinten Links',
          fr: 'Arrière Gauche',
          ja: '後左',
          cn: '左后',
          ko: '뒤 왼쪽',
        },
      },
    },
    {
      id: 'Occult Crescent Tower Manticore Left/Right Hammer',
      // Needs to be slowed by slowed by Time Mage or it is 4.2s into a 0.7s followup
      // Can be out-ranged as well
      // A7BF Left Hammer (7.8s with Slow)
      // A7C0 Right Hammer (7.8s with Slow)
      // A7E6 Left Hammer (1.5s followup with Slow)
      // A7E7 Right Hammer (1.5s followup with Slow)
      type: 'StartsUsing',
      netRegex: { source: 'Tower Manticore', id: ['A7BF', 'A7C0'], capture: true },
      infoText: (_data, matches, output) => {
        if (matches.id === 'A7BF')
          return output.rightThenLeft!();
        return output.leftThenRight!();
      },
      outputStrings: {
        leftThenRight: Outputs.leftThenRight,
        rightThenLeft: Outputs.rightThenLeft,
      },
    },
    {
      id: 'Occult Crescent Tower Manticore Left/Right Hammer Followup',
      // Cast bar can be interrupted leading to extra calls if using castTime
      type: 'Ability',
      netRegex: { source: 'Tower Manticore', id: ['A7BF', 'A7C0'], capture: true },
      suppressSeconds: 1,
      alertText: (_data, matches, output) => {
        if (matches.id === 'A7BF')
          return output.left!();
        return output.right!();
      },
      outputStrings: {
        left: Outputs.left,
        right: Outputs.right,
      },
    },
    {
      id: 'Occult Crescent Dead Stars Decisive Battle',
      // Each boss targets ground, avoid getting hit by more than one aoe
      // A5FA Decisive Battle from Triton
      // A5FB Decisive Battle from Nereid
      // A5FC Decisive Battle from Phobos
      type: 'StartsUsing',
      netRegex: { source: 'Phobos', id: 'A5FC', capture: false },
      response: Responses.aoe(),
    },
    {
      id: 'Occult Crescent Dead Stars Boss Tether',
      // Status effects on players applied without NetworkBuff log lines
      // 1156 Tritonic Gravity (Purple Beta)
      // 1157 Nereidic Gravity (Red Alpha)
      // 1158 Phobosic Gravity (Green Gamma)
      type: 'Tether',
      netRegex: { id: [headMarkerData.deadStarsBossTether], capture: true },
      condition: (data, matches) => {
        // Tethers come from player
        if (data.me === matches.source)
          return true;
        return false;
      },
      infoText: (_data, matches, output) => {
        return output.boss!({ boss: matches.target });
      },
      outputStrings: {
        boss: {
          en: 'Tethered to ${boss}',
        },
      },
    },
    {
      id: 'Occult Crescent Dead Stars Slice \'n\' Dice',
      // Each boss uses tankbuster cleave on main target deadStarsSliceBuster
      // A601 Slice 'n' Dice castbar
      // A602 Slice 'n' Dice cast that does damage
      type: 'HeadMarker',
      netRegex: { id: [headMarkerData.deadStarsTankbuster], capture: true },
      response: (data, matches, output) => {
        // cactbot-builtin-response
        output.responseOutputStrings = {
          tankCleavesOnPlayers: {
            en: 'Tank Cleaves on ${player1}, ${player2}, ${player3}',
          },
          tankCleaveOnYou: Outputs.tankCleaveOnYou,
          tankCleaveOnYouLineStack: {
            en: 'Tank Cleave on YOU, Avoid Line Stack',
          },
        };
        data.deadStarsSliceTargets.push(matches.target);
        if (data.deadStarsSliceTargets.length < 3)
          return;

        const target1 = data.deadStarsSliceTargets[0];
        const target2 = data.deadStarsSliceTargets[1];
        const target3 = data.deadStarsSliceTargets[2];
        if (data.me === target1 || data.me === target2 || data.me === target3) {
          if (!data.deadStarsIsSlice2)
            return { alertText: output.tankCleaveOnYou!() };
          return { alertText: output.tankCleaveOnYouLineStack!() };
        }

        // Do not call out with Firestrike 2
        if (data.deadStarsIsSlice2)
          return;

        return {
          infoText: output.tankCleavesOnPlayers!({
            player1: data.party.member(target1),
            player2: data.party.member(target2),
            player3: data.party.member(target3),
          }),
        };
      },
      run: (data) => {
        // Do not clear data for Firestrike 2 to use
        if (data.deadStarsSliceTargets.length === 3 && !data.deadStarsIsSlice2) {
          data.deadStarsSliceTargets = [];
          data.deadStarsIsSlice2 = true;
        }
      },
    },
    {
      id: 'Occult Crescent Dead Stars Three-Body Problem',
      // Each boss casts this, logs show A5B5 as 'Three-Body Probl─'
      // Only 'Three-Body Problem' text is visible in castbars
      // Primordial Chaos: A5B5 by Phobos into A9BD from Nereid + A5B9 Triton
      // Icebound Buffoon: A5B5 by Nereid into A5B8 from Phobos
      // Blazing Belligerent: A5B5 by Triton into A5B7 from Phobos
      type: 'StartsUsing',
      netRegex: { source: ['Phobos', 'Nereid', 'Triton'], id: 'A5B5', capture: false },
      infoText: (_data, _matches, output) => output.outOfHitbox!(),
      outputStrings: {
        outOfHitbox: Outputs.outOfHitbox,
      },
    },
    {
      id: 'Occult Crescent Dead Stars Primordial Chaos',
      // Each boss targets ground, avoid getting hit by more than one aoe
      // A5D9 Primordial Chaos castbar
      // A5DC Primordial Chaos damage cast for each alliance
      type: 'StartsUsing',
      netRegex: { source: 'Phobos', id: 'A5D9', capture: false },
      response: Responses.aoe(),
<<<<<<< HEAD
    }, /*
    {
      id: 'Occult Crescent Dead Stars Nova/Ice Ooze Initial',
      // This won't work until FFXIVACT Plugin captures StatusEffectListForay3
=======
    },
    {
      id: 'Occult Crescent Dead Stars Nova/Ice Ooze Gains Effect',
      // Track latest effect on player
      type: 'GainsEffect',
      netRegex: { effectId: [deadStarsRedEffectId, deadStarsBlueEffectId], capture: true },
      condition: Conditions.targetIsYou(),
      run: (data, matches) => {
        data.deadStarsOoze = matches;
      },
    },
    {
      id: 'Occult Crescent Dead Stars Nova/Ice Ooze Loses Effect',
      // There isn't a debuff at 0 count, track the loses effect log line
      type: 'LosesEffect',
      netRegex: { effectId: [deadStarsRedEffectId, deadStarsBlueEffectId], capture: true },
      condition: Conditions.targetIsYou(),
      run: (data) => {
        delete data.deadStarsOoze;
      },
    },
    {
      id: 'Occult Crescent Dead Stars Nova/Ice Ooze Initial',
>>>>>>> ad6f721b
      // Applied with Primordial Chaos
      // Comes in stacks of 1, 2, or 3
      // 1159 Nova Ooze (Red)
      // 115A Ice Ooze (Blue)
      // Players need to get hit by opposite color Ooze to decrease count
      // Hits by same color Oooze will increase count
      // Four opportunities to increase/decrease stack, meaning those with lower counts can afford mistakes
      // Any stacks remaining before Noxious Nova (A5E5) result in lethal damage
      type: 'GainsEffect',
<<<<<<< HEAD
      netRegex: { effectId: ['1159', '115A'], capture: true },
      condition: (data, matches) => {
        if (data.me === matches.target)
          return true;
        return false;
      },
      suppressSeconds: 60, // Ignore during mechanic
      infoText: (_data, matches, output) => {
        const num = matches.count;
        if (matches.effectId === '1159')
          return output.blue!({ num: num });
        return output.red!({ num: num });
      },
      outputStrings: {
        red: {
          en: 'Get hit by red ${num}x',
        },
        blue: {
          en: 'Get hit by blue ${num}x',
        },
      },
    },*/
    {
      id: 'Occult Crescent Dead Stars Frozen Fallout Locations',
      // This will currently output both ooze tells
      // TODO: Change to just what player needs once status effect is logged
      // TODO: Add additional triggers to tell where to go after each cast
=======
      netRegex: { effectId: [deadStarsRedEffectId, deadStarsBlueEffectId], capture: true },
      condition: (data, matches) => {
        if (data.me === matches.target && data.deadStarsOozeCount === 0)
          return true;
        return false;
      },
      infoText: (_data, matches, output) => {
        const num = parseInt(matches.count, 16);
        if (matches.effectId === deadStarsBlueEffectId) {
          switch (num) {
            case 1:
              return output.blue!();
            case 2:
              return output.blueTwo!();
            case 3:
              return output.blueThree!();
          }
        }
        switch (num) {
          case 1:
            return output.red!();
          case 2:
            return output.redTwo!();
          case 3:
            return output.redThree!();
        }
      },
      outputStrings: {
        blue: {
          en: '+1 Blue',
        },
        blueTwo: {
          en: '+2 Blue',
        },
        blueThree: {
          en: '+3 Blue',
        },
        red: {
          en: '+1 Red',
        },
        redTwo: {
          en: '+2 Red',
        },
        redThree: {
          en: '+3 Red',
        },
      },
    },
    {
      id: 'Occult Crescent Dead Stars Frozen Fallout Locations',
      // This will output both ooze tells if missing debuff data
      // This calls one of two safespots if intercard is safe
>>>>>>> ad6f721b
      // Boss casts A45DD (Frozen Fallout) and A5DF + A5E0 tells
      // Liquified Triton (Red) tells are the A5DF casts
      // Liquified Nereid (Blue) tells are the A5E0 casts
      // Invisible entities are centered in the circle aoes that they tell
      // StartsUsing can have inaccurate location, Ability seems to be correct
      type: 'Ability',
      netRegex: { source: ['Phobos', 'Triton'], id: ['A5DF', 'A5E0'], capture: true },
      preRun: (data, matches) => {
        const dirNum = Directions.xyTo8DirNum(
          parseFloat(matches.x),
          parseFloat(matches.y),
          deadStarsCenterX,
          deadStarsCenterY,
        );
        if (matches.id === 'A5DF')
          data.deadStarsLiquifiedTriton.push(dirNum);
        if (matches.id === 'A5E0')
          data.deadStarsLiquifiedNereid.push(dirNum);
      },
<<<<<<< HEAD
      durationSeconds: 18, // Time from last tell to end of mechanic is ~18.3s
=======
>>>>>>> ad6f721b
      infoText: (data, matches, output) => {
        if (
          data.deadStarsLiquifiedTriton.length !== 4 &&
          data.deadStarsLiquifiedNereid.length !== 4
        )
          return;

<<<<<<< HEAD
        const dirNums = matches.id === 'A5DF'
          ? data.deadStarsLiquifiedTriton
          : data.deadStarsLiquifiedNereid;

        if (
          dirNums[0] === undefined || dirNums[1] === undefined ||
          dirNums[2] === undefined || dirNums[3] === undefined
        )
          return;

        const dirs = [
          output[Directions.outputFrom8DirNum(dirNums[0])]!(),
          output[Directions.outputFrom8DirNum(dirNums[1])]!(),
          output[Directions.outputFrom8DirNum(dirNums[2])]!(),
          output[Directions.outputFrom8DirNum(dirNums[3])]!(),
        ];

        if (matches.id === 'A5DF')
          return output.red!({ dirs: dirs });
        if (matches.id === 'A5E0')
          return output.blue!({ dirs: dirs });
      },
      tts: null, // TODO: Remove when filtered for status effect
=======
        const redOoze = data.deadStarsLiquifiedTriton;
        const blueOoze = data.deadStarsLiquifiedNereid;
        if (redOoze === undefined || blueOoze === undefined)
          return;

        if (data.deadStarsOoze === undefined) {
          const dirNums = matches.id === 'A5DF' ? redOoze : blueOoze;

          if (
            dirNums[0] === undefined || dirNums[1] === undefined ||
            dirNums[2] === undefined || dirNums[3] === undefined
          )
            return;
          const dirs = [
            output[Directions.outputFrom8DirNum(dirNums[0])]!(),
            output[Directions.outputFrom8DirNum(dirNums[1])]!(),
            output[Directions.outputFrom8DirNum(dirNums[2])]!(),
            output[Directions.outputFrom8DirNum(dirNums[3])]!(),
          ];

          // Output both if failed to get deadStarsOooze matches
          if (matches.id === 'A5DF')
            return output.red!({ dirs: dirs });
          if (matches.id === 'A5E0')
            return output.blue!({ dirs: dirs });

          return;
        }

        // Determine which slime locations to use for hits
        const dirNums = data.deadStarsOoze.effectId === deadStarsBlueEffectId
          ? redOoze
          : blueOoze;

        if (
          dirNums[0] === undefined || dirNums[1] === undefined ||
          dirNums[2] === undefined || dirNums[3] === undefined ||
          redOoze[1] === undefined || blueOoze[1] === undefined ||
          redOoze[2] === undefined || blueOoze[2] === undefined ||
          redOoze[3] === undefined || blueOoze[3] === undefined
        )
          return;

        const hitSpots = [
          output[Directions.outputFrom8DirNum(dirNums[0])]!(),
          output[Directions.outputFrom8DirNum(dirNums[1])]!(),
          output[Directions.outputFrom8DirNum(dirNums[2])]!(),
        ];
        // Ignoring initial safe spot
        const safeSpots = [
          output[Directions.outputFrom8DirNum(deadStarsFindSafeSpot(blueOoze[1], redOoze[1]))]!(),
          output[Directions.outputFrom8DirNum(deadStarsFindSafeSpot(blueOoze[2], redOoze[2]))]!(),
          output[Directions.outputFrom8DirNum(deadStarsFindSafeSpot(blueOoze[3], redOoze[3]))]!(),
        ];

        const count = parseInt(data.deadStarsOoze.count, 16);
        if (count === 1) {
          if (data.deadStarsOoze.effectId === deadStarsBlueEffectId)
            return output.red1!({
              hit1: hitSpots[0],
              safe1: safeSpots[0],
              safe2: safeSpots[1],
              safe3: safeSpots[2],
            });
          if (data.deadStarsOoze.effectId === deadStarsRedEffectId)
            return output.blue1!({
              hit1: hitSpots[0],
              safe1: safeSpots[0],
              safe2: safeSpots[1],
              safe3: safeSpots[2],
            });
        }
        if (count === 2) {
          if (data.deadStarsOoze.effectId === deadStarsBlueEffectId)
            return output.red2!({
              hit1: hitSpots[0],
              hit2: hitSpots[1],
              safe1: safeSpots[1],
              safe2: safeSpots[2],
            });
          if (data.deadStarsOoze.effectId === deadStarsRedEffectId)
            return output.blue2!({
              hit1: hitSpots[0],
              hit2: hitSpots[1],
              safe1: safeSpots[1],
              safe2: safeSpots[2],
            });
        }
        if (count === 3) {
          if (data.deadStarsOoze.effectId === deadStarsBlueEffectId)
            return output.blue3!({
              hit1: hitSpots[0],
              hit2: hitSpots[1],
              hit3: hitSpots[2],
              safe1: safeSpots[2],
            });
          if (data.deadStarsOoze.effectId === deadStarsRedEffectId)
            return output.blue3!({
              hit1: hitSpots[0],
              hit2: hitSpots[1],
              hit3: hitSpots[2],
              safe1: safeSpots[2],
            });
        }
      },
      tts: null, // Trigger happens 1 sec before individual call and would overlap
>>>>>>> ad6f721b
      outputStrings: {
        ...Directions.outputStrings8Dir,
        red: {
          en: 'Red: ${dirs}',
        },
        blue: {
          en: 'Blue: ${dirs}',
        },
<<<<<<< HEAD
=======
        red1: {
          en: '${hit1} => ${safe1} => ${safe2} => ${safe3}',
        },
        blue1: {
          en: '${hit1} => ${safe1} => ${safe2} => ${safe3}',
        },
        red2: {
          en: '${hit1} => ${hit2} => ${safe1} => ${safe2}',
        },
        blue2: {
          en: '${hit1} => ${hit2} => ${safe1} => ${safe2}',
        },
        red3: {
          en: '${hit1} => ${hit2} => ${hit3} => ${safe1}',
        },
        blue3: {
          en: '${hit1} => ${hit2} => ${hit3} => ${safe1}',
        },
      },
    },
    {
      id: 'Occult Crescent Dead Stars Nova/Ice Ooze 1',
      // This could call safe spot for those without buff
      type: 'Ability',
      netRegex: { source: ['Phobos', 'Triton'], id: ['A5DF', 'A5E0'], capture: false },
      condition: (data) => {
        if (
          data.deadStarsLiquifiedTriton.length === 1 &&
          data.deadStarsLiquifiedNereid.length === 1
        )
          return true;
        return false;
      },
      infoText: (data, _matches, output) => {
        const redOoze = data.deadStarsLiquifiedTriton;
        const blueOoze = data.deadStarsLiquifiedNereid;
        if (
          redOoze === undefined || blueOoze === undefined ||
          redOoze[0] === undefined || blueOoze[0] === undefined
        )
          return;

        const red = output[deadStarsMapOutput[redOoze[0]] ?? 'unknown']!();
        const blue = output[deadStarsMapOutput[blueOoze[0]] ?? 'unknown']!();

        if (data.deadStarsOoze === undefined) {
          return output.getHitBothOoze!({ red: red, blue: blue });
        }

        if (data.deadStarsOoze.effectId === deadStarsBlueEffectId)
          return output.getHitRedOoze!({ hit: red });
        return output.getHitBlueOoze!({ hit: blue });
      },
      outputStrings: {
        northeast: Outputs.northeast,
        southeast: Outputs.southeast,
        southwest: Outputs.southwest,
        northwest: Outputs.northwest,
        unknown: Outputs.unknown,
        getHitRedOoze: {
          en: '${hit} for Ooze',
        },
        getHitBlueOoze: {
          en: '${hit} for Ooze',
        },
        getHitBothOoze: {
          en: 'Red: ${red}, Blue: ${blue}',
        },
      },
    },
    {
      id: 'Occult Crescent Dead Stars Nova/Ice Ooze Counter',
      // Count number of jumps
      // Source is unreliable, coming from Triton, Phobos, Liquified Triton, Liquified Nereid
      type: 'StartsUsing',
      netRegex: { id: [deadStarsRedHitId, deadStarsBlueHitId], capture: false },
      suppressSeconds: 1,
      run: (data) => {
        data.deadStarsOozeCount = data.deadStarsOozeCount + 1;
      },
    },
    {
      id: 'Occult Crescent Dead Stars Nova/Ice Ooze Hit Tracker',
      // Debuffs update about 0.3s after the hit, predict debuff based on ability id and last known debuff
      // A5E3 => Liquified Triton, decrease blue count, increase red count
      // A5E4 => Liquified Nereid, decrease red count, increase blue count
      // These abilities apply a 2s Magic Vulnerability Up (B7D)
      // Players can be hit by both, so this is separated from hit trigger call
      type: 'Ability',
      netRegex: { id: [deadStarsRedHitId, deadStarsBlueHitId], capture: true },
      condition: Conditions.targetIsYou(),
      run: (data) => {
        if (data.deadStarsWasHitByOoze)
          data.deadStarsWasVennDiagramed = true;
        data.deadStarsWasHitByOoze = true;
      },
    },
    {
      id: 'Occult Crescent Dead Stars Nova/Ice Ooze 2-4 (Hit by Ooze)',
      type: 'Ability',
      netRegex: { id: [deadStarsRedHitId, deadStarsBlueHitId], capture: true },
      condition: Conditions.targetIsYou(),
      delaySeconds: 0.1, // Only needed to detect player hit by both
      suppressSeconds: 1,
      alertText: (data, matches, output) => {
        // Get list of Ooze jumps based on player's current debuff color
        if (data.deadStarsOoze !== undefined) {
          const dirNums = data.deadStarsOoze.effectId === deadStarsBlueEffectId
            ? data.deadStarsLiquifiedTriton
            : data.deadStarsLiquifiedNereid;
          if (
            dirNums[0] === undefined || dirNums[1] === undefined ||
            dirNums[2] === undefined || dirNums[3] === undefined
          )
            return;

          const count = parseInt(data.deadStarsOoze.count, 16);
          const predict = (
            effectId: string,
            id: string,
          ): number => {
            if (
              (effectId === deadStarsBlueEffectId && id === deadStarsRedHitId) ||
              (effectId === deadStarsRedEffectId && id === deadStarsBlueHitId)
            )
              return -1;
            if (
              (effectId === deadStarsBlueEffectId && id === deadStarsBlueHitId) ||
              (effectId === deadStarsRedEffectId && id === deadStarsRedHitId)
            )
              return 1;
            return 0;
          };

          // Take last known count if hit by both
          const predictedCount = data.deadStarsWasVennDiagramed
            ? count
            : count + predict(data.deadStarsOoze.effectId, matches.id);

          // Check if player will still need to get hit
          if (predictedCount !== 0) {
            if (dirNums[data.deadStarsOozeCount] === 1)
              return output.getHit!({ dir: output.northeast!() });
            if (dirNums[data.deadStarsOozeCount] === 3)
              return output.getHit!({ dir: output.southeast!() });
            if (dirNums[data.deadStarsOozeCount] === 5)
              return output.getHit!({ dir: output.southwest!() });
            if (dirNums[data.deadStarsOozeCount] === 7)
              return output.getHit!({ dir: output.northwest!() });
          }
        } else {
          // If player hit by both, the net effect is they will not have a debuff
          if (!data.deadStarsWasVennDiagramed) {
            // Player either has no debuff, they should be gaining a debuff
            const dirNums = matches.id === deadStarsBlueHitId
              ? data.deadStarsLiquifiedTriton
              : data.deadStarsLiquifiedNereid;
            if (dirNums[data.deadStarsOozeCount] === 1)
              return output.getHit!({ dir: output.northeast!() });
            if (dirNums[data.deadStarsOozeCount] === 3)
              return output.getHit!({ dir: output.southeast!() });
            if (dirNums[data.deadStarsOozeCount] === 5)
              return output.getHit!({ dir: output.southwest!() });
            if (dirNums[data.deadStarsOozeCount] === 7)
              return output.getHit!({ dir: output.northwest!() });
          }
        }

        // Player will have no ooze, calculate where ooze are not jumping to
        const blueOoze = data.deadStarsLiquifiedNereid[data.deadStarsOozeCount];
        const redOoze = data.deadStarsLiquifiedTriton[data.deadStarsOozeCount];
        if (blueOoze === undefined || redOoze === undefined)
          return;

        // Using longer direction call for single/double direction
        const safeSpot = deadStarsFindSafeSpot(blueOoze, redOoze);

        // 1 = Northeast, 3 = Southeast
        if (safeSpot !== 1 && safeSpot !== 3)
          return output[deadStarsMapOutput[safeSpot] ?? 'unknown']!();

        // Call both Intercards
        const dir1 = output[deadStarsMapOutput[safeSpot] ?? 'unknown']!();
        const dir2 = safeSpot === 1 ? output['southwest']!() : output['northwest']!();
        return output.safeSpots!({ dir1: dir1, dir2: dir2 });
      },
      run: (data) => {
        if (data.deadStarsWasVennDiagramed)
          data.deadStarsWasVennDiagramed = false;
      },
      outputStrings: {
        north: Outputs.north,
        northeast: Outputs.northeast,
        east: Outputs.east,
        southeast: Outputs.southeast,
        south: Outputs.south,
        southwest: Outputs.southwest,
        west: Outputs.west,
        northwest: Outputs.northwest,
        unknown: Outputs.unknown,
        getHit: {
          en: '${dir} for Ooze',
        },
        safeSpot: {
          en: '${dir} Safe Spot',
          de: 'Sichere Stelle ${dir}',
          fr: '${dir} Zone safe',
          ja: '${dir}に安置',
          cn: '去${dir}方安全点',
          ko: '${dir} 안전 지대',
        },
        safeSpots: {
          en: '${dir1} / ${dir2} Safe Spots',
        },
      },
    },
    {
      id: 'Occult Crescent Dead Stars Nova/Ice Ooze 2-4 (Dodged Ooze)',
      type: 'Ability',
      netRegex: { id: [deadStarsRedHitId, deadStarsBlueHitId], capture: false },
      delaySeconds: 0.1, // Delay to detect if player was hit
      suppressSeconds: 1, // Suppress as it hits multiple players
      alertText: (data, _matches, output) => {
        if (data.deadStarsWasHitByOoze)
          return;
        // Get list of Ooze jumps based on player's current debuff color
        if (data.deadStarsOoze !== undefined) {
          const dirNums = data.deadStarsOoze.effectId === deadStarsBlueEffectId
            ? data.deadStarsLiquifiedTriton
            : data.deadStarsLiquifiedNereid;

          if (
            dirNums[0] === undefined || dirNums[1] === undefined ||
            dirNums[2] === undefined || dirNums[3] === undefined
          )
            return;

          if (dirNums[data.deadStarsOozeCount] === 1)
            return output.getHit!({ dir: output.northeast!() });
          if (dirNums[data.deadStarsOozeCount] === 3)
            return output.getHit!({ dir: output.southeast!() });
          if (dirNums[data.deadStarsOozeCount] === 5)
            return output.getHit!({ dir: output.southwest!() });
          if (dirNums[data.deadStarsOozeCount] === 7)
            return output.getHit!({ dir: output.northwest!() });
        }

        // Player has no ooze, calculate where ooze are not jumping to
        const blueOoze = data.deadStarsLiquifiedNereid[data.deadStarsOozeCount];
        const redOoze = data.deadStarsLiquifiedTriton[data.deadStarsOozeCount];
        if (blueOoze === undefined || redOoze === undefined)
          return;

        // Using longer direction call for single/double direction
        const safeSpot = deadStarsFindSafeSpot(blueOoze, redOoze);

        // 1 = Northeast, 3 = Southeast
        if (safeSpot !== 1 && safeSpot !== 3)
          return output[deadStarsMapOutput[safeSpot] ?? 'unknown']!();

        // Call both Intercards
        const dir1 = output[deadStarsMapOutput[safeSpot] ?? 'unknown']!();
        const dir2 = safeSpot === 1 ? output['southwest']!() : output['northwest']!();
        return output.safeSpots!({ dir1: dir1, dir2: dir2 });
      },
      run: (data) => {
        // Reset to false for next jump
        data.deadStarsWasHitByOoze = false;
      },
      outputStrings: {
        north: Outputs.north,
        northeast: Outputs.northeast,
        east: Outputs.east,
        southeast: Outputs.southeast,
        south: Outputs.south,
        southwest: Outputs.southwest,
        west: Outputs.west,
        northwest: Outputs.northwest,
        unknown: Outputs.unknown,
        getHit: {
          en: '${dir} for Ooze',
        },
        safeSpot: {
          en: '${dir} Safe Spot',
          de: 'Sichere Stelle ${dir}',
          fr: '${dir} Zone safe',
          ja: '${dir}に安置',
          cn: '去${dir}方安全点',
          ko: '${dir} 안전 지대',
        },
        safeSpots: {
          en: '${dir1} / ${dir2} Safe Spots',
        },
>>>>>>> ad6f721b
      },
    },
    {
      id: 'Occult Crescent Dead Stars Noxious Nova',
      // Any stack of Nova Ooze (1159), or Ice Ooze (115A) results in lethal damage
      type: 'StartsUsing',
      netRegex: { source: 'Phobos', id: 'A5E5', capture: false },
      response: Responses.aoe(),
    },
    {
      id: 'Occult Crescent Dead Stars Vengeful Direction',
      // Bosses cast A5BC unique to the vengeful casts, but this doesn't have their location at cast
      // Bosses jump with A5B4 ~2s after A5BC prior to starting Vengeful casts
      // AbilityExtra lines of A5B4 include target location of where they will cast
      // Post A5E6 Noxious Nova (A637 Noisome Nuisance)
      // A5BD Vengeful Fire III (Triton)
      // A5BE Vengeful Blizzard III (Nereid)
      //
      // Post A5D5 To the Winds (A636 Icebound Buffoon)
      // A5BD Vengeful Fire III (Triton)
      // A5BF Vengeful Bio III (Phobos)
      //
      // Post A5C5 To the Winds (A635 Blazing Belligerent)
      // A5BE Vengeful Blizzard III (Nereid)
      // A5BF Vengeful Bio III (Phobos)
      type: 'Ability',
      netRegex: { source: ['Phobos', 'Nereid', 'Triton'], id: 'A5BC', capture: true },
<<<<<<< HEAD
      delaySeconds: 2.6, // Above 2s needed due to latency
=======
      delaySeconds: 2.8, // 2.6s was not consistent enough
>>>>>>> ad6f721b
      promise: async (data, matches) => {
        const actors = (await callOverlayHandler({
          call: 'getCombatants',
          ids: [parseInt(matches.sourceId, 16)],
        })).combatants;
        const actor = actors[0];
        if (actors.length !== 1 || actor === undefined) {
          console.error(
            `Occult Crescent Dead Stars Vengeful Direction: Wrong actor count ${actors.length}`,
          );
          return;
        }

        if (matches.source === 'Phobos')
          data.deadStarsPhobos = [actor.PosX, actor.PosY];
        if (matches.source === 'Nereid')
          data.deadStarsNereid = [actor.PosX, actor.PosY];
        if (matches.source === 'Triton')
          data.deadStarsTriton = [actor.PosX, actor.PosY];
        data.deadStarsCount = data.deadStarsCount + 1;
      },
      infoText: (data, _matches, output) => {
        if (
          data.deadStarsCount !== 2 &&
          data.deadStarsCount !== 4 &&
          data.deadStarsCount !== 6
        )
          return;

        // First and Second Use Triton, Last use Nereid
        const boss1 = (data.deadStarsCount === 2 || data.deadStarsCount === 4)
          ? data.deadStarsTriton
          : data.deadStarsNereid;
        // First use Nereid, otherwise Phobos
        const boss2 = data.deadStarsCount === 2
          ? data.deadStarsNereid
          : data.deadStarsPhobos;

        // Reset results
        data.deadStarsTriton = [];
        data.deadStarsNereid = [];
        data.deadStarsPhobos = [];

        // Calculate mid point (safe spot) and output result
        if (
          boss1[0] === undefined || boss1[1] === undefined ||
          boss2[0] === undefined || boss2[1] === undefined
        )
          return;
        const x = (boss1[0] + boss2[0]) / 2;
        const y = (boss1[1] + boss2[1]) / 2;
        const dirNum = Directions.xyTo8DirNum(
          x,
          y,
          deadStarsCenterX,
          deadStarsCenterY,
        );
        return output[Directions.outputFrom8DirNum(dirNum)]!();
      },
      outputStrings: {
        ...Directions.outputStrings8Dir,
      },
    },
    {
      id: 'Occult Crescent Dead Stars Delta Attack',
      // There are a multitude of spells in this sequence:
      // All three cast A5FD, Triton also casts A5FF and A63E (damage)
      // All three cast A5FE, Triton also casts A600
      // Nereid casts A63F (damage)
      // All three cast A5FE, Triton also casts A600
      // Phobos casts A63F (damage)
      // In total, three hits happen:
      // Triton hits at ~5.5s
      // Nereid hits at ~6.65s
      // Phobos hits at ~7.76s
      type: 'StartsUsing',
      netRegex: { source: 'Phobos', id: 'A5FD', capture: false },
      durationSeconds: 7,
      response: Responses.bigAoe(),
    },
    {
      id: 'Occult Crescent Dead Stars Firestrike',
      // This has a line stack headmarker, but does not appear in the logs
      // Each boss starts a 4.7s A603 cast on themselves which comes with A604 on a targeted player
      // ~0.13s after A603, each boss casts A606 that does the line aoe damage
      type: 'Ability',
      netRegex: { source: ['Phobos', 'Nereid', 'Triton'], id: 'A604', capture: true },
      response: (data, matches, output) => {
        // cactbot-builtin-response
        output.responseOutputStrings = deadStarsOutputStrings;
        data.deadStarsFirestrikeTargets.push(matches.target);
        if (data.deadStarsFirestrikeTargets.length < 3)
          return;

        const target1 = data.deadStarsFirestrikeTargets[0];
        const target2 = data.deadStarsFirestrikeTargets[1];
        const target3 = data.deadStarsFirestrikeTargets[2];

        if (data.me === target1 || data.me === target2 || data.me === target3)
          return { alertText: output.lineStackOnYou!() };

        return {
          infoText: output.lineStacksOnPlayers!({
            player1: data.party.member(target1),
            player2: data.party.member(target2),
            player3: data.party.member(target3),
          }),
        };
      },
      run: (data) => {
        if (data.deadStarsFirestrikeTargets.length === 3)
          data.deadStarsFirestrikeTargets = [];
      },
    },
    {
      id: 'Occult Crescent Dead Stars Snowball Flight Positions',
      // These are each 6.7s casts, covering 9.6s
      // Snowball Flight (A5CE)
      // Snow Boulder (A5CF) is cast 3 times, 2.5s apart
      // Snow Boulder (A5D0) Wild Charge damage is applied when hit
      // Knockback timing will vary based on charge order
      // Minimum of 4 players needed in each charge, with front person taking major damage
      // 3 pairs of soaks, knockback immune recommended to avoid getting hit more than once
      type: 'StartsUsing',
      netRegex: { source: 'Nereid', id: 'A5CE', capture: false },
      infoText: (_data, _matches, output) => {
        return output.chargePositions!();
      },
      outputStrings: {
        chargePositions: {
          en: 'Wild Charge Positions',
        },
      },
    },
    {
      id: 'Occult Crescent Dead Stars Snowball Flight Knockback',
      // CastTime is 6.7s
      // Set 1 Knockback at 7s
      // Set 2 Knocbkack at 9.6s
      // Set 3 Knockback at 12.2s
      // This will call out at 6s, covering all three knockbacks
      // TODO: Add configurator to select knockback timing
      type: 'StartsUsing',
      netRegex: { source: 'Nereid', id: 'A5CE', capture: true },
      delaySeconds: (_data, matches) => parseFloat(matches.castTime) - 0.7,
      response: Responses.knockback(),
    },
    {
      id: 'Occult Crescent Dead Stars Snowball Tether/Knockback',
      // Three things happen here
      // 1 - Two players get marked with a Proximity Tether + Stack Marker
      // 2 - Knockback from center of room
      // 3 - Players in stack take proximity damage as if they had their own tether
      // Related Spell Ids:
      // - Players tethered are targeted by Avalaunch (A5D1)
      // - Knockback is caused by Chilling Collision (A5D4)
      // - Additional Chilling Collision casts from A5B6 Nereid and A5D3 from Frozen Triton
      // - Proximity stack damage is from Avalaunch (A5D2)
      // - Snowballs jump using Avalaunch (A89A)
      type: 'Tether',
      netRegex: { id: [headMarkerData.deadStarsSnowballTether], capture: true },
      preRun: (data) => {
        data.deadStarsSnowballTetherCount = data.deadStarsSnowballTetherCount + 1;
      },
      promise: async (data, matches) => {
        // Only calculate direction for players that are targetted
        if (data.me !== matches.target)
          return;
        const actors = (await callOverlayHandler({
          call: 'getCombatants',
          ids: [parseInt(matches.sourceId, 16)],
        })).combatants;
        const actor = actors[0];
        if (actors.length !== 1 || actor === undefined) {
          console.error(
            `Occult Crescent Dead Stars Snowball Tether: Wrong actor count ${actors.length}`,
          );
          return;
        }

        const dirNum = Directions.xyTo8DirNum(
          actor.PosX,
          actor.PosY,
          deadStarsCenterX,
          deadStarsCenterY,
        );
        data.deadStarsSnowballTetherDirNum = (dirNum + 4) % 8;
      },
      response: (data, matches, output) => {
        // cactbot-builtin-response
        output.responseOutputStrings = {
          ...Directions.outputStrings8Dir,
          knockbackTetherDir: {
            en: 'Tether: Knockback to ${dir} => Stack at Wall',
          },
          knockbackToSnowball: {
            en: 'Knockback to Snowball => Stack at Wall',
          },
        };

        if (
          data.deadStarsSnowballTetherDirNum !== undefined &&
          data.me === matches.target
        ) {
          // This will trigger for each tether a player has
          const dir = output[Directions.outputFrom8DirNum(data.deadStarsSnowballTetherDirNum)]!();
          return { alarmText: output.knockbackTetherDir!({ dir: dir }) };
        }

        // A player who has a tether should have a defined direction, but if they don't they'll get two calls
        if (
          data.deadStarsSnowballTetherDirNum === undefined &&
          data.deadStarsSnowballTetherCount === 2
        )
          return { alertText: output.knockbackToSnowball!() };
      },
    },
    {
      id: 'Occult Crescent Dead Stars Firestrike 2',
      // This has a line stack headmarker, but does not appear in the logs
      // Each boss starts a 4.7s A605 (Slice 'n' Dice) cast on themselves which comes with a607 on a targeted player
      // ~0.13s after A605, each boss casts A606 that does the line aoe damage
      // Meanwhile, boss targets main target with tankbuster cleave A602 Slice 'n' Dice
      type: 'Ability',
      netRegex: {
        source: ['Phobos', 'Nereid', 'Triton', 'Frozen Phobos'],
        id: 'A607',
        capture: true,
      },
      delaySeconds: 0.1, // Delay for Tankbuster target accummulation
      response: (data, matches, output) => {
        // cactbot-builtin-response
        output.responseOutputStrings = deadStarsOutputStrings;
        data.deadStarsFirestrikeTargets.push(matches.target);
        if (data.deadStarsFirestrikeTargets.length < 3)
          return;

        const strikeTarget1 = data.deadStarsFirestrikeTargets[0];
        const strikeTarget2 = data.deadStarsFirestrikeTargets[1];
        const strikeTarget3 = data.deadStarsFirestrikeTargets[2];
        if (
          data.me === strikeTarget1 ||
          data.me === strikeTarget2 ||
          data.me === strikeTarget3
        )
          return { alertText: output.lineStackOnYouTankCleave!() };

        // Do not call out to Slice 'n' Dice targets
        const sliceTarget1 = data.deadStarsSliceTargets[0];
        const sliceTarget2 = data.deadStarsSliceTargets[1];
        const sliceTarget3 = data.deadStarsSliceTargets[2];
        if (
          data.me === sliceTarget1 ||
          data.me === sliceTarget2 ||
          data.me === sliceTarget3
        )
          return;

        return {
          infoText: output.lineStacksOnPlayers!({
            player1: data.party.member(strikeTarget1),
            player2: data.party.member(strikeTarget2),
            player3: data.party.member(strikeTarget3),
          }),
        };
      },
      run: (data) => {
        if (data.deadStarsFirestrikeTargets.length === 3) {
          data.deadStarsFirestrikeTargets = [];
          data.deadStarsSliceTargets = [];
        }
      },
    },
    {
      id: 'Occult Crescent Dead Stars Six-handed Fistfight',
      // Start of enrage sequence
      // All three bosses cast a 9.1s Six-handed Fistfight (A5E7)
      // They become "Dead Stars", which also casts the spell under A5E9 (10.2s) and A5E8 (9.7s)
      // Middle will be taken over/blocked by bosses bodying each other (A5EA Bodied)
      type: 'StartsUsing',
      netRegex: { source: 'Phobos', id: 'A5E7', capture: false },
      infoText: (_data, _matches, output) => output.outOfMiddleGroups!(),
      outputStrings: {
        outOfMiddleGroups: {
          en: 'Out of Middle, Group Positions',
        },
      },
    },
    {
      id: 'Occult Crescent Dead Stars Six-handed Fistfight AoE',
      // 10.2s cast, delay until 5s before end
      type: 'StartsUsing',
      netRegex: { source: 'Dead Stars', id: 'A5E9', capture: true },
      delaySeconds: (_data, matches) => parseFloat(matches.castTime) - 5.2,
      suppressSeconds: 1,
      response: Responses.bigAoe(),
    },
    {
      id: 'Occult Crescent Dead Stars Collateral Damage',
      type: 'StartsUsing',
      netRegex: { source: 'Dead Stars', id: 'A5ED', capture: false },
      infoText: (_data, _matches, output) => output.jetsThenSpread!(),
      outputStrings: {
        jetsThenSpread: {
          en: 'Dodge Two Jets => Spread',
        },
      },
    },
    {
      id: 'Occult Crescent Dead Stars Collateral Damage Spread',
      // 5s to spread after last jet happens, 2s after Collateral Damage cast
      type: 'StartsUsing',
      netRegex: { source: 'Dead Stars', id: 'A5ED', capture: true },
      delaySeconds: (_data, matches) => parseFloat(matches.castTime) + 2,
      alertText: (_data, _matches, output) => output.spread!(),
      outputStrings: {
        spread: Outputs.spread,
      },
    },
    {
      id: 'Occult Crescent Pronged Passage Paralyze III',
      // Triggers for both bridges on physical ranged dps
      type: 'StartsUsing',
      netRegex: { source: 'Tower Bhoot', id: 'A903', capture: true },
      promise: async (data, matches) => {
        const combatants = (await callOverlayHandler({
          call: 'getCombatants',
          names: [data.me],
        })).combatants;
        const me = combatants[0];
        if (combatants.length !== 1 || me === undefined) {
          console.error(
            `Occult Crescent Pronged Passage Paralyze III: Wrong combatants count ${combatants.length}`,
          );
          return;
        }
        const actors = (await callOverlayHandler({
          call: 'getCombatants',
          ids: [parseInt(matches.sourceId, 16)],
        })).combatants;
        const actor = actors[0];
        if (actors.length !== 1 || actor === undefined) {
          console.error(
            `Occult Crescent Pronged Passage Paralyze III: Wrong actor count ${actors.length}`,
          );
          return;
        }
        data.prongedPassageActLoc[data.me] = me.PosY < prongedPassageCenterY
          ? 'north'
          : 'south';
        if (actor.PosY < prongedPassageCenterY)
          data.prongedPassageActLoc[matches.sourceId] = 'north';
        if (actor.PosY > prongedPassageCenterY)
          data.prongedPassageActLoc[matches.sourceId] = 'south';
      },
      response: (data, matches, output) => {
        // cactbot-builtin-response
        output.responseOutputStrings = {
          interruptBhoot: {
            en: 'Interrupt Bhoot',
          },
          northInterrupt: {
            en: 'North: Interrupt Bhoot',
          },
          southInterrupt: {
            en: 'South: Interrupt Bhoot',
          },
        };
        // Tanks have 3y interrupt, only call about actor on their platform
        if (data.CanSilence() && data.role === 'tank') {
          if (data.prongedPassageActLoc[matches.sourceId] === data.prongedPassageActLoc[data.me])
            return { alarmText: output.interruptBhoot!() };
        }

        // Physical Ranged DPS can reach both platforms
        if (data.CanSilence() && data.role !== 'tank') {
          if (data.prongedPassageActLoc[matches.sourceId] === 'north')
            return { infoText: output.northInterrupt!() };
          if (data.prongedPassageActLoc[matches.sourceId] === 'south')
            return { infoText: output.southInterrupt!() };
        }
      },
    },
    {
      id: 'Occult Crescent Pronged Passage Arcane Spear',
      // Floating spears appear and light up 4 rows on each bridge
      // Tanks need to be in front
      // Phantom Samurai with Shirahadori can also block
      // A441 in first two sections, A6F4 in last section
      // A441 affects north/south bridge at different times
      type: 'StartsUsing',
      netRegex: { source: 'Trap', id: 'A441', capture: true },
      suppressSeconds: 1,
      promise: async (data, matches) => {
        const combatants = (await callOverlayHandler({
          call: 'getCombatants',
          names: [data.me],
        })).combatants;
        const me = combatants[0];
        if (combatants.length !== 1 || me === undefined) {
          console.error(
            `Occult Crescent Pronged Passage Arcane Spear: Wrong combatants count ${combatants.length}`,
          );
          return;
        }
        const actors = (await callOverlayHandler({
          call: 'getCombatants',
          ids: [parseInt(matches.sourceId, 16)],
        })).combatants;
        const actor = actors[0];
        if (actors.length !== 1 || actor === undefined) {
          console.error(
            `Occult Crescent Pronged Passage Arcane Spear: Wrong actor count ${actors.length}`,
          );
          return;
        }
        data.prongedPassageActLoc[data.me] = me.PosY < prongedPassageCenterY
          ? 'north'
          : 'south';
        if (actor.PosY < prongedPassageCenterY)
          data.prongedPassageActLoc[matches.sourceId] = 'north';
        if (actor.PosY > prongedPassageCenterY)
          data.prongedPassageActLoc[matches.sourceId] = 'south';
      },
      alertText: (data, matches, output) => {
        if (data.prongedPassageActLoc[matches.sourceId] === data.prongedPassageActLoc[data.me])
          return output.wildChargeEast!();
      },
      outputStrings: {
        wildChargeEast: {
          en: 'Wild Charge (East), Stack in a Row',
        },
      },
    },
    {
      id: 'Occult Crescent Pronged Passage Dense Darkness',
      // TODO: Check for Phantom Time Mage Buff?
      // NOTE: will trigger for both north/south bridge by default
      type: 'StartsUsing',
      netRegex: { source: 'Tower Abyss', id: 'A3A8', capture: true },
      promise: async (data, matches) => {
        const combatants = (await callOverlayHandler({
          call: 'getCombatants',
          names: [data.me],
        })).combatants;
        const me = combatants[0];
        if (combatants.length !== 1 || me === undefined) {
          console.error(
            `Occult Crescent Pronged Passage Dense Darkness: Wrong combatants count ${combatants.length}`,
          );
          return;
        }
        const actors = (await callOverlayHandler({
          call: 'getCombatants',
          ids: [parseInt(matches.sourceId, 16)],
        })).combatants;
        const actor = actors[0];
        if (actors.length !== 1 || actor === undefined) {
          console.error(
            `Occult Crescent Pronged Passage Dense Darkness: Wrong actor count ${actors.length}`,
          );
          return;
        }
        data.prongedPassageActLoc[data.me] = me.PosY < prongedPassageCenterY
          ? 'north'
          : 'south';
        if (actor.PosY < prongedPassageCenterY)
          data.prongedPassageActLoc[matches.sourceId] = 'north';
        if (actor.PosY > prongedPassageCenterY)
          data.prongedPassageActLoc[matches.sourceId] = 'south';
      },
      infoText: (data, matches, output) => {
        if (data.prongedPassageActLoc[matches.sourceId] === 'north')
          return output.northAoEDispel!();
        if (data.prongedPassageActLoc[matches.sourceId] === 'south')
          return output.southAoEDispel!();
      },
      outputStrings: {
        northAoEDispel: {
          en: 'North: AoE (Dispel if Possible)',
        },
        southAoEDispel: {
          en: 'South: AoE (Dispel if Possible)',
        },
      },
    },
    {
      id: 'Occult Crescent Pronged Passage Ancient Aero III',
      // TODO: Check for Phantom Bard Buff?
      // 6 Tower Idols cast Ancient Aero III at different times
      // Must interrupt with Romeo's Ballad all 6 at same time
      // This will count until all 12 have started casting
      type: 'StartsUsing',
      netRegex: { source: 'Tower Idol', id: 'A61F', capture: true },
      promise: async (data, matches) => {
        const combatants = (await callOverlayHandler({
          call: 'getCombatants',
          names: [data.me],
        })).combatants;
        const me = combatants[0];
        if (combatants.length !== 1 || me === undefined) {
          console.error(
            `Occult Crescent Pronged Passage Ancient Aero III: Wrong combatants count ${combatants.length}`,
          );
<<<<<<< HEAD
=======
          return;
        }
        const actors = (await callOverlayHandler({
          call: 'getCombatants',
          ids: [parseInt(matches.sourceId, 16)],
        })).combatants;
        const actor = actors[0];
        if (actors.length !== 1 || actor === undefined) {
          console.error(
            `Occult Crescent Pronged Passage Ancient Aero III: Wrong actor count ${actors.length}`,
          );
          return;
        }
        data.prongedPassageActLoc[data.me] = me.PosY < prongedPassageCenterY
          ? 'north'
          : 'south';
        const bridge = (actor.PosY < prongedPassageCenterY) ? 'north' : 'south';
        // Ignore actors on other bridge as it's not realistic to stop them
        if (data.prongedPassageActLoc[data.me] !== bridge)
          return;
        data.prongedPassageIdolCastCount[bridge] = (data.prongedPassageIdolCastCount[bridge] ?? 0) +
          1;
      },
      infoText: (data, _matches, output) => {
        const myBridge = data.prongedPassageActLoc[data.me];
        if (myBridge !== undefined && data.prongedPassageIdolCastCount[myBridge] === 6) {
          // Clear data to prevent second firing
          data.prongedPassageIdolCastCount = {};
          return output.romeo!();
        }
      },
      outputStrings: {
        romeo: {
          en: 'Romeo\'s Ballad (if possible)',
        },
      },
    },
    {
      id: 'Occult Crescent Pronged Passage Close Call to Detonate / Far Cry to Detonate',
      // Tower Progenitrix casts A620 / A622
      // Tower Progenitor casts A621 / A623
      // Both adds also get a tether and a buff describing the ability
      // Only need to capture one as it requires both adds to cast
      type: 'StartsUsing',
      netRegex: { source: 'Tower Progenitrix', id: ['A620', 'A622'], capture: true },
      promise: async (data) => {
        const combatants = (await callOverlayHandler({
          call: 'getCombatants',
          names: [data.me],
        })).combatants;
        const me = combatants[0];
        if (combatants.length !== 1 || me === undefined) {
          console.error(
            `Occult Crescent Pronged Passage Close Call to Detonate / Far Cry to Detonat: Wrong combatants count ${combatants.length}`,
          );
          return;
        }
        data.prongedPassageActLoc[data.me] = me.PosY < prongedPassageCenterY
          ? 'north'
          : 'south';
      },
      response: (data, matches, output) => {
        // cactbot-builtin-response
        output.responseOutputStrings = {
          topApart: {
            en: 'Top row (bosses apart)',
          },
          bottomApart: {
            en: 'Bottom row (bosses apart)',
          },
          bossesApart: {
            en: 'Move bosses apart',
          },
          topTogether: {
            en: 'Top row (bosses together)',
          },
          bottomTogether: {
            en: 'Bottom row (bosses together)',
          },
          bossesTogether: {
            en: 'Move bosses together',
          },
        };
        const myBridge = data.prongedPassageActLoc[data.me];

        // Close to Detonate => Bosses Apart
        if (matches.id === 'A620') {
          if (myBridge === 'north') {
            if (data.role === 'tank')
              return { alertText: output.topApart!() };
            return { infoText: output.topApart!() };
          }
          if (myBridge === 'south') {
            if (data.role === 'tank')
              return { alertText: output.bottomApart!() };
            return { infoText: output.bottomApart!() };
          }
          return { infoText: output.bossesApart!() };
        }

        // Far to Detonate => Bosses Together
        if (myBridge === 'north') {
          if (data.role === 'tank')
            return { alertText: output.bottomTogether!() };
          return { infoText: output.bottomTogether!() };
        }
        if (myBridge === 'south') {
          if (data.role === 'tank')
            return { alertText: output.topTogether!() };
          return { infoText: output.topTogether!() };
        }
        return { infoText: output.bossesTogether!() };
      },
    },
    {
      id: 'Occult Crescent Pronged Passage Arcane Spear 2',
      // Floating spears appear and light up 4 rows on each bridge
      // Tanks need to be in front
      // Phantom Samurai with Shirahadori can also block
      // A441 in first two sections, A6F4 in last section
      // A6F4 affects north/south bridge at same times
      type: 'StartsUsing',
      netRegex: { source: 'Trap', id: 'A6F4', capture: false },
      suppressSeconds: 1,
      alertText: (_data, _matches, output) => output.wildChargeEast!(),
      outputStrings: {
        wildChargeEast: {
          en: 'Wild Charge (East), Stack in a Row',
        },
      },
    },
    {
      id: 'Occult Crescent Pronged Passage Bombshell Drop',
      type: 'StartsUsing',
      netRegex: {
        source: ['Tower Progenitrix', 'Tower Progenitor'],
        id: ['A626', 'A627'],
        capture: false,
      },
      suppressSeconds: 1,
      alertText: (data, _matches, output) => {
        if (data.role === 'tank')
          return output.pullBossAway!();
        return output.killAdds!();
      },
      outputStrings: {
        pullBossAway: {
          en: 'Pull boss away from bombs',
        },
        killAdds: Outputs.killAdds,
      },
    },
    {
      id: 'Occult Crescent Pronged Passage Punishing Pounce',
      type: 'HeadMarker',
      netRegex: { id: [headMarkerData.prongedPassageStack], capture: true },
      condition: (data) => {
        // Prevents trigger during Magitaur and Dead Stars
        return data.prongedPassageActLoc[data.me] !== undefined;
      },
      promise: async (data, matches) => {
        const combatants = (await callOverlayHandler({
          call: 'getCombatants',
          names: [data.me],
        })).combatants;
        const me = combatants[0];
        if (combatants.length !== 1 || me === undefined) {
          console.error(
            `Occult Crescent Pronged Passage Punishing Pounce: Wrong combatants count ${combatants.length}`,
          );
          return;
        }
        const actors = (await callOverlayHandler({
          call: 'getCombatants',
          names: [matches.target],
        })).combatants;
        const actor = actors[0];
        if (actors.length !== 1 || actor === undefined) {
          console.error(
            `Occult Crescent Pronged Passage Punishing Pounce: Wrong actor count ${actors.length}`,
          );
          return;
        }
        data.prongedPassageActLoc[data.me] = me.PosY < prongedPassageCenterY
          ? 'north'
          : 'south';
        if (actor.PosY < prongedPassageCenterY)
          data.prongedPassageActLoc[matches.target] = 'north';
        if (actor.PosY > prongedPassageCenterY)
          data.prongedPassageActLoc[matches.target] = 'south';
      },
      infoText: (data, matches, output) => {
        if (data.prongedPassageActLoc[matches.target] === data.prongedPassageActLoc[data.me])
          return output.stackOnPlayer!({ player: data.party.member(matches.target) });
      },
      outputStrings: {
        stackOnPlayer: Outputs.stackOnPlayer,
      },
    },
    {
      id: 'Occult Crescent Marble Dragon Tankbuster Filter',
      // Used to tracker encounter for filtering
      type: 'StartsUsing',
      netRegex: { source: 'Marble Dragon', id: '77F1', capture: false },
      run: (data) => data.marbleDragonTankbusterFilter = true,
    },
    {
      id: 'Occult Crescent Marble Dragon Imitation Star',
      // 77F1 Imitation Star is a 4.7s cast
      // 9ECC Imitation Star damage casts happen 1.8 to 2.9s after
      // This cast also applies a 15s bleed called Bleeding (828)
      type: 'StartsUsing',
      netRegex: { source: 'Marble Dragon', id: '77F1', capture: false },
      response: Responses.bleedAoe(),
    },
    {
      id: 'Occult Crescent Marble Dragon Draconiform Motion',
      // Boss turns to face random player and casts 77C1 Draconiform Motion
      // This is a 3.7s that coincides with these 4.5s casts:
      // 77E6 Draconiform Motion (knockback cleave fromm tail)
      // 77E5 Draconiform Motion (knockback cleave from head)
      // Getting hit also applies D96 Thrice-come Ruin debuff
      type: 'StartsUsing',
      netRegex: { source: 'Marble Dragon', id: '77C1', capture: false },
      alertText: (data, _matches, output) => {
        if (
          data.marbleDragonImitationRainDir !== undefined &&
          data.marbleDragonImitationRainCount < 6
        )
          return output[data.marbleDragonImitationRainDir]!();
        if (data.marbleDragonImitationRainCount >= 6) {
          if (data.marbleDragonTwisterClock === 'clockwise')
            return output.northSouth!();
          if (data.marbleDragonTwisterClock === 'counterclockwise')
            return output.eastWest!();
        }
        return output.sides!();
      },
      run: (data) => {
        delete data.marbleDragonImitationRainDir;
      },
      outputStrings: {
        east: Outputs.east,
        west: Outputs.west,
        eastWest: {
          en: 'East/West',
        },
        northSouth: {
          en: 'North/South',
        },
        sides: Outputs.sides,
      },
    },
    {
      id: 'Occult Crescent Marble Dragon Imitation Rain Counter',
      type: 'Ability',
      netRegex: { source: 'Marble Dragon', id: '7687', capture: false },
      run: (data) => {
        data.marbleDragonImitationRainCount = data.marbleDragonImitationRainCount + 1;
        data.marbleDragonImitationBlizzardCount = 0;
        // Clear clock data for Imitation Rain 6 and 7
        if (data.marbleDragonImitationRainCount === 5)
          delete data.marbleDragonTwisterClock;
      },
    },
    {
      id: 'Occult Crescent Marble Dragon Imitation Rain 1 and 5 Direction (Cross-based)',
      // North Puddles
      // (-355, 141) (-343, 141) (-331, 141) (-319, 141)
      // South Puddles
      // (-355, 173) (-343, 173) (-331, 173) (-319, 173)
      // BNpcID 2014547 combatant is responsible for the cross puddles, accessible right before Imitation Rain (7797) NetworkAOEAbility
      // If (-331, 173) or (-343, 141) is cross, then go East.
      // If (-343, 173) or (-331, 141) is cross, then go West.
      type: 'Ability',
      netRegex: { source: 'Marble Dragon', id: '7797', capture: false },
      condition: (data) => {
        if (
          (data.marbleDragonImitationRainCount === 1 ||
            data.marbleDragonImitationRainCount === 5) &&
          data.triggerSetConfig.marbleDragonImitationRainStrategy === 'cross'
        )
          return true;
        return false;
      },
      delaySeconds: 0.5, // Need to delay for latency
      suppressSeconds: 1,
      promise: async (data) => {
        const actors = (await callOverlayHandler({
          call: 'getCombatants',
        })).combatants;
        const crosses = actors.filter((c) => c.BNpcID === 2014547);
        if (crosses.length !== 2 || crosses[0] === undefined) {
          console.error(
            `Occult Crescent Marble Dragon Imitation Rain 1 and 5 Direction (Cross-based): Wrong actor count ${crosses.length}`,
          );
          return;
        }
        // Only need to check one of the two crosses
        const x = crosses[0].PosX;
        const y = crosses[0].PosY;

        if (
          ((x > -332 && x < -330) && (y > 172 && y < 174)) ||
          ((x > -344 && x < -342) && (y > 140 && y < 142))
        ) {
          data.marbleDragonImitationRainDir = 'east';
        } else if (
          ((x > -344 && x < -342) && (y > 172 && y < 174)) ||
          ((x > -332 && x < -330) && (y > 140 && y < 142))
        ) {
          data.marbleDragonImitationRainDir = 'west';
        } else {
          console.error(
            `Occult Crescent Marble Dragon Imitation Rain 1 and 5 Direction (Cross-based): Unexpected coordinates (${x}, ${y})`,
          );
        }
      },
      infoText: (data, _matches, output) => {
        if (data.marbleDragonImitationRainDir === undefined)
          return;
        const dir = data.marbleDragonImitationRainDir;
        const dir1 = output[dir]!();

        // Second direction is either north or south, but not known yet
        if (data.marbleDragonHasWickedWater) {
          const dir2 = output.wickedWater!({ dir: dir1 });
          return dir === 'east'
            ? output.eastThenWickedWater!({ dir1: dir1, dir2: dir2 })
            : output.westThenWickedWater!({ dir1: dir1, dir2: dir2 });
        }
        return dir === 'east' ? output.eastLater!({ dir: dir1 }) : output.westLater!({ dir: dir1 });
      },
      outputStrings: {
        east: Outputs.east,
        west: Outputs.west,
        eastLater: {
          en: '(${dir} Later)',
        },
        westLater: {
          en: '(${dir} Later)',
        },
        eastThenWickedWater: {
          en: '(${dir1} Later => ${dir2})',
        },
        westThenWickedWater: {
          en: '(${dir1} Later => ${dir2})',
        },
        wickedWater: {
          en: 'Get Hit ${dir}',
        },
      },
    },
    {
      id: 'Occult Crescent Marble Dragon Imitation Rain 1 and 5 Collect (Ice-based)',
      // Alternate Strategy using the Imitation Icicle closest to Wall for inital East/West call
      // Imitation Icicle location data is in the StartsUsingExtra lines of Imitation Icicle (75E4)
      // Four possible locations for Imitation Icicles
      // North Puddle by West wall
      // (-353, 153)
      //            (-331, 161)
      // South Puddle by West wall
      //            (-331, 153)
      // (-355, 161) This seems like a bug?
      // North Puddle by East Wall
      //            (-319, 153)
      // (-343, 161)
      // South Puddle by East Wall
      // (-343, 153)
      //            (-319, 161)
      // This is available ~2.4s before Draconiform Motion (77C1) startsUsing
      // 271 log line slightly earlier could be grabbed with OverlayPlugin, but timing could vary
      // Output conflicts with Draconiform Motion Bait trigger, so this just collects
      type: 'StartsUsingExtra',
      netRegex: { id: '75E4', capture: true },
      condition: (data) => {
        if (
          (data.marbleDragonImitationRainCount === 1 ||
            data.marbleDragonImitationRainCount === 5) &&
          data.triggerSetConfig.marbleDragonImitationRainStrategy === 'ice'
        )
          return true;
        return false;
      },
      suppressSeconds: 1,
      run: (data, matches, _output) => {
        const x = parseFloat(matches.x);
        const y = parseFloat(matches.y);

        // Could have either north or south puddle in the pattern
        // North Puddle by East Wall
        if (
          ((x > -320 && x < -318) && (y < marbleDragonCenterY)) ||
          ((x > -345 && x < -342) && (y > marbleDragonCenterY))
        ) {
          data.marbleDragonImitationRainDir = 'east';
          // Then north
          return;
        }
        // South Puddle by East Wall
        if (
          ((x > -345 && x < -342) && (y < marbleDragonCenterY)) ||
          ((x > -320 && x < -318) && (y > marbleDragonCenterY))
        ) {
          data.marbleDragonImitationRainDir = 'east';
          // Then south
        }
        // North Puddle by West Wall
        if (
          ((x > -355 && x < -352) && (y < marbleDragonCenterY)) ||
          ((x > -332 && x < -330) && (y > marbleDragonCenterY))
        ) {
          data.marbleDragonImitationRainDir = 'west';
          // Then north
          return;
        }
        // South Puddle by West Wall
        // NOTE: South check expanded to -352 incase it is fixed later
        if (
          ((x > -332 && x < -330) && (y < marbleDragonCenterY)) ||
          ((x > -356 && x < -352) && (y > marbleDragonCenterY))
        ) {
          data.marbleDragonImitationRainDir = 'west';
          // Then south
          return;
        }
        console.error(
          `Occult Crescent Marble Dragon Imitation Rain 1 and 5 Collect (Ice-based): Unexpected coordinates (${x}, ${y})`,
        );
      },
    },
    {
      id: 'Occult Crescent Marble Dragon Imitation Blizzard Counter',
      // Imitation Blizzard (Cross) (7614)
      // Imitation Blizzard (Circle) (7602)
      // Not currently tracking the Imitation Blizzard (Tower) (7615)
      // Used to track puddle explosions during Imitation Rains for calls on where to dodge to
      type: 'StartsUsing',
      netRegex: { source: 'Marble Dragon', id: ['7614', '7602'], capture: false },
      suppressSeconds: 1,
      run: (data) => {
        data.marbleDragonImitationBlizzardCount = data.marbleDragonImitationBlizzardCount + 1;
      },
    },
    {
      id: 'Occult Crescent Marble Dragon Dread Deluge',
      // Tankbuster targets one tank in each alliance party, 6 tanks total
      // Applies a heavy bleed to target
      // TODO: Determine if they are in player's party to call just that name
      type: 'HeadMarker',
      netRegex: { id: [headMarkerData.marbleDragonTankbuster], capture: true },
      condition: (data) => {
        // Prevent triggering in CEs such as Noise Complaint and Flame of Dusk
        // This also triggers by certain mobs when out of combat
        return data.marbleDragonTankbusterFilter;
      },
      response: (data, matches, output) => {
        // cactbot-builtin-response
        output.responseOutputStrings = {
          tankBusterBleeds: {
            en: 'Tankbuster Bleeds',
          },
          tankBusterBleedOnYou: {
            en: 'Tankbuster bleed on YOU',
          },
        };
        data.marbleDragonDelugeTargets.push(matches.target);
        if (data.marbleDragonDelugeTargets.length < 6)
          return;

        const target1 = data.marbleDragonDelugeTargets[0];
        const target2 = data.marbleDragonDelugeTargets[1];
        const target3 = data.marbleDragonDelugeTargets[2];
        const target4 = data.marbleDragonDelugeTargets[3];
        const target5 = data.marbleDragonDelugeTargets[4];
        const target6 = data.marbleDragonDelugeTargets[6];
        if (
          data.me === target1 || data.me === target2 || data.me === target3 ||
          data.me === target4 || data.me === target5 || data.me === target6
        )
          return { alertText: output.tankBusterBleedOnYou!() };
        if (data.role === 'tank' || data.role === 'healer')
          return { alertText: output.tankBusterBleeds!() };
        return { infoText: output.tankBusterBleeds!() };
      },
      run: (data) => {
        if (data.marbleDragonDelugeTargets.length === 6)
          data.marbleDragonDelugeTargets = [];
      },
    },
    {
      id: 'Occult Crescent Marble Dragon Imitation Rain 2 Direction',
      // Call East/West later for movement after Draconiform Motion and use data collected here for later calls
      // Twisters will rotate CW or CCW
      // The center is always a cross, the other two form a diagonal with the center
      //             (-337, 133)
      // (-353, 141)             (-321, 141)
      //             (-337, 157)
      // (-353, 173)             (-321, 173)
      //             (-337, 181)
      // BNpcID 2014547 combatant is responsible for the cross puddles, accessible around Imitation Rain (7797) NetworkAOEAbility
      type: 'Ability',
      netRegex: { source: 'Marble Dragon', id: '7797', capture: false },
      condition: (data) => {
        if (data.marbleDragonImitationRainCount === 2)
          return true;
        return false;
      },
      delaySeconds: 0.5, // NPC Add available before or slightly after the cast
      suppressSeconds: 1,
      promise: async (data) => {
        const actors = (await callOverlayHandler({
          call: 'getCombatants',
        })).combatants;
        const crosses = actors.filter((c) => c.BNpcID === 2014547);
        if (crosses.length !== 3 || crosses === undefined) {
          console.error(
            `Occult Crescent Marble Dragon Imitation Rain 2 Direction: Wrong actor count ${crosses.length}`,
          );
          return;
        }

        const cross1 = crosses[0];
        const cross2 = crosses[1];
        const cross3 = crosses[2];
        if (cross1 === undefined || cross2 === undefined || cross3 === undefined) {
          console.error(
            `Occult Crescent Marble Dragon Imitation Rain 2 Direction: Invalid actors.`,
          );
          return;
        }

        const getCrossLocation = (
          combatant: PluginCombatantState,
        ): 'NE' | 'SE' | 'SW' | 'NW' | 'center' | undefined => {
          const x = combatant.PosX;
          const y = combatant.PosY;
          const result = getPuddleLocation(x, y);
          if (result === undefined) {
            console.error(
              `Occult Crescent Marble Dragon Imitation Rain 2 Direction: Unexpected puddle location (${x}, ${y})`,
            );
          }
          return result;
        };

        // Get Locations of cross puddles
        const cross1Location = getCrossLocation(cross1);
        const cross2Location = getCrossLocation(cross2);
        const cross3Location = getCrossLocation(cross3);

        // Ignoring the center puddle, net result should be length 2
        if (cross1Location !== 'center' && cross1Location !== undefined)
          data.marbleDragonImitationRainCrosses.push(cross1Location);
        if (cross2Location !== 'center' && cross2Location !== undefined)
          data.marbleDragonImitationRainCrosses.push(cross2Location);
        if (cross3Location !== 'center' && cross3Location !== undefined)
          data.marbleDragonImitationRainCrosses.push(cross3Location);

        // East/West call based on south puddle location
        if (data.marbleDragonImitationRainCrosses !== undefined) {
          const dir = data.marbleDragonImitationRainCrosses[0];
          if (dir === 'NE' || dir === 'SW')
            data.marbleDragonImitationRainDir = 'west';
          if (dir === 'NW' || dir === 'SE')
            data.marbleDragonImitationRainDir = 'east';
        }
      },
      infoText: (data, _matches, output) => {
        if (data.marbleDragonImitationRainDir === undefined)
          return;
        return output[data.marbleDragonImitationRainDir]!();
      },
      outputStrings: {
        east: {
          en: '(East Later)',
        },
        west: {
          en: '(West Later)',
        },
      },
    },
    {
      id: 'Occult Crescent Marble Dragon Imitation Rain 2 Pattern',
      // Twisters will rotate CW or CCW and start moving 1s before end of Draconiform Motion (77C1)
      // They spawn at (-362, 157) and (-312, 157) as combatant "Icewind" about ~1.6s after Frigid Twister (7638)
      // About 3.2s later, they start using Frigid Twister (76CF) abilities
      // At Spawn headings are ~2.00 for left side, ~-2.00 for right
      // They start turning ~0.5s after AddedCombatant, but these turns seem random
      // Heading appears to snap into expected place once they start moving, but timing for each can vary slightly
      type: 'AddedCombatant',
      netRegex: { name: 'Icewind', capture: true },
      condition: (data) => {
        if (data.marbleDragonImitationRainCount === 2)
          return true;
        return false;
      },
      delaySeconds: 5.7, // Before the move, the actor seems to just spin randomly in place
      suppressSeconds: 1, // Only need one of the combatants
      promise: async (data, matches) => {
        const actors = (await callOverlayHandler({
          call: 'getCombatants',
          ids: [parseInt(matches.id, 16)],
        })).combatants;
        const actor = actors[0];
        if (actors.length !== 1 || actor === undefined) {
          console.error(
            `Occult Crescent Marble Dragon Imitation Rain 2 Pattern: Wrong actor count ${actors.length}`,
          );
          return;
        }

        const x = actor.PosX;
        const facing = Directions.hdgTo16DirNum(actor.Heading);
        const getTwisterSide = (
          x: number,
        ): 'west' | 'east' | undefined => {
          if (x > -363 && x < -361)
            return 'west';
          if (x > -313 && x < -311)
            return 'east';
          return undefined;
        };

        const side = getTwisterSide(x);
        if (
          (side === 'west' && (facing >= 0 && facing <= 3)) || // N to ENE
          (side === 'east' && (facing >= 8 && facing <= 11)) // S to WSW
        )
          data.marbleDragonTwisterClock = 'clockwise';
        else if (
          (side === 'west' && (facing >= 5 && facing <= 8)) || // ESE to S
          (side === 'east' && ((facing >= 13 && facing <= 15) || facing === 0)) // WNW to N
        )
          data.marbleDragonTwisterClock = 'counterclockwise';
      },
      infoText: (data, _matches, output) => {
        if (data.marbleDragonTwisterClock === undefined)
          return;
        const clock = data.marbleDragonTwisterClock;
        const crosses = data.marbleDragonImitationRainCrosses;
        // Only need one cross puddle
        if (crosses === undefined || (crosses[0] === undefined && crosses[1] === undefined))
          return output[clock]!();
        if (
          (clock === 'clockwise' &&
            ((crosses[0] === 'NE' || crosses[0] === 'SW') ||
              (crosses[1] === 'NE' || crosses[1] === 'SW'))) ||
          (clock === 'counterclockwise' &&
            ((crosses[0] === 'NW' || crosses[0] === 'SE') ||
              (crosses[1] === 'NW' || crosses[1] === 'SE')))
        )
          return output.circlesFirst!({ clock: output[clock]!() });
        if (
          (clock === 'clockwise' &&
            ((crosses[0] === 'NW' || crosses[0] === 'SE') ||
              (crosses[1] === 'NW' || crosses[1] === 'SE'))) ||
          (clock === 'counterclockwise' &&
            ((crosses[0] === 'NE' || crosses[0] === 'SW') ||
              (crosses[1] === 'NE' || crosses[1] === 'SW')))
        )
          return output.crossesFirst!({ clock: output[clock]!() });
        return output[clock]!();
      },
      outputStrings: {
        crossesFirst: {
          en: 'Crosses First + ${clock}',
        },
        circlesFirst: {
          en: 'Circles First + ${clock}',
        },
        clockwise: Outputs.clockwise,
        counterclockwise: Outputs.counterclockwise,
      },
    },
    {
      id: 'Occult Crescent Marble Dragon Imitation Rain 2 Dodge 1',
      // Imitation Blizzard (Cross) (7614)
      // Imitation Blizzard (Circle) (7602)
      // First cast is always 2 circles or 2 crosses
      // Assuming player followed south cross priority call
      // Cross has more time to get to the called direction than circle
      type: 'StartsUsing',
      netRegex: { source: 'Marble Dragon', id: ['7614', '7602'], capture: true },
      condition: (data) => {
        if (
          data.marbleDragonImitationRainCount === 2 &&
          data.marbleDragonImitationBlizzardCount === 1
        )
          return true;
        return false;
      },
      delaySeconds: (_data, matches) => parseFloat(matches.castTime),
      suppressSeconds: 1,
      response: (_data, matches, output) => {
        // cactbot-builtin-response
        output.responseOutputStrings = {
          dirESE: Outputs.dirESE,
          dirWSW: Outputs.dirWSW,
          cross1Dodge: {
            en: '${dir}',
          },
          circles1Dodge: {
            en: '${dir}',
          },
        };
        const x = parseFloat(matches.x);
        const y = parseFloat(matches.y);
        const loc = getPuddleLocation(x, y);
        if (loc === undefined) {
          console.error(
            `Occult Crescent Marble Dragon Imitation Rain 2 Dodge 1: Unexpected puddle location (${x}, ${y})`,
          );
          return;
        }

        // Crosses
        if (matches.id === '7614') {
          if (loc === 'NW' || loc === 'SE')
            return { infoText: output.cross1Dodge!({ dir: output.dirESE!() }) };
          if (loc === 'NE' || loc === 'SW')
            return { infoText: output.cross1Dodge!({ dir: output.dirWSW!() }) };
        }
        // Circles may be able to stay where they were or move slightly to avoid center Cross
        // South Cross priority = SW, so WSW is the direction to go
        if (loc === 'NW' || loc === 'SE')
          return { alertText: output.circles1Dodge!({ dir: output.dirWSW!() }) };
        // South Cross priority = SE, so ESE is the direction to go
        if (loc === 'NE' || loc === 'SW')
          return { alertText: output.circles1Dodge!({ dir: output.dirESE!() }) };
      },
    },
    {
      id: 'Occult Crescent Marble Dragon Imitation Rain 2 Dodge 2',
      // Imitation Blizzard (Cross) (7614)
      // Cross first = player already directed to a safe spot previously
      // Circles pattern has a cross here that is unique to it
      // Assuming player followed south cross priority call
      // Calling East/West as those are the easy spots to get to, center is safe as well
      type: 'StartsUsing',
      netRegex: { source: 'Marble Dragon', id: '7614', capture: true },
      condition: (data) => {
        if (
          data.marbleDragonImitationRainCount === 2 &&
          data.marbleDragonImitationBlizzardCount === 2
        )
          return true;
        return false;
      },
      delaySeconds: (_data, matches) => parseFloat(matches.castTime),
      suppressSeconds: 1,
      alertText: (data, _matches, output) => {
        const crosses = data.marbleDragonImitationRainCrosses;
        if (crosses === undefined || crosses[0] === undefined)
          return output.twoDirs!({ dir1: output.east!(), dir2: output.west!() });

        // Check where a cross spawned at earlier
        if (crosses[0] === 'NE' || crosses[0] === 'SW')
          return output.west!();
        if (crosses[0] === 'NW' || crosses[0] === 'SE')
          return output.east!();

        // Invalid data on the cross, output both dirs
        return output.twoDirs!({ dir1: output.east!(), dir2: output.west!() });
      },
      outputStrings: {
        east: Outputs.east,
        west: Outputs.west,
        twoDirs: {
          en: '${dir1}/${dir2}',
        },
      },
    },
    {
      id: 'Occult Crescent Marble Dragon Imitation Rain 2 Frigid Twister Reminder',
      // Frigid Twister continues for ~5s after Imitation Blizzard
      // Call to Avoid Twister
      type: 'StartsUsing',
      netRegex: { source: 'Marble Dragon', id: ['7614', '7602'], capture: true },
      condition: (data) => {
        if (
          data.marbleDragonImitationRainCount === 2 &&
          data.marbleDragonImitationBlizzardCount === 3
        )
          return true;
        return false;
      },
      delaySeconds: (_data, matches) => parseFloat(matches.castTime),
      suppressSeconds: 1,
      infoText: (_data, _matches, output) => output.avoidTwister!(),
      outputStrings: {
        avoidTwister: {
          en: 'Avoid Twister',
        },
      },
    },
    {
      id: 'Occult Crescent Marble Dragon Frigid Dive Direction',
      // Prior to Frigid Dive (7796), boss casts unknown_7795 which is it moving to the dive position
      type: 'Ability',
      netRegex: { source: 'Marble Dragon', id: '7795', capture: true },
      promise: async (data, matches) => {
        const actors = (await callOverlayHandler({
          call: 'getCombatants',
          ids: [parseInt(matches.sourceId, 16)],
        })).combatants;
        const actor = actors[0];
        if (actors.length !== 1 || actor === undefined) {
          console.error(
            `Occult Crescent Marble Dragon Frigid Dive Direction: Wrong actor count ${actors.length}`,
          );
          return;
        }
        data.marbleDragonDiveDirNum = Directions.xyTo8DirNum(
          actor.PosX,
          actor.PosY,
          marbleDragonCenterX,
          marbleDragonCenterY,
        );
      },
      alertText: (data, _matches, output) => {
        if (data.marbleDragonDiveDirNum === undefined) {
          return output.bossDiveThenTowers!();
        }
        const dir1 = output[Directions.outputFrom8DirNum(data.marbleDragonDiveDirNum)]!();
        const dir2 = output[Directions.outputFrom8DirNum((data.marbleDragonDiveDirNum + 4) % 8)]!();
        return output.diveDirsThenTowers!({ dir1: dir1, dir2: dir2 });
      },
      run: (data) => {
        data.marbleDragonIsFrigidDive = true;
      },
      outputStrings: {
        ...Directions.outputStrings8Dir,
        diveDirsThenTowers: {
          en: '${dir1}/${dir2} Dive => Towers',
        },
        bossDiveThenTowers: {
          en: 'Boss Dive => Towers',
        },
      },
    },
    {
      id: 'Occult Crescent Marble Dragon Towers 1 and 3',
      // Frigid Dive (7796) triggers the center cross puddle to go off
      // Using Frigid Dive (93BB) damage 7.7s cast to trigger call
      // Players can modify cardinals/intercards to an assigned tower direction
      type: 'StartsUsing',
      netRegex: { source: 'Marble Dragon', id: '93BB', capture: true },
      delaySeconds: (_data, matches) => parseFloat(matches.castTime),
      alertText: (data, _matches, output) => {
        if (data.marbleDragonDiveDirNum === undefined) {
          return output.towersUnknownDir!();
        }
        const dir1 = output[Directions.outputFrom8DirNum(data.marbleDragonDiveDirNum)]!();
        const dir2 = output[Directions.outputFrom8DirNum((data.marbleDragonDiveDirNum + 4) % 8)]!();
        // `marbleDragonDiveDirNum % 2 === 0` = this is aimed at a cardinal, so intercard towers are second
        if (data.marbleDragonDiveDirNum % 2 === 0)
          return output.towerDirsThenIntercardTowers!({ dir1: dir1, dir2: dir2 });
        return output.towerDirsThenCardinalTowers!({ dir1: dir1, dir2: dir2 });
      },
      outputStrings: {
        ...Directions.outputStrings8Dir,
        towersUnknownDir: {
          en: 'Towers => Cardinal/Intercard Towers',
        },
        towerDirsThenCardinalTowers: {
          en: '${dir1}/${dir2} Towers => Cardinal Towers',
        },
        towerDirsThenIntercardTowers: {
          en: '${dir1}/${dir2} Towers => Intercard Towers',
        },
      },
    },
    {
      id: 'Occult Crescent Marble Dragon Towers 2 and 4',
      // Once Imitation Blizzard 7614, 0.7s and 7615, 3.7s casts have gone off, towers appear in ~0.4s
      // These tower casts occur after Wicked Water as well
      // Using the cross (7614) Imitation Blizzard as it only occurs once per dive versus the 7615 (towers)
      type: 'StartsUsing',
      netRegex: { source: 'Marble Dragon', id: '7614', capture: true },
      condition: (data) => {
        // Only execute during Frigid Dive Towers
        return data.marbleDragonIsFrigidDive;
      },
      delaySeconds: (_data, matches) => parseFloat(matches.castTime),
      suppressSeconds: 1,
      alertText: (data, _matches, output) => {
        if (data.marbleDragonDiveDirNum === undefined) {
          return output.unknownTowers!();
        }

        // `marbleDragonDiveDirNum % 2 === 0` = this is aimed at a cardinal, so intercard towers are second
        if (data.marbleDragonDiveDirNum % 2 === 0)
          return output.intercardTowers!();
        return output.cardinalTowers!();
      },
      outputStrings: {
        ...Directions.outputStrings8Dir,
        unknownTowers: {
          en: 'Cardinal/Intercard Towers',
        },
        cardinalTowers: {
          en: 'Cardinal Towers',
        },
        intercardTowers: {
          en: 'Intercardinal Towers',
        },
      },
    },
    {
      id: 'Occult Crescent Marble Dragon Frigid Dive Cleanup',
      // Ability conflicts in timing with towers 2, this trigger fires before in emulator
      type: 'Ability',
      netRegex: { source: 'Marble Dragon', id: '7615', capture: false },
      condition: (data) => {
        // Only execute during Frigid Dive Towers
        return data.marbleDragonIsFrigidDive;
      },
      delaySeconds: 1,
      suppressSeconds: 1,
      run: (data) => {
        // Clear data for subsequent Frigid Dive/Towers
        data.marbleDragonIsFrigidDive = false;
        data.marbleDragonDiveDirNum = undefined;
      },
    },
    {
      id: 'Occult Crescent Marble Dragon Lifeless Legacy',
      // castTime is 35s
      type: 'StartsUsing',
      netRegex: { source: 'Marble Dragon', id: '7798', capture: true },
      delaySeconds: (_data, matches) => parseFloat(matches.castTime) - 7,
      response: Responses.bigAoe(),
    },
    {
      id: 'Occult Crescent Marble Dragon Wicked Water',
      // Boss casts 77E7 Wicked Water, several players get marked
      // After cast end, marked players affected the following:
      // 3AA Throttle (46s)
      // 10EE Wicked Water (46s)
      // An Imitation Blizzard hit changes Wicked Water into 10EF Gelid Gaol
      // Players must be broken out of the gaol to clear the Throttle debuff
      type: 'HeadMarker',
      netRegex: { id: [headMarkerData.marbleDragonWickedWater], capture: true },
      condition: Conditions.targetIsYou(),
      durationSeconds: 20, // Time until reminder
      infoText: (_data, _matches, output) => output.wickedWaterOnYou!(),
      run: (data) => data.marbleDragonHasWickedWater = true,
      outputStrings: {
        wickedWaterOnYou: {
          en: 'Wicked Water on YOU',
        },
      },
    },
    {
      id: 'Occult Crescent Marble Dragon Wicked Water Reminder',
      // Need to avoid getting hit by multiple Imitation Blizzards
      // Cross Imitation Blizzards should be avoided
      // Cross Imitation Blizzards resolve at ~23s remaining on the debuff
      // Needs some delay to not conflict with Draconiform Motion callouts
      // 20s is ~2s after Draconiform Motion and gives ~3s to get hit
      type: 'HeadMarker',
      netRegex: { id: [headMarkerData.marbleDragonWickedWater], capture: true },
      condition: Conditions.targetIsYou(),
      delaySeconds: 20,
      alertText: (_data, _matches, output) => output.getHitByIceExplosion!(),
      outputStrings: {
        getHitByIceExplosion: {
          en: 'Get hit by ice explosion',
        },
      },
    },
    {
      id: 'Occult Crescent Marble Dragon Gelid Gaol',
      // If capture someone in Gaol, trigger break Gaols
      type: 'GainsEffect',
      netRegex: { effectId: '10EF', capture: false },
      condition: (data) => {
        // Only output for those that do not have Wicked Water
        if (data.marbleDragonHasWickedWater)
          return false;
        return true;
      },
      suppressSeconds: 47, // Duration of Wicked Water + 1s
      alertText: (_data, _matches, output) => output.breakGaols!(),
      outputStrings: {
        breakGaols: {
          en: 'Break Gaols',
        },
      },
    },
    {
      id: 'Occult Crescent Marble Dragon Imitation Rain 6 and 7 Puddles',
      // Call East/West or North/South later for movement after Draconiform Motion and use data collected here for later calls
      // Twisters will rotate CW or CCW
      // Cross puddles are either E/W or N/S
      //             (-337, 135)
      // (-359, 157)             (-315, 157)
      //             (-337, 179)
      // BNpcID 2014547 combatant is responsible for the cross puddles, accessible around Imitation Rain (7797) NetworkAOEAbility
      type: 'Ability',
      netRegex: { source: 'Marble Dragon', id: '7797', capture: false },
      condition: (data) => {
        if (
          data.marbleDragonImitationRainCount === 6 ||
          data.marbleDragonImitationRainCount === 7
        )
          return true;
        return false;
      },
      delaySeconds: 0.5, // NPC Add available before or slightly after the cast
      suppressSeconds: 1,
      promise: async (data) => {
        const actors = (await callOverlayHandler({
          call: 'getCombatants',
        })).combatants;
        const crosses = actors.filter((c) => c.BNpcID === 2014547);
        if (crosses.length !== 2 || crosses === undefined) {
          console.error(
            `Occult Crescent Marble Dragon Imitation Rain 6 and 7 Puddles: Wrong actor count ${crosses.length}`,
          );
>>>>>>> ad6f721b
          return;
        }
        const actors = (await callOverlayHandler({
          call: 'getCombatants',
          ids: [parseInt(matches.sourceId, 16)],
        })).combatants;
        const actor = actors[0];
        if (actors.length !== 1 || actor === undefined) {
          console.error(
            `Occult Crescent Pronged Passage Ancient Aero III: Wrong actor count ${actors.length}`,
          );
          return;
        }
        data.prongedPassageActLoc[data.me] = me.PosY < prongedPassageCenterY
          ? 'north'
          : 'south';
        const bridge = (actor.PosY < prongedPassageCenterY) ? 'north' : 'south';
        // Ignore actors on other bridge as it's not realistic to stop them
        if (data.prongedPassageActLoc[data.me] !== bridge)
          return;
        data.prongedPassageIdolCastCount[bridge] = (data.prongedPassageIdolCastCount[bridge] ?? 0) +
          1;
      },
      infoText: (data, _matches, output) => {
        const myBridge = data.prongedPassageActLoc[data.me];
        if (myBridge !== undefined && data.prongedPassageIdolCastCount[myBridge] === 6) {
          // Clear data to prevent second firing
          data.prongedPassageIdolCastCount = {};
          return output.romeo!();
        }
      },
      outputStrings: {
        romeo: {
          en: 'Romeo\'s Ballad (if possible)',
        },
      },
    },
    {
      id: 'Occult Crescent Pronged Passage Close Call to Detonate / Far Cry to Detonate',
      // Tower Progenitrix casts A620 / A622
      // Tower Progenitor casts A621 / A623
      // Both adds also get a tether and a buff describing the ability
      // Only need to capture one as it requires both adds to cast
      type: 'StartsUsing',
      netRegex: { source: 'Tower Progenitrix', id: ['A620', 'A622'], capture: true },
      promise: async (data) => {
        const combatants = (await callOverlayHandler({
          call: 'getCombatants',
          names: [data.me],
        })).combatants;
        const me = combatants[0];
        if (combatants.length !== 1 || me === undefined) {
          console.error(
            `Occult Crescent Pronged Passage Close Call to Detonate / Far Cry to Detonat: Wrong combatants count ${combatants.length}`,
          );
          return;
        }
        data.prongedPassageActLoc[data.me] = me.PosY < prongedPassageCenterY
          ? 'north'
          : 'south';
      },
      response: (data, matches, output) => {
        // cactbot-builtin-response
        output.responseOutputStrings = {
          topApart: {
            en: 'Top row (bosses apart)',
          },
          bottomApart: {
            en: 'Bottom row (bosses apart)',
          },
          bossesApart: {
            en: 'Move bosses apart',
          },
          topTogether: {
            en: 'Top row (bosses together)',
          },
          bottomTogether: {
            en: 'Bottom row (bosses together)',
          },
          bossesTogether: {
            en: 'Move bosses together',
          },
        };
        const myBridge = data.prongedPassageActLoc[data.me];

<<<<<<< HEAD
        // Close to Detonate => Bosses Apart
        if (matches.id === 'A620') {
          if (myBridge === 'north') {
            if (data.role === 'tank')
              return { alertText: output.topApart!() };
            return { infoText: output.topApart!() };
          }
          if (myBridge === 'south') {
            if (data.role === 'tank')
              return { alertText: output.bottomApart!() };
            return { infoText: output.bottomApart!() };
          }
          return { infoText: output.bossesApart!() };
=======
        const cross1 = crosses[0];
        const cross2 = crosses[1];
        if (cross1 === undefined || cross2 === undefined) {
          console.error(
            `Occult Crescent Marble Dragon Imitation Rain 6 and 7 Puddles: Invalid actors.`,
          );
          return;
        }

        // Function to find and validate a puddle location during Imitation Rain 6
        const getPuddleLocation = (
          x: number,
          y: number,
        ): 'N' | 'E' | 'S' | 'W' | undefined => {
          // N/S Puddles
          if (x > -338 && x < -336) {
            if (y > 134 && y < 136)
              return 'N';
            if (y > 178 && y < 180)
              return 'S';
          }
          // E/W Puddles
          if (y > 156 && y < 158) {
            if (x > -316 && x < -314)
              return 'E';
            if (x > -360 && x < -358)
              return 'W';
          }
          return undefined;
        };
        const getCrossLocation = (
          combatant: PluginCombatantState,
        ): 'N' | 'E' | 'S' | 'W' | undefined => {
          const x = combatant.PosX;
          const y = combatant.PosY;
          const result = getPuddleLocation(x, y);
          if (result === undefined) {
            console.error(
              `Occult Crescent Marble Dragon Imitation Rain 6 and 7 Puddles: Unexpected puddle location (${x}, ${y})`,
            );
          }
          return result;
        };

        // Get Locations of cross puddles
        const cross1Location = getCrossLocation(cross1);
        const cross2Location = getCrossLocation(cross2);

        // Clear data from previous Imitation Rains
        data.marbleDragonImitationRainCrosses = [];

        if (cross1Location !== undefined)
          data.marbleDragonImitationRainCrosses.push(cross1Location);
        if (cross2Location !== undefined)
          data.marbleDragonImitationRainCrosses.push(cross2Location);

        // East/West or North/South call based on puddle location
        if (data.marbleDragonImitationRainCrosses !== undefined) {
          const dir = data.marbleDragonImitationRainCrosses[0];
          if (dir === 'N' || dir === 'S')
            data.marbleDragonImitationRainDir = 'east';
          if (dir === 'E' || dir === 'W')
            data.marbleDragonImitationRainDir = 'north';
>>>>>>> ad6f721b
        }
      },
      infoText: (data, _matches, output) => {
        // Unable to predict on Imitation Rain 6 due to not yet knowing CW or CCW at this time
        if (data.marbleDragonImitationRainCount !== 7)
          return;

<<<<<<< HEAD
        // Far to Detonate => Bosses Together
        if (myBridge === 'north') {
          if (data.role === 'tank')
            return { alertText: output.bottomTogether!() };
          return { infoText: output.bottomTogether!() };
        }
        if (myBridge === 'south') {
          if (data.role === 'tank')
            return { alertText: output.topTogether!() };
          return { infoText: output.topTogether!() };
        }
        return { infoText: output.bossesTogether!() };
      },
    },
    {
      id: 'Occult Crescent Pronged Passage Arcane Spear 2',
      // Floating spears appear and light up 4 rows on each bridge
      // Tanks need to be in front
      // Phantom Samurai with Shirahadori can also block
      // A441 in first two sections, A6F4 in last section
      // A6F4 affects north/south bridge at same times
      type: 'StartsUsing',
      netRegex: { source: 'Trap', id: 'A6F4', capture: false },
      suppressSeconds: 1,
      alertText: (_data, _matches, output) => output.wildChargeEast!(),
      outputStrings: {
        wildChargeEast: {
          en: 'Wild Charge (East), Stack in a Row',
        },
      },
    },
    {
      id: 'Occult Crescent Pronged Passage Bombshell Drop',
      type: 'StartsUsing',
      netRegex: {
        source: ['Tower Progenitrix', 'Tower Progenitor'],
        id: ['A626', 'A627'],
        capture: false,
      },
      suppressSeconds: 1,
      alertText: (data, _matches, output) => {
        if (data.role === 'tank')
          return output.pullBossAway!();
        return output.killAdds!();
      },
      outputStrings: {
        pullBossAway: {
          en: 'Pull boss away from bombs',
        },
        killAdds: Outputs.killAdds,
      },
    },
    {
      id: 'Occult Crescent Pronged Passage Punishing Pounce',
      type: 'HeadMarker',
      netRegex: { id: [headMarkerData.prongedPassageStack], capture: true },
      condition: (data) => {
        // Do not trigger during Magitaur Holy Lance
        return !data.magitaurIsHolyLance;
      },
      promise: async (data, matches) => {
        const combatants = (await callOverlayHandler({
          call: 'getCombatants',
          names: [data.me],
        })).combatants;
        const me = combatants[0];
        if (combatants.length !== 1 || me === undefined) {
          console.error(
            `Occult Crescent Pronged Passage Punishing Pounce: Wrong combatants count ${combatants.length}`,
          );
          return;
        }
        const actors = (await callOverlayHandler({
          call: 'getCombatants',
          names: [matches.target],
        })).combatants;
        const actor = actors[0];
        if (actors.length !== 1 || actor === undefined) {
          console.error(
            `Occult Crescent Pronged Passage Punishing Pounce: Wrong actor count ${actors.length}`,
          );
          return;
        }
        data.prongedPassageActLoc[data.me] = me.PosY < prongedPassageCenterY
          ? 'north'
          : 'south';
        if (actor.PosY < prongedPassageCenterY)
          data.prongedPassageActLoc[matches.target] = 'north';
        if (actor.PosY > prongedPassageCenterY)
          data.prongedPassageActLoc[matches.target] = 'south';
      },
      infoText: (data, matches, output) => {
        if (data.prongedPassageActLoc[matches.target] === data.prongedPassageActLoc[data.me])
          return output.stackOnPlayer!({ player: data.party.member(matches.target) });
      },
      outputStrings: {
        stackOnPlayer: Outputs.stackOnPlayer,
      },
    },
    {
      id: 'Occult Crescent Marble Dragon Tankbuster Filter',
      // Used to tracker encounter for filtering
      type: 'StartsUsing',
      netRegex: { source: 'Marble Dragon', id: '77F1', capture: false },
      run: (data) => data.marbleDragonTankbusterFilter = true,
    },
    {
      id: 'Occult Crescent Marble Dragon Imitation Star',
      // 77F1 Imitation Star is a 4.7s cast
      // 9ECC Imitation Star damage casts happen 1.8 to 2.9s after
      // This cast also applies a 15s bleed called Bleeding (828)
      type: 'StartsUsing',
      netRegex: { source: 'Marble Dragon', id: '77F1', capture: false },
      response: Responses.bleedAoe(),
    },
    {
      id: 'Occult Crescent Marble Dragon Draconiform Motion',
      // Boss turns to face random player and casts 77C1 Draconiform Motion
      // This is a 3.7s that coincides with these 4.5s casts:
      // 77E6 Draconiform Motion (knockback cleave fromm tail)
      // 77E5 Draconiform Motion (knockback cleave from head)
      // Getting hit also applies D96 Thrice-come Ruin debuff
      type: 'StartsUsing',
      netRegex: { source: 'Marble Dragon', id: '77C1', capture: false },
      response: Responses.goSides(),
    },
    {
      id: 'Occult Crescent Marble Dragon Dread Deluge',
      // Tankbuster targets one tank in each alliance party, 6 tanks total
      // Applies a heavy bleed to target
      // TODO: Determine if they are in player's party to call just that name
      type: 'HeadMarker',
      netRegex: { id: [headMarkerData.marbleDragonTankbuster], capture: true },
      condition: (data) => {
        // Prevent triggering in CEs such as Noise Complaint and Flame of Dusk
        // This also triggers by certain mobs when out of combat
        return data.marbleDragonTankbusterFilter;
      },
      response: (data, matches, output) => {
        // cactbot-builtin-response
        output.responseOutputStrings = {
          tankBusterBleeds: {
            en: 'Tankbuster Bleeds',
          },
          tankBusterBleedOnYou: {
            en: 'Tankbuster bleed on YOU',
          },
        };
        data.marbleDragonDelugeTargets.push(matches.target);
        if (data.marbleDragonDelugeTargets.length < 6)
          return;

        const target1 = data.marbleDragonDelugeTargets[0];
        const target2 = data.marbleDragonDelugeTargets[1];
        const target3 = data.marbleDragonDelugeTargets[2];
        const target4 = data.marbleDragonDelugeTargets[3];
        const target5 = data.marbleDragonDelugeTargets[4];
        const target6 = data.marbleDragonDelugeTargets[6];
        if (
          data.me === target1 || data.me === target2 || data.me === target3 ||
          data.me === target4 || data.me === target5 || data.me === target6
        )
          return { alertText: output.tankBusterBleedOnYou!() };
        if (data.role === 'tank' || data.role === 'healer')
          return { alertText: output.tankBusterBleeds!() };
        return { infoText: output.tankBusterBleeds!() };
      },
      run: (data) => {
        if (data.marbleDragonDelugeTargets.length === 6)
          data.marbleDragonDelugeTargets = [];
      },
    },
    {
      id: 'Occult Crescent Marble Dragon Frigid Dive Direction',
      // Prior to Frigid Dive (7796), boss casts unknown_7795 which is it moving to the dive position
      type: 'Ability',
      netRegex: { source: 'Marble Dragon', id: '7795', capture: true },
      promise: async (data, matches) => {
        const actors = (await callOverlayHandler({
          call: 'getCombatants',
          ids: [parseInt(matches.sourceId, 16)],
        })).combatants;
        const actor = actors[0];
        if (actors.length !== 1 || actor === undefined) {
          console.error(
            `Occult Crescent Marble Dragon Frigid Dive Direction: Wrong actor count ${actors.length}`,
          );
          return;
        }
        data.marbleDragonDiveDirNum = Directions.xyTo8DirNum(
          actor.PosX,
          actor.PosY,
          marbleDragonCenterX,
          marbleDragonCenterY,
        );
      },
      alertText: (data, _matches, output) => {
        if (data.marbleDragonDiveDirNum === undefined) {
          return output.bossDiveThenTowers!();
        }
        const dir1 = output[Directions.outputFrom8DirNum(data.marbleDragonDiveDirNum)]!();
        const dir2 = output[Directions.outputFrom8DirNum((data.marbleDragonDiveDirNum + 4) % 8)]!();
        return output.diveDirsThenTowers!({ dir1: dir1, dir2: dir2 });
      },
      run: (data) => {
        data.marbleDragonIsFrigidDive = true;
      },
      outputStrings: {
        ...Directions.outputStrings8Dir,
        diveDirsThenTowers: {
          en: '${dir1}/${dir2} Dive => Towers',
        },
        bossDiveThenTowers: {
          en: 'Boss Dive => Towers',
        },
      },
    },
    {
      id: 'Occult Crescent Marble Dragon Towers 1 and 3',
      // Frigid Dive (7796) triggers the center cross puddle to go off
      // Using Frigid Dive (93BB) damage 7.7s cast to trigger call
      // Players can modify cardinals/intercards to an assigned tower direction
      type: 'StartsUsing',
      netRegex: { source: 'Marble Dragon', id: '93BB', capture: true },
      delaySeconds: (_data, matches) => parseFloat(matches.castTime),
      alertText: (data, _matches, output) => {
        if (data.marbleDragonDiveDirNum === undefined) {
          return output.towersUnknownDir!();
        }
        const dir1 = output[Directions.outputFrom8DirNum(data.marbleDragonDiveDirNum)]!();
        const dir2 = output[Directions.outputFrom8DirNum((data.marbleDragonDiveDirNum + 4) % 8)]!();
        // `marbleDragonDiveDirNum % 2 === 0` = this is aimed at a cardinal, so intercard towers are second
        if (data.marbleDragonDiveDirNum % 2 === 0)
          return output.towerDirsThenIntercardTowers!({ dir1: dir1, dir2: dir2 });
        return output.towerDirsThenCardinalTowers!({ dir1: dir1, dir2: dir2 });
      },
      outputStrings: {
        ...Directions.outputStrings8Dir,
        towersUnknownDir: {
          en: 'Towers => Cardinal/Intercard Towers',
        },
        towerDirsThenCardinalTowers: {
          en: '${dir1}/${dir2} Towers => Cardinal Towers',
        },
        towerDirsThenIntercardTowers: {
          en: '${dir1}/${dir2} Towers => Intercard Towers',
        },
      },
    },
    {
      id: 'Occult Crescent Marble Dragon Towers 2 and 4',
      // Once Immitation Blizzard 7614, 0.7s and 7615, 3.7s casts have gone off, towers appear in ~0.4s
      // These tower casts occur after Wicked Water as well
      // Using the cross (7614) Immitation Blizzard as it only occurs once per dive versus the 7615 (towers)
      type: 'StartsUsing',
      netRegex: { source: 'Marble Dragon', id: '7614', capture: true },
      condition: (data) => {
        // Only execute during Frigid Dive Towers
        return data.marbleDragonIsFrigidDive;
      },
      delaySeconds: (_data, matches) => parseFloat(matches.castTime),
      suppressSeconds: 1,
      alertText: (data, _matches, output) => {
        if (data.marbleDragonDiveDirNum === undefined) {
          return output.unknownTowers!();
        }

        // `marbleDragonDiveDirNum % 2 === 0` = this is aimed at a cardinal, so intercard towers are second
        if (data.marbleDragonDiveDirNum % 2 === 0)
          return output.intercardTowers!();
        return output.cardinalTowers!();
      },
      outputStrings: {
        ...Directions.outputStrings8Dir,
        unknownTowers: {
          en: 'Cardinal/Intercard Towers',
        },
        cardinalTowers: {
          en: 'Cardinal Towers',
        },
        intercardTowers: {
          en: 'Intercardinal Towers',
        },
      },
    },
    {
      id: 'Occult Crescent Marble Dragon Frigid Dive Cleanup',
      // Ability conflicts in timing with towers 2, this trigger fires before in emulator
      type: 'Ability',
      netRegex: { source: 'Marble Dragon', id: '7615', capture: false },
      condition: (data) => {
        // Only execute during Frigid Dive Towers
        return data.marbleDragonIsFrigidDive;
      },
      delaySeconds: 1,
      suppressSeconds: 1,
      run: (data) => {
        // Clear data for subsequent Frigid Dive/Towers
        data.marbleDragonIsFrigidDive = false;
        data.marbleDragonDiveDirNum = undefined;
      },
    },
    {
      id: 'Occult Crescent Marble Dragon Lifeless Legacy',
      // castTime is 35s
      type: 'StartsUsing',
      netRegex: { source: 'Marble Dragon', id: '7798', capture: true },
      delaySeconds: (_data, matches) => parseFloat(matches.castTime) - 7,
      response: Responses.bigAoe(),
    },
    {
      id: 'Occult Crescent Marble Dragon Wicked Water',
      // Boss casts 77E7 Wicked Water, several players get marked
      // After cast end, marked players affected the following:
      // 3AA Throttle (46s)
      // 10EE Wicked Water (46s)
      // An Imitation Blizzard hit changes Wicked Water into 10EF Gelid Gaol
      // Players must be broken out of the gaol to clear the Throttle debuff
      type: 'HeadMarker',
      netRegex: { id: [headMarkerData.marbleDragonWickedWater], capture: true },
      condition: Conditions.targetIsYou(),
      durationSeconds: 20, // Time until reminder
      infoText: (_data, _matches, output) => output.wickedWaterOnYou!(),
      run: (data) => data.marbleDragonHasWickedWater = true,
      outputStrings: {
        wickedWaterOnYou: {
          en: 'Wicked Water on YOU',
        },
      },
    },
    {
      id: 'Occult Crescent Marble Dragon Wicked Water Reminder',
      // Need to avoid getting hit by multiple Imitation Blizzards
      // Cross Imitation Blizzards should be avoided
      // Cross Imitation Blizzards resolve at ~23s remaining on the debuff
      // Needs some delay to not conflict with Draconiform Motion callouts
      // 20s is ~2s after Draconiform Motion and gives ~3s to get hit
      type: 'HeadMarker',
      netRegex: { id: [headMarkerData.marbleDragonWickedWater], capture: true },
      condition: Conditions.targetIsYou(),
      delaySeconds: 20,
      alertText: (_data, _matches, output) => output.getHitByIceExplosion!(),
      outputStrings: {
        getHitByIceExplosion: {
          en: 'Get hit by ice explosion',
        },
      },
    },
    {
      id: 'Occult Crescent Marble Dragon Gelid Gaol',
      // If capture someone in Gaol, trigger break Gaols
      type: 'GainsEffect',
      netRegex: { effectId: '10EF', capture: false },
      condition: (data) => {
        // Only output for those that do not have Wicked Water
        if (data.marbleDragonHasWickedWater)
          return false;
        return true;
      },
      suppressSeconds: 47, // Duration of Wicked Water + 1s
      alertText: (_data, _matches, output) => output.breakGaols!(),
      outputStrings: {
        breakGaols: {
          en: 'Break Gaols',
        },
      },
    },
    {
      id: 'Occult Crescent Marble Dragon Towers 5 and 6',
      // Ball of Ice A716 spawns the towers
      // Towers are either vertical (2 columns of 3) or horizontal (2 rows of 3)
      // The StartsUsing 20 log lines can be wrong, but the StartsUsingExtra 263 lines seem to be correct
      // There are six Marble Dragon actors that cast Immitation Blizzard 7615 which signifies end of towers
      // If StartsUsingExtra lines are wrong, may need to change to OverlayPlugin
      // Horizontal:
      // (-346.019, 151.006) (-337.016, 151.006) (-328.013, 151.006)
      // (-346.019, 162.999) (-337.016, 162.999) (-328.013, 162.999)
      // Vertical:
      // (-331.004, 148.015) (-342.998, 148.015)
      // (-331.004, 157.018) (-342.998, 157.018)
      // (-331.004, 165.990) (-342.998, 165.990)
      // Since the coords are unique between patterns, only need to check one tower's x or y coord
      // TODO: Additionall call earlier with infoText?
      type: 'StartsUsingExtra',
      netRegex: { id: 'A716', capture: true },
      condition: (data) => {
        // Only execute outside Frigid Dive Towers
        return !data.marbleDragonIsFrigidDive;
      },
      suppressSeconds: 1,
      alertText: (_data, matches, output) => {
        const x = parseFloat(matches.x);
        const y = parseFloat(matches.y);

        if ((x > -332 && x < -330) || (x > -344 && x < -342))
          return output.getVerticalTowers!();

        if ((y > 150 && y < 152) || (y > 162 && y < 164))
          return output.getHorizontalTowers!();

        // Unrecognized coordinates
        console.error(
          `Occult Crescent Marble Dragon Towers 3 and 4: Unrecognized coordinates (${x}, ${y})`,
        );
        return output.getTowers!();
      },
      outputStrings: {
        getTowers: Outputs.getTowers,
        getVerticalTowers: {
          en: 'Get Vertical Towers',
        },
        getHorizontalTowers: {
          en: 'Get Horizontal Towers',
        },
      },
    },
    {
      id: 'Occult Crescent Guardian Wraith Scream',
      // 10.5s castTime
      type: 'StartsUsing',
      netRegex: { source: 'Guardian Wraith', id: 'A7CE', capture: false },
      response: Responses.getOut(),
    },
    {
      id: 'Occult Crescent Guardian Golem Toxic Minerals',
      // Guardian Golem casts Toxic Minerals (A352), nearby players get affected by 25s Toxic Minerals (115C)
      // Phantom Oracle must use Recuperation to cleanse subsequent Doom from players
      // A 21s Doom is applied after the 25s Toxic Minerals effect ends
      // Recuperation adds a 20s buff to players and on expiration will cleanse the Doom
      // The Doom can also be cleansed with Esuna
      // TODO: Filter for Phantom Oracle
      // TODO: Cleanse call for Doom, but it is not yet logged, it's probably 11CE?
      type: 'GainsEffect',
      netRegex: { effectId: '115C', capture: true },
      condition: Conditions.targetIsYou(),
      // 25s - 20s, plus some delay for buff/debuff propagation
      delaySeconds: (_data, matches) => parseFloat(matches.duration) - 20 + 0.5,
      suppressSeconds: 1,
      infoText: (_data, _matches, output) => output.recuperation!(),
      outputStrings: {
        recuperation: {
          en: 'Recuperation (if possible)',
        },
      },
    },
    {
      id: 'Occult Crescent Guardian Knight Buster Knuckles',
      type: 'StartsUsing',
      netRegex: { source: 'Guardian Knight', id: 'A7D5', capture: false },
      response: Responses.getOutThenIn(),
    },
    {
      id: 'Occult Crescent Guardian Knight Earthquake',
      // Using Buster Knuckles (A7D5) delayed until 8.7s castTime as trigger for Earthquake (A7ED)
      type: 'StartsUsing',
      netRegex: { source: 'Guardian Knight', id: 'A7D5', capture: true },
=======
        if (
          data.marbleDragonImitationRainDir === undefined ||
          data.marbleDragonTwisterClock === undefined
        )
          return;
        const clock = data.marbleDragonTwisterClock;
        const crosses = data.marbleDragonImitationRainCrosses;

        // Only need one puddle needed
        if (crosses === undefined || crosses[0] === undefined)
          return;
        if (
          (clock === 'clockwise' &&
            (crosses[0] === 'N' || crosses[0] === 'S')) ||
          (clock === 'counterclockwise' &&
            (crosses[0] === 'E' || crosses[0] === 'W'))
        )
          return output.circlesFirst!();
        if (
          (clock === 'clockwise' &&
            (crosses[0] === 'E' || crosses[0] === 'W')) ||
          (clock === 'counterclockwise' &&
            (crosses[0] === 'N' || crosses[0] === 'S'))
        )
          return output.crossesFirst!();
      },
      outputStrings: {
        circlesFirst: {
          en: 'Circles First',
        },
        crossesFirst: {
          en: 'Crosses First',
        },
      },
    },
    {
      id: 'Occult Crescent Marble Dragon Imitation Rain 6 Pattern',
      // Twisters will rotate CW or CCW and start moving 1s before end of Draconiform Motion (77C1)
      // They spawn at (-354.5, 174.5) and (-319.5, 139.5) as combatant "Icewind" about ~1.7s after Frigid Twister (7638)
      // About 3.2s later, they start using Frigid Twister (76CF) abilities
      // At Spawn headings are ~1.95 for southwest side, ~-0.57 for northeast
      // They start turning ~0.5s after AddedCombatant, but these turns seem random
      // Heading appears to snap into expected place once they start moving, but timing for each can vary slightly
      type: 'AddedCombatant',
      netRegex: { name: 'Icewind', capture: true },
      condition: (data) => {
        if (data.marbleDragonImitationRainCount === 6)
          return true;
        return false;
      },
      delaySeconds: 5.7, // Before the move, the actor seems to just spin randomly in place
      suppressSeconds: 1, // Only need one of the combatants
      promise: async (data, matches) => {
        const actors = (await callOverlayHandler({
          call: 'getCombatants',
          ids: [parseInt(matches.id, 16)],
        })).combatants;
        const actor = actors[0];
        if (actors.length !== 1 || actor === undefined) {
          console.error(
            `Occult Crescent Marble Dragon Imitation Rain 6 Pattern: Wrong actor count ${actors.length}`,
          );
          return;
        }

        const x = actor.PosX;
        const facing = Directions.hdgTo16DirNum(actor.Heading);
        const getTwisterSide = (
          x: number,
        ): 'southwest' | 'northeast' | undefined => {
          if (x < marbleDragonCenterX)
            return 'southwest';
          if (x > marbleDragonCenterX)
            return 'northeast';
          return undefined;
        };

        const side = getTwisterSide(x);
        if (
          (side === 'southwest' && (facing >= 13 && facing <= 15)) || // WNW to NNW
          (side === 'northeast' && (facing >= 5 && facing <= 7)) // ESE to SSW
        )
          data.marbleDragonTwisterClock = 'clockwise';
        else if (
          (side === 'southwest' && (facing >= 5 && facing <= 7)) || // ESE to SSW
          (side === 'northeast' && (facing >= 13 && facing <= 15)) // WNW to NNW
        )
          data.marbleDragonTwisterClock = 'counterclockwise';
      },
      infoText: (data, _matches, output) => {
        if (data.marbleDragonTwisterClock === undefined)
          return;
        const clock = data.marbleDragonTwisterClock;
        const crosses = data.marbleDragonImitationRainCrosses;
        const dir = clock === 'clockwise'
          ? output.northSouth!()
          : output.eastWest!();
        // Only need one puddle needed
        if (crosses === undefined || crosses[0] === undefined)
          return output.dirClock!({ dir: dir, clock: output[clock]!() });
        if (
          (clock === 'clockwise' &&
            (crosses[0] === 'N' || crosses[0] === 'S')) ||
          (clock === 'counterclockwise' &&
            (crosses[0] === 'E' || crosses[0] === 'W'))
        )
          return output.dirCirclesFirst!({
            dir: dir,
            clock: output[clock]!(),
          });
        if (
          (clock === 'clockwise' &&
            (crosses[0] === 'E' || crosses[0] === 'W')) ||
          (clock === 'counterclockwise' &&
            (crosses[0] === 'N' || crosses[0] === 'S'))
        )
          return output.dirCrossesFirst!({
            dir: dir,
            clock: output[clock]!(),
          });
        return output.dirClock!({ dir: dir, clock: output[clock]!() });
      },
      outputStrings: {
        eastWest: {
          en: 'East/West',
        },
        northSouth: {
          en: 'North/South',
        },
        dirCrossesFirst: {
          en: '${dir}: Crosses First + ${clock}',
        },
        dirCirclesFirst: {
          en: '${dir}: Circles First + ${clock}',
        },
        dirClock: {
          en: '${dir}: ${clock}',
        },
        clockwise: Outputs.clockwise,
        counterclockwise: Outputs.counterclockwise,
      },
    },
    {
      id: 'Occult Crescent Marble Dragon Towers 5 and 6',
      // Ball of Ice A716 spawns the towers
      // Towers are either vertical (2 columns of 3) or horizontal (2 rows of 3)
      // The StartsUsing 20 log lines can be wrong, but the StartsUsingExtra 263 lines seem to be correct
      // There are six Marble Dragon actors that cast Imitation Blizzard 7615 which signifies end of towers
      // If StartsUsingExtra lines are wrong, may need to change to OverlayPlugin
      // Horizontal:
      // (-346.019, 151.006) (-337.016, 151.006) (-328.013, 151.006)
      // (-346.019, 162.999) (-337.016, 162.999) (-328.013, 162.999)
      // Vertical:
      // (-331.004, 148.015) (-342.998, 148.015)
      // (-331.004, 157.018) (-342.998, 157.018)
      // (-331.004, 165.990) (-342.998, 165.990)
      // Since the coords are unique between patterns, only need to check one tower's x or y coord
      // TODO: Additionall call earlier with infoText?
      type: 'StartsUsingExtra',
      netRegex: { id: 'A716', capture: true },
      condition: (data) => {
        // Only execute outside Frigid Dive Towers
        return !data.marbleDragonIsFrigidDive;
      },
      suppressSeconds: 1,
      alertText: (data, matches, output) => {
        const x = parseFloat(matches.x);
        const y = parseFloat(matches.y);

        // Check for next safe spots, reverse of the first call
        const clock = data.marbleDragonTwisterClock;
        const dir = clock === 'clockwise'
          ? output.eastWest!()
          : output.northSouth!();

        if ((x > -332 && x < -330) || (x > -344 && x < -342)) {
          if (clock !== undefined)
            return output.getVerticalTowersDir!({ dir: dir });
          return output.getVerticalTowers!();
        }

        if ((y > 150 && y < 152) || (y > 162 && y < 164)) {
          if (clock !== undefined)
            return output.getHorizontalTowersDir!({ dir: dir });
          return output.getHorizontalTowers!();
        }

        // Unrecognized coordinates
        console.error(
          `Occult Crescent Marble Dragon Towers 5 and 6: Unrecognized coordinates (${x}, ${y})`,
        );
        if (clock !== undefined)
          return output.getTowersDir!({ text: output.getTowers!(), dir: dir });
        return output.getTowers!();
      },
      outputStrings: {
        eastWest: {
          en: 'East/West',
        },
        northSouth: {
          en: 'North/South',
        },
        getTowers: Outputs.getTowers,
        getVerticalTowers: {
          en: 'Get Vertical Towers',
        },
        getHorizontalTowers: {
          en: 'Get Horizontal Towers',
        },
        getTowersDir: {
          en: '${text} => ${dir}',
        },
        getVerticalTowersDir: {
          en: 'Get Vertical Towers => ${dir}',
        },
        getHorizontalTowersDir: {
          en: 'Get Horizontal Towers => ${dir}',
        },
      },
    },
    {
      id: 'Occult Crescent Marble Dragon Imitation Rain 6 and 7 Second Safe Spots',
      // Imitation Blizzard 7615 (tower)
      type: 'StartsUsing',
      netRegex: { source: 'Marble Dragon', id: '7615', capture: true },
      condition: (data) => {
        // Only execute outside Frigid Dive Towers
        return !data.marbleDragonIsFrigidDive;
      },
      delaySeconds: (_data, matches) => parseFloat(matches.castTime), // After tower snapshots
      suppressSeconds: 1,
      alertText: (data, _matches, output) => {
        // Check for next safe spots, reverse of the first call
        const clock = data.marbleDragonTwisterClock;
        if (clock === 'clockwise')
          return output.eastWest!();
        if (clock === 'counterclockwise')
          return output.northSouth!();
      },
      outputStrings: {
        eastWest: {
          en: 'East/West',
        },
        northSouth: {
          en: 'North/South',
        },
      },
    },
    {
      id: 'Occult Crescent Guardian Wraith Scream',
      // 10.5s castTime
      type: 'StartsUsing',
      netRegex: { source: 'Guardian Wraith', id: 'A7CE', capture: false },
      response: Responses.getOut(),
    },
    {
      id: 'Occult Crescent Guardian Golem Toxic Minerals',
      // Guardian Golem casts Toxic Minerals (A352), nearby players get affected by 25s Toxic Minerals (115C)
      // Phantom Oracle must use Recuperation to cleanse subsequent Doom from players
      // A 21s Doom is applied after the 25s Toxic Minerals effect ends
      // Recuperation adds a 20s buff to players and on expiration will cleanse the Doom
      // The Doom can also be cleansed with Esuna
      // TODO: Filter for Phantom Oracle
      // TODO: Cleanse call for Doom, but it is not yet logged, it's probably 11CE?
      type: 'GainsEffect',
      netRegex: { effectId: '115C', capture: true },
      condition: Conditions.targetIsYou(),
      // 25s - 20s, plus some delay for buff/debuff propagation
      delaySeconds: (_data, matches) => parseFloat(matches.duration) - 20 + 0.5,
      suppressSeconds: 1,
      infoText: (_data, _matches, output) => output.recuperation!(),
      outputStrings: {
        recuperation: {
          en: 'Recuperation (if possible)',
        },
      },
    },
    {
      id: 'Occult Crescent Guardian Bersker Raging Slice',
      // Untelegraphed long line cleave that goes through walls
      type: 'StartsUsing',
      netRegex: { source: 'Guardian Berserker', id: 'A7CF', capture: false },
      response: Responses.awayFromFront(),
    },
    {
      id: 'Occult Crescent Guardian Knight Buster Knuckles',
      type: 'StartsUsing',
      netRegex: { source: 'Guardian Knight', id: 'A7D4', capture: false },
      response: Responses.getOutThenIn(),
    },
    {
      id: 'Occult Crescent Guardian Knight Earthquake',
      // Using Buster Knuckles (A7D5) delayed until 8.7s castTime as trigger for Earthquake (A7ED)
      type: 'StartsUsing',
      netRegex: { source: 'Guardian Knight', id: 'A7D4', capture: true },
>>>>>>> ad6f721b
      delaySeconds: (_data, matches) => parseFloat(matches.castTime),
      response: Responses.getIn(),
    },
    {
      id: 'Occult Crescent Guardian Knight Line of Fire',
      type: 'StartsUsing',
      netRegex: { source: 'Guardian Knight', id: 'A7D5', capture: false },
      response: Responses.awayFromFront(),
    },
    {
      id: 'Occult Crescent Guardian Weapon Whirl of Rage',
      type: 'StartsUsing',
      netRegex: { source: 'Guardian Weapon', id: 'A708', capture: false },
<<<<<<< HEAD
      response: Responses.outOfMelee(),
=======
      infoText: (_data, _matches, output) => output.outOfMelee!(),
      outputStrings: {
        outOfMelee: Outputs.outOfMelee,
      },
>>>>>>> ad6f721b
    },
    {
      id: 'Occult Crescent Guardian Weapon Smite of Rage',
      type: 'StartsUsing',
      netRegex: { source: 'Guardian Weapon', id: 'A707', capture: false },
      response: Responses.awayFromFront(),
    },
    {
      id: 'Occult Crescent Master Lockward',
      // Players must not intertupt Cunning Keywork (A7E4) 5.7s cast from Master Lockward
      type: 'AddedCombatant',
      netRegex: { name: 'Master Lockward', capture: false },
      infoText: (_data, _matches, output) => output.spawned!(),
      outputStrings: {
        spawned: {
          en: 'Master Lockward spawned',
        },
      },
    },
    {
      id: 'Occult Crescent Magitaur Unsealed Aura',
      // A264 Unsealed Aura cast
      // 9BE7 Unsealed Aura damage
      type: 'StartsUsing',
      netRegex: { source: 'Magitaur', id: 'A264', capture: false },
      response: Responses.aoe(),
    },
    {
<<<<<<< HEAD
      id: 'Occult Crescent Magitaur Unseal Tank Autos',
      // 3x near/far tank autos starts 5s after Unseal
      type: 'Ability',
      netRegex: { source: 'Magitaur', id: 'A264', capture: false },
      infoText: (_data, _matches, output) => output.tankAutos!(),
      outputStrings: {
        tankAutos: {
          en: 'Tank autos soon (3 Near/Far)',
        },
      },
    },
    {
      id: 'Occult Crescent Magitaur Critical Axeblow/Lanceblow',
      // Do not trigger for the Lanceblow during Rune Axe or during Holy Lance
      type: 'StartsUsing',
      netRegex: { source: 'Magitaur', id: ['A247', 'A24B'], capture: true },
      condition: (data) => {
        return !data.magitaurIsRuinousRune2 && !data.magitaurIsHolyLance;
      },
      alertText: (_data, matches, output) => {
        if (matches.id === 'A247')
          return output.out!();
        return output.in!();
      },
      outputStrings: magitaurOutputStrings,
    },
    {
      id: 'Occult Crescent Magitaur Forked Fury',
      // Hits 3 nearest and 3 furthest players with tankbuster
      // TODO: Determine close/far autos from boss buff?
      type: 'StartsUsing',
      netRegex: { source: 'Magitaur', id: 'A265', capture: false },
      alertText: (data, _matches, output) => {
        if (data.role === 'tank')
          return output.nearFarTankCleave!();
        return output.avoidCleave!();
      },
      outputStrings: {
        avoidCleave: {
          en: 'Be on boss hitbox (avoid tank cleaves)',
          de: 'Geh auf den Kreis vom Boss (vermeide Tank Cleaves)',
          fr: 'Sur la hitbox (évitez les tanks cleaves)',
          ja: 'ボス背面のサークル上に',
          cn: '站在目标圈上 (远离坦克死刑)',
          ko: '보스 히트박스 경계에 있기 (광역 탱버 피하기)',
        },
        nearFarTankCleave: {
          en: 'Near and far tank cleave => 2 tank autos',
        },
      },
    },
    {
      id: 'Occult Crescent Magitaur Aura Burst / Holy Canisters',
      // A25A Aura Burst (Yellow) cast or A25B Holy (Blue) cast
      // Tell for which canisters to focus
      type: 'StartsUsing',
      netRegex: { source: 'Magitaur', id: ['A25A', 'A25B'], capture: true },
      infoText: (_data, matches, output) => {
        if (matches.id === 'A25A')
          return output.yellowCanisters!();
        return output.blueCanisters!();
      },
      outputStrings: {
        blueCanisters: {
          en: 'Attack Blue Canisters (Lance)',
        },
        yellowCanisters: {
          en: 'Attack Yellow Canisters (Axe)',
        },
      },
    },
    {
      id: 'Occult Crescent Magitaur Aura Burst / Holy',
      // This is a long 18.7s cast + 1s damage
      // A25A Aura Burst (Yellow) cast or A25B Holy (Blue) cast
      // 9BE5 Aura Burst damage or 9BE6 Holy damage
      type: 'StartsUsing',
      netRegex: { source: 'Magitaur', id: ['A25A', 'A25B'], capture: true },
      delaySeconds: (_data, matches) => parseFloat(matches.castTime) - 5,
      response: Responses.aoe(),
    },
    {
      id: 'Occult Crescent Magitaur Sage\'s Staff',
      // Boss spawns three staves that will fire an untelegraphed line at nearest target
      // A25F Mana Expulsion is the untelegraphed line stack damage 14.4s after
      // There is an In/Out dodge before Mana Expulsion
      // These can be focused into a single stack, but some parties split into groups
      type: 'Ability',
      netRegex: { source: 'Magitaur', id: 'A25E', capture: false },
      delaySeconds: 8.5,
      suppressSeconds: 1,
      alertText: (_data, _matches, output) => output.lineStackStaff!(),
      outputStrings: {
        lineStackStaff: {
          en: 'Line stack at staff',
        },
      },
    }, /*
    {
      id: 'Occult Crescent Magitaur Rune Axe Debuffs',
      // This won't work until FFXIVACT Plugin captures StatusEffectListForay3
      // Applied with Rune Axe (A24F)
      // Prey: Greater Axebit (10F1) 9s
      // Prey: Lesser Axebit (10F0) 14s
      // Prey: Greater Axebit (10F1) 21s
      // Prey: Lesser Axebit (10F0) 21s
      // TODO: Add the ${player1} ${player2}... for the small rune calls
      type: 'GainsEffect',
      netRegex: { effectId: ['10F0', '11F1'], capture: true },
      condition: (data, matches) => {
        if (data.me === matches.target)
          return true;
        return false;
      },
      infoText: (_data, matches, output) => {
        const duration = parseFloat(matches.duration);
        if (duration < 15) {
          if (matches.effectId === '10F1')
            return output.shortBigRune!();
          return output.shortSmallRune!();
        }
        if (matches.effectId === '10F1')
          return output.longBigRune!();
        return output.longSmallRune!();
      },
      outputStrings: {
        shortBigRune: {
          en: 'Big AOE on YOU (First)',
        },
        shortSmallRune: {
          en: 'Small aoe on YOU (Second)',
        },
        longBigRune: {
          en: 'Big AOE on YOU (Third)',
        },
        longSmallRune: {
          en: 'Small aoe on YOU (Third)',
        },
      },
    },*/
    {
      id: 'Occult Crescent Magitaur Big Ruinous Rune 1 Target',
      // This can be placed N, SE, or SW at the wall by Universal Cylinders (purple circles)
      // Explosion must avoid square tiles
      // Earlier, players were given debuff at end of Rune Axe (A24F) cast
      // Prey: Greater Axebit (10F1) 9s
      type: 'HeadMarker',
      netRegex: { id: [headMarkerData.magitaurBigRuinousRune], capture: true },
      condition: (data) => {
        return !data.magitaurIsRuinousRune2;
      },
      response: (data, matches, output) => {
        // cactbot-builtin-response
        output.responseOutputStrings = magitaurOutputStrings;
        const target = matches.target;
        if (data.me === target)
          return { alarmText: output.rune1BigAoeOnYou!() };

        return {
          infoText: output.rune1BigAoeOnPlayer!({
            player: data.party.member(target),
          }),
        };
      },
    },
    {
      id: 'Occult Crescent Magitaur Small Ruinous Rune 1 Targets',
      // These must be placed on separate squares
      // Players are also given a debuff:
      // Prey: Lesser Axebit (10F0) 14s
      type: 'HeadMarker',
      netRegex: { id: [headMarkerData.magitaurSmallRuinousRune], capture: true },
      condition: (data) => {
        return !data.magitaurIsRuinousRune2;
      },
      response: (data, matches, output) => {
        // cactbot-builtin-response
        output.responseOutputStrings = magitaurOutputStrings;
        data.magitaurRuneTargets.push(matches.target);
        if (data.magitaurRuneTargets.length < 3)
          return;

        const target1 = data.magitaurRuneTargets[0];
        const target2 = data.magitaurRuneTargets[1];
        const target3 = data.magitaurRuneTargets[2];

        if (data.me === target1 || data.me === target2 || data.me === target3)
          return { infoText: output.rune1SmallAoeOnYou!() };

        return {
          infoText: output.rune1SmallAoesOnPlayers!({
            player1: data.party.member(target1),
            player2: data.party.member(target2),
            player3: data.party.member(target3),
          }),
        };
      },
      run: (data) => {
        // StartsUsing of A24B coincides with the Big Ruinous Rune Ability
        if (data.magitaurRuneTargets.length === 3)
          data.magitaurIsRuinousRune2 = true;
      },
    },
    {
      id: 'Occult Crescent Magitaur Ruinous Rune Lanceblow',
      // Trigger once the big Ruinous Rune (A251) has gone off
      // Players with first set of small Ruinous Runes (A250) stay on square
      // Rest of players must get off
      // This occurs with a Lanceblow almost immediately after, so pre-call that
      type: 'Ability',
      netRegex: { source: 'Magitaur', id: 'A251', capture: false },
      condition: (data) => {
        // On second set of A251, this value has been reset to default (false)
        return data.magitaurIsRuinousRune2;
      },
      alertText: (data, _matches, output) => {
        const target1 = data.magitaurRuneTargets[0];
        const target2 = data.magitaurRuneTargets[1];
        const target3 = data.magitaurRuneTargets[2];

        if (data.me === target1 || data.me === target2 || data.me === target3)
          return output.rune1SmallAoEStayThenIn!();
        return output.in!();
      },
      outputStrings: magitaurOutputStrings,
    },
    {
      id: 'Occult Crescent Magitaur Ruinous Rune 2 Collect',
      // Second set has a big and two smalls resolve simultaneously
      // These markers come out about 0.1~0.3s before set one smalls expire
      // There is some trigger overlap to handle for unlucky players who get both sets
      // Big resolves like usual
      // Players with small will be on their own square with party on 3rd square
      // Players are also given a debuff:
      // Prey: Greater Axebit (10F1) 21s
      // Prey: Lesser Axebit (10F0) 21s
      type: 'HeadMarker',
      netRegex: {
        id: [headMarkerData.magitaurBigRuinousRune, headMarkerData.magitaurSmallRuinousRune],
        capture: true,
      },
      condition: (data) => {
        return data.magitaurIsRuinousRune2;
      },
      preRun: (data, matches) => {
        if (matches.id === headMarkerData.magitaurBigRuinousRune)
          data.magitaurBigRune2Target = matches.target;
        else if (matches.id === headMarkerData.magitaurSmallRuinousRune)
          data.magitaurRune2Targets.push(matches.target);
      },
      response: (data, _matches, output) => {
        // cactbot-builtin-response
        output.responseOutputStrings = magitaurOutputStrings;
        if (data.magitaurBigRune2Target === undefined || data.magitaurRune2Targets.length < 2)
          return;

        const big = data.magitaurBigRune2Target;
        const small1 = data.magitaurRune2Targets[0];
        const small2 = data.magitaurRune2Targets[1];

        if (data.me === big || data.me === small1 || data.me === small2) {
          // Players who had small rune first need later call to prevent overlap
          const target1 = data.magitaurRuneTargets[0];
          const target2 = data.magitaurRuneTargets[1];
          const target3 = data.magitaurRuneTargets[2];
          if (data.me === target1 || data.me === target2 || data.me === target3)
            return;
          if (data.me === big)
            return { infoText: output.rune2BigAoeOnYou!() };
          if (data.me === small1 || data.me === small2)
            return { infoText: output.rune2SmallAoeOnYou!() };
        }

        return {
          infoText: output.rune2AoesOnPlayers!({
            player1: data.party.member(big),
            player2: data.party.member(small1),
            player3: data.party.member(small2),
          }),
        };
      },
    },
    {
      id: 'Occult Crescent Magitaur Ruinous Rune Lanceblow Reminder',
      // Players have ~2.1s to move based on damage cast timing of Critical Lanceblow
      type: 'Ability',
      netRegex: { source: 'Magitaur', id: 'A250', capture: true },
      condition: (data, matches) => {
        // magitaurIsRuinousRune2 is true at this time for first set
        // This could be altered to not call for players without markers, but
        // calling for player that got hit with the aoe could also save a life
        if (matches.target === data.me && data.magitaurIsRuinousRune2)
          return true;

        // Players that get hit and are not targeted do not get an output
        return false;
      },
      alertText: (data, _matches, output) => {
        // Check if player has a marker again
        const big = data.magitaurBigRune2Target;
        const small1 = data.magitaurRune2Targets[0];
        const small2 = data.magitaurRune2Targets[1];
        if (data.me === big)
          return output.rune2InBigAoeOnYou!();
        if (data.me === small1 || data.me === small2)
          return output.rune2InSmallAoeOnYou!();
        return output.inThenOnSquare!();
      },
      outputStrings: magitaurOutputStrings,
    },
    {
      id: 'Occult Crescent Magitaur Ruinous Rune 2 Reminder',
      // Capture either alliance's Critical Lanceblow damage cast
      // Using castTime of A24B is unreliable since damage cast comes later
      type: 'Ability',
      netRegex: { source: 'Magitaur', id: ['A24E', 'A24D'], capture: false },
      condition: (data) => {
        return data.magitaurIsRuinousRune2;
      },
      suppressSeconds: 1,
      alertText: (data, _matches, output) => {
        const big = data.magitaurBigRune2Target;
        const small1 = data.magitaurRune2Targets[0];
        const small2 = data.magitaurRune2Targets[1];

        if (data.me === big)
          return output.rune2BigAoeOnYouReminder!();
        if (data.me === small1 || data.me === small2)
          return output.rune2SmallAoeOnYouReminder!();

        return output.rune2AvoidPlayers!({
          player1: data.party.member(small1),
          player2: data.party.member(small2),
        });
      },
      outputStrings: magitaurOutputStrings,
    },
    {
      id: 'Occult Crescent Magitaur Ruinous Rune 2 Flag Unset',
      // Clear condition on Critical Lanceblow
      type: 'Ability',
      netRegex: { source: 'Magitaur', id: ['A24E', 'A24D'], capture: false },
      condition: (data) => {
        return data.magitaurIsRuinousRune2;
      },
      suppressSeconds: 1,
      run: (data) => {
        // Re-enable normal Axeblow / Lanceblow trigger and re-triggering Rune Lanceblow trigger
        data.magitaurIsRuinousRune2 = false;
      },
    },
    {
      id: 'Occult Crescent Magitaur Holy Lance Filter',
      // Lanceblow and Axeblow here need to be handled separately
      // Lanceblow would have an overlap with stack call, whereas Axeblow overlaps with Holy IV resolution
      type: 'StartsUsing',
      netRegex: { source: 'Magitaur', id: 'A255', capture: false },
      run: (data) => {
        data.magitaurIsHolyLance = true;
      },
    },
    {
      id: 'Occult Crescent Magitaur Lancelight On/Off Square',
      // TODO: Get player position for an alertText and filter?
      // Players can manually blank the outputString for the other squares in configuration
      // Holy IV first and second targets need to avoid overlapping outside square
      type: 'Ability',
      netRegex: { source: 'Magitaur', id: ['A259', 'A258'], capture: false },
=======
      id: 'Occult Crescent Magitaur Unseal Tank Autos Near/Far',
      // A241 Attacks will go to closest players
      // A242 Attacks will go to furthest players
      // Boss also gains an effect and weapon the specific weapon glows
      // Yellow Axe = 2 closest players
      // Blue Lance = 2 furthest players
      // Applies Unsealed to the boss (10F3):
      // A242 applies it with count of '353' => Tanks Far, Party Close
      // A241 applies it with count of '354' => Tanks Close, Party Far
      type: 'Ability',
      netRegex: { source: 'Magitaur', id: ['A241', 'A242'], capture: true },
      alertText: (_data, matches, output) => {
        if (matches.id === 'A241')
          return output.tanksNear!();
        return output.tanksFar!();
      },
      outputStrings: {
        tanksFar: {
          en: 'Tanks Far (Party Close) x3',
        },
        tanksNear: {
          en: 'Tanks Close (Party Far) x3',
        },
      },
    },
    {
      id: 'Occult Crescent Magitaur Assassin\'s Dagger Pattern',
      // A261 StartsUsingExtra lines contain different y values between patterns
      // Pattern 1 (Letters in BAP Daggers)
      // (672.384, -689.963)
      // (727.622, -689.963)
      // (700.003, -642.110)
      // Pattern 2 (Numbers in BAP Daggers)
      // (672.384, -658.071)
      // (727.622, -658.071)
      // (700.003, -705.435)
      // BAP Daggers:
      // See https://www.youtube.com/playlist?list=PL7RVNORIbhth-I3mFGEqRknCpSlP7EWDc youtube playlist for explainer videos
      // Supposedly created by a group named "BAP", in theory a group formed during Baldesion Arsenal on Primal DC
      // 1. Start on letter or number on their square for 5 hits, then dodge axeblow/lanceblow
      // 2. After dodge, party waits for 1 hit and then waits on D marker until lanceblow/axeblow cast
      type: 'StartsUsingExtra',
      netRegex: { id: 'A261', capture: true },
      suppressSeconds: 1, // There are three daggers, only capture one
      infoText: (data, matches, output) => {
        // Only need to examine one dagger
        const x = parseFloat(matches.x);
        const y = parseFloat(matches.y);

        // Pattern 1
        if ((y > -691 && y < -688) || (y > -643 && y < -640)) {
          if (data.triggerSetConfig.magitaurDaggers === 'bap')
            return output.startOnLetters!();
          return output.pattern1!();
        }

        // Pattern 2
        if ((y > -660 && y < -657) || (y > -707 && y < -704)) {
          if (data.triggerSetConfig.magitaurDaggers === 'bap')
            return output.startOnNumbers!();
          return output.pattern2!();
        }

        // Log error for unrecognized coordinates
        console.error(
          `Occult Crescent Magitaur Assassin\'s Dagger Pattern: Unrecognized coordinates (${x}, ${y})`,
        );
      },
      tts: (data, matches, output) => {
        const y = parseFloat(matches.y);

        // Pattern 1
        if ((y > -691 && y < -688) || (y > -643 && y < -640)) {
          if (data.triggerSetConfig.magitaurDaggers === 'none')
            return output.pattern1TtsText!();
        }
      },
      outputStrings: {
        startOnLetters: {
          en: 'Start on Letters',
        },
        startOnNumbers: {
          en: 'Start on Numbers',
        },
        pattern1: {
          en: '⅄ Daggers', // Displays an upside down Y
        },
        pattern1TtsText: {
          en: 'Flipped Y Daggers',
        },
        pattern2: {
          en: 'Y Daggers',
        },
      },
    },
    {
      id: 'Occult Crescent Magitaur Critical Axeblow/Lanceblow Counter',
      // For tracking which part in the encounter the cast is
      // 1 = Assassin's Dagger Cast
      // 2 = Assassin's Dagger Opposite Cast
      // 3 = Sage's Blow Cast
      // 4 = Sage's Blow Opposite Cast
      // 5 = Rune Axe Lanceblow
      // 6 = Rune Axe Axeblow
      // 7 = Assassin's Dagger Lanceblow
      // 8 = Assassin's Dagger Axeblow
      // 9 = Holy Lance Lanceblow
      // 10 = Holy Lance Axeblow
      // 11 = Assassin's Dagger Lanceblow
      // 12 = Assassin's Dagger Axeblow
      type: 'StartsUsing',
      netRegex: { source: 'Magitaur', id: ['A247', 'A24B'], capture: false },
      run: (data) => {
        data.magitaurCriticalBlowCount = data.magitaurCriticalBlowCount + 1;
      },
    },
    {
      id: 'Occult Crescent Magitaur Critical Axeblow/Lanceblow',
      // Do not trigger for the Lanceblow during Rune Axe or during Holy Lance
      type: 'StartsUsing',
      netRegex: { source: 'Magitaur', id: ['A247', 'A24B'], capture: true },
      condition: (data) => {
        return data.magitaurCriticalBlowCount !== 5 && data.magitaurCriticalBlowCount !== 9;
      },
      alertText: (_data, matches, output) => {
        if (matches.id === 'A247')
          return output.out!();
        return output.in!();
      },
      outputStrings: magitaurOutputStrings,
    },
    {
      id: 'Occult Crescent Magitaur Forked Fury',
      // Hits 3 nearest and 3 furthest players with tankbuster
      // TODO: Determine close/far autos from boss buff?
      type: 'StartsUsing',
      netRegex: { source: 'Magitaur', id: 'A265', capture: false },
      alertText: (data, _matches, output) => {
        if (data.role === 'tank')
          return output.nearFarTankCleave!();
        return output.avoidCleave!();
      },
      outputStrings: {
        avoidCleave: {
          en: 'Be on boss hitbox (avoid tank cleaves)',
          de: 'Geh auf den Kreis vom Boss (vermeide Tank Cleaves)',
          fr: 'Sur la hitbox (évitez les tanks cleaves)',
          ja: 'ボス背面のサークル上に',
          cn: '站在目标圈上 (远离坦克死刑)',
          ko: '보스 히트박스 경계에 있기 (광역 탱버 피하기)',
        },
        nearFarTankCleave: {
          en: 'Near and far tank cleave => 2 tank autos',
        },
      },
    },
    {
      id: 'Occult Crescent Magitaur Aura Burst / Holy Canisters',
      // A25A Aura Burst (Yellow) cast or A25B Holy (Blue) cast
      // Tell for which canisters to focus
      type: 'StartsUsing',
      netRegex: { source: 'Magitaur', id: ['A25A', 'A25B'], capture: true },
      infoText: (_data, matches, output) => {
        if (matches.id === 'A25A')
          return output.yellowCanisters!();
        return output.blueCanisters!();
      },
      outputStrings: {
        blueCanisters: {
          en: 'Attack Blue Canisters (Lance)',
        },
        yellowCanisters: {
          en: 'Attack Yellow Canisters (Axe)',
        },
      },
    },
    {
      id: 'Occult Crescent Magitaur Aura Burst / Holy',
      // This is a long 18.7s cast + 1s damage
      // A25A Aura Burst (Yellow) cast or A25B Holy (Blue) cast
      // 9BE5 Aura Burst damage or 9BE6 Holy damage
      type: 'StartsUsing',
      netRegex: { source: 'Magitaur', id: ['A25A', 'A25B'], capture: true },
      delaySeconds: (_data, matches) => parseFloat(matches.castTime) - 5,
      response: Responses.aoe(),
    },
    {
      id: 'Occult Crescent Magitaur Sage\'s Staff',
      // Boss spawns three staves that will fire an untelegraphed line at nearest target
      // A25F Mana Expulsion is the untelegraphed line stack damage 14.4s after
      // There is an In/Out dodge before Mana Expulsion
      // These can be focused into a single stack, but some parties split into groups
      type: 'Ability',
      netRegex: { source: 'Magitaur', id: 'A25E', capture: false },
      delaySeconds: 8.5,
      suppressSeconds: 1,
      alertText: (_data, _matches, output) => output.lineStackStaff!(),
      outputStrings: {
        lineStackStaff: {
          en: 'Line stack at staff',
        },
      },
    },
    {
      id: 'Occult Crescent Magitaur Rune Axe Debuffs',
      // Applied 1s after Rune Axe (A24F) cast and 1s before first headmarkers
      // Prey: Greater Axebit (10F1) 9s
      // Prey: Lesser Axebit (10F0) 13s
      // Prey: Greater Axebit (10F1) 21s
      // Prey: Lesser Axebit (10F0) 21s
      // TODO: Fires multiple times for players with more than one debuff
      type: 'GainsEffect',
      netRegex: { effectId: ['10F0', '10F1'], capture: true },
      condition: Conditions.targetIsYou(),
      response: (data, matches, output) => {
        // cactbot-builtin-response
        output.responseOutputStrings = magitaurOutputStrings;

        const duration = parseFloat(matches.duration);
        if (duration < 15) {
          if (matches.effectId === '10F1') {
            data.magitaurRuneAxeDebuff = 'big1';
            return { alarmText: output.rune1BigAoeOnYou!() };
          }
          data.magitaurRuneAxeDebuff = 'small1';
          return { infoText: output.rune1SmallAoeOnYou!() };
        }

        if (matches.effectId === '10F1') {
          data.magitaurRuneAxeDebuff = 'big2';
          return { infoText: output.rune2BigAoeOnYouLater!() };
        }
        data.magitaurRuneAxeDebuff = 'small2';
        return { infoText: output.rune2SmallAoeOnYouLater!() };
      },
    },
    {
      id: 'Occult Crescent Magitaur Ruinous Rune Counter',
      // 1: Big Ruinous Rune
      // 2: Small Ruinous Rune x3
      // 3: Big Ruinous Rune, Small Ruinous Rune x2
      // 4: This happens on #2 ability to prevent Lanceblow reminder from retriggering
      // 5: Happens in Ruinous Rune 2 Reminder prevent future Critical Lanceblows from retriggering
      type: 'HeadMarker',
      netRegex: {
        id: [headMarkerData.magitaurBigRuinousRune, headMarkerData.magitaurSmallRuinousRune],
        capture: false,
      },
      suppressSeconds: 1,
      run: (data) => {
        data.magitaurRuinousRuneCount = data.magitaurRuinousRuneCount + 1;
      },
    },
    {
      id: 'Occult Crescent Magitaur Big Ruinous Rune 1 Target',
      // This can be placed N, SE, or SW at the wall by Universal Cylinders (purple circles)
      // Explosion must avoid square tiles
      // Earlier, players were given debuff at end of Rune Axe (A24F) cast
      // Prey: Greater Axebit (10F1) 9s
      type: 'HeadMarker',
      netRegex: { id: [headMarkerData.magitaurBigRuinousRune], capture: true },
      condition: (data) => {
        // Don't trigger for players with debuff as they received trigger 1s prior
        if (
          data.magitaurRuinousRuneCount === 1 &&
          data.magitaurRuneAxeDebuff === undefined
        )
          return true;
        return false;
      },
      response: (data, matches, output) => {
        // cactbot-builtin-response
        output.responseOutputStrings = magitaurOutputStrings;
        const target = matches.target;

        return {
          infoText: output.rune1BigAoeOnPlayer!({
            player: data.party.member(target),
          }),
        };
      },
    },
    {
      id: 'Occult Crescent Magitaur Small Ruinous Rune 1 Targets',
      // These must be placed on separate squares
      // Players are also given a debuff:
      // Prey: Lesser Axebit (10F0) 13s
      type: 'HeadMarker',
      netRegex: { id: [headMarkerData.magitaurSmallRuinousRune], capture: true },
      condition: (data) => {
        return data.magitaurRuinousRuneCount === 2;
      },
      response: (data, matches, output) => {
        // cactbot-builtin-response
        output.responseOutputStrings = magitaurOutputStrings;
        data.magitaurRuneTargets.push(matches.target);
        if (data.magitaurRuneTargets.length < 3)
          return;

        // Don't repeat for small aoe players or call for players with debuffs
        if (data.magitaurRuneAxeDebuff !== undefined)
          return;

        const target1 = data.magitaurRuneTargets[0];
        const target2 = data.magitaurRuneTargets[1];
        const target3 = data.magitaurRuneTargets[2];

        return {
          infoText: output.rune1SmallAoesOnPlayers!({
            player1: data.party.member(target1),
            player2: data.party.member(target2),
            player3: data.party.member(target3),
          }),
        };
      },
    },
    {
      id: 'Occult Crescent Magitaur Rune Axe Lanceblow',
      // Trigger once the big Ruinous Rune (A251) has gone off
      // Players with first set of small Ruinous Runes (A250) stay on square
      // Rest of players must get off
      // The A251 aoe occurs with a Lanceblow almost immediately after, so pre-call that
      // NOTE: This is for magitaurCriticalBlowCount === 5
      type: 'Ability',
      netRegex: { source: 'Magitaur', id: 'A251', capture: false },
      condition: (data) => {
        // Only execute on the first Big Ruinous Rune ability
        return data.magitaurRuinousRuneCount === 2;
      },
      suppressSeconds: 1, // In case of aoes hitting other players
      alertText: (data, _matches, output) => {
        const target1 = data.magitaurRuneTargets[0];
        const target2 = data.magitaurRuneTargets[1];
        const target3 = data.magitaurRuneTargets[2];

        if (data.me === target1 || data.me === target2 || data.me === target3)
          return output.rune1SmallAoEStayThenIn!();
        return output.in!();
      },
      outputStrings: magitaurOutputStrings,
    },
    {
      id: 'Occult Crescent Magitaur Ruinous Rune 2 Targets',
      // Second set has a big and two smalls resolve simultaneously
      // These markers come out about 0.1~0.3s before set one smalls expire
      // There is some trigger overlap to handle for unlucky players who get both sets
      // Big resolves like usual
      // Players with small will be on their own square with party on 3rd square
      // Players are also given a debuff:
      // Prey: Greater Axebit (10F1) 21s
      // Prey: Lesser Axebit (10F0) 21s
      type: 'HeadMarker',
      netRegex: {
        id: [headMarkerData.magitaurBigRuinousRune, headMarkerData.magitaurSmallRuinousRune],
        capture: true,
      },
      condition: (data) => {
        // Big Ruinous Rune = 1, 3x Small Ruinous Runes = 2
        return data.magitaurRuinousRuneCount === 3;
      },
      preRun: (data, matches) => {
        if (matches.id === headMarkerData.magitaurBigRuinousRune)
          data.magitaurBigRune2Target = matches.target;
        else if (matches.id === headMarkerData.magitaurSmallRuinousRune)
          data.magitaurRune2Targets.push(matches.target);
      },
      response: (data, _matches, output) => {
        // cactbot-builtin-response
        output.responseOutputStrings = magitaurOutputStrings;
        if (data.magitaurBigRune2Target === undefined || data.magitaurRune2Targets.length < 2)
          return;

        // Lanceblow call happens here for the player with small aoe from round 1
        // Do not output for them to avoid duplicate
        const rune1Small1 = data.magitaurRuneTargets[0];
        const rune1Small2 = data.magitaurRuneTargets[1];
        const rune1Small3 = data.magitaurRuneTargets[2];
        if (
          data.me === rune1Small1 ||
          data.me === rune1Small2 ||
          data.me === rune1Small3
        )
          return;

        const big = data.magitaurBigRune2Target;
        const small1 = data.magitaurRune2Targets[0];
        const small2 = data.magitaurRune2Targets[1];

        // These three players receive alert trigger in ~3s with the info
        if (data.me === big || data.me === small1 || data.me === small2)
          return;

        return {
          infoText: output.rune2AoesOnPlayers!({
            player1: data.party.member(big),
            player2: data.party.member(small1),
            player3: data.party.member(small2),
          }),
        };
      },
    },
    {
      id: 'Occult Crescent Magitaur Small Ruinous Rune Lanceblow Reminder',
      // Trigger on Small Ruinous Rune (A250) aoe
      // Players have ~2.1s to move based on damage cast timing of Critical Lanceblow
      // NOTE: This occurs for magitaurCriticalBlowCount === 5
      type: 'Ability',
      netRegex: { source: 'Magitaur', id: 'A250', capture: true },
      condition: (data, matches) => {
        // This could be altered to not call for players without markers, but
        // calling for player that got hit with the aoe could also save a life
        if (matches.target === data.me && data.magitaurRuinousRuneCount === 3)
          return true;

        // Players that get hit and are not targeted do not get an output
        return false;
      },
      alertText: (data, _matches, output) => {
        // Check if player has a marker again
        const big = data.magitaurBigRune2Target;
        const small1 = data.magitaurRune2Targets[0];
        const small2 = data.magitaurRune2Targets[1];
        if (data.me === big)
          return output.rune2InBigAoeOnYou!();
        if (data.me === small1 || data.me === small2)
          return output.rune2InSmallAoeOnYou!();
        return output.inThenOnSquare!();
      },
      outputStrings: magitaurOutputStrings,
    },
    {
      id: 'Occult Crescent Magitaur Small Ruinous Rune 1 Ability Tracker',
      // Trigger on Small Ruinous Rune (A250) aoe
      // Prevents trigger of Lanceblow Reminder on second set
      type: 'Ability',
      netRegex: { source: 'Magitaur', id: 'A250', capture: false },
      condition: (data) => {
        return data.magitaurRuinousRuneCount === 3;
      },
      delaySeconds: 1, // Delay time for first set of small Ruinous Runes aoes to propogate
      suppressSeconds: 1,
      run: (data) => {
        data.magitaurRuinousRuneCount = 4;
      },
    },
    {
      id: 'Occult Crescent Magitaur Ruinous Rune 2 Reminder',
      // Capture either alliance's Critical Lanceblow damage cast
      // Using castTime of A24B is unreliable since damage cast comes later
      type: 'Ability',
      netRegex: { source: 'Magitaur', id: ['A24E', 'A24D'], capture: false },
      condition: (data) => {
        return data.magitaurRuinousRuneCount === 4;
      },
      suppressSeconds: 1,
      alertText: (data, _matches, output) => {
        const big = data.magitaurBigRune2Target;
        const small1 = data.magitaurRune2Targets[0];
        const small2 = data.magitaurRune2Targets[1];

        if (data.me === big)
          return output.rune2BigAoeOnYouReminder!();
        if (data.me === small1 || data.me === small2)
          return output.rune2SmallAoeOnYouReminder!();

        return output.rune2AvoidPlayers!({
          player1: data.party.member(small1),
          player2: data.party.member(small2),
        });
      },
      run: (data) => {
        // Prevent trigger from firing after
        data.magitaurRuinousRuneCount = 5;
      },
      outputStrings: magitaurOutputStrings,
    },
    {
      id: 'Occult Crescent Magitaur Lancepoint Debuffs Initial',
      // Prey: Lancepoint (10F2) is applied ~1s after Holy Lance (A255)
      // Comes up to three players in a set marked with these durations: 33s, 25s, and 17s
      // Presumably these would have gone out 1 of each time to each square if players pre-positioned
      // Can be buggy and have a refresh log
      // This might not be solvable without knowing the player's square as
      // to if they should be told to stand in middle of their square/avoid overlap
      type: 'GainsEffect',
      netRegex: { effectId: '10F2', capture: true },
      condition: Conditions.targetIsYou(),
      durationSeconds: (_data, matches) => parseFloat(matches.duration),
      suppressSeconds: 34, // Duration of the debuffs +1s
      infoText: (_data, matches, output) => {
        const duration = parseFloat(matches.duration);
        if (duration < 18)
          return output.shortStackOnYou!();
        if (duration < 26)
          return output.mediumStackOnYou!();
        return output.longStackOnYou!();
      },
      outputStrings: {
        shortStackOnYou: {
          en: 'Short Stack on YOU (17)',
        },
        mediumStackOnYou: {
          en: 'Medium Stack on YOU (25)',
        },
        longStackOnYou: {
          en: 'Long Stack on YOU (33)',
        },
      },
    },
    {
      id: 'Occult Crescent Magitaur Lancelight On/Off Square',
      // Tracking A256 which seems to be related to the Lance aninmations when
      // Lancelight A258 or A259 goes off
      // TODO: Get player position for an alertText and filter?
      // Players can manually blank the outputString for the other squares in configuration
      // Holy IV targets need to avoid overlapping outside square if it isn't their turn to go out
      type: 'Ability',
      netRegex: { source: 'Luminous Lance', id: 'A256', capture: false },
>>>>>>> ad6f721b
      suppressSeconds: 1,
      response: (data, _matches, output) => {
        // cactbot-builtin-response
        output.responseOutputStrings = magitaurOutputStrings;
        data.magitaurLancelightCount = data.magitaurLancelightCount + 1;
        switch (data.magitaurLancelightCount) {
<<<<<<< HEAD
          case 1:
            return { infoText: output.northeastOff!() };
          case 4:
            return { infoText: output.northeastOn!() };
          case 5:
            return { infoText: output.southOff!() };
          case 8:
            return { infoText: output.southOn!() };
          case 9:
            return { infoText: output.northwestOff!() };
          case 12:
            // Re-enable normal Axeblow / Lanceblow trigger
            data.magitaurIsHolyLance = false;
=======
          case 1: // ~13s after debuffs
            return { infoText: output.northeastOff!() };
          case 4: // ~19s after debuffs (stack 1 goes off ~2s prior)
            return { infoText: output.northeastOn!() };
          case 5: // ~21s after debuffs
            return { infoText: output.southOff!() };
          case 8: // ~27s after debuffs, (stack 2 goes off ~2s prior)
            return { infoText: output.southOn!() };
          case 9: // ~29s after debuffs
            return { infoText: output.northwestOff!() };
          case 12: // ~35s after debuffs (stack 3 goes off ~2s prior)
>>>>>>> ad6f721b
            return { alertText: output.out!() };
        }
      },
    },
    {
      id: 'Occult Crescent Magitaur Holy Lance Critical Lanceblow',
      // TODO: Merge Lanceblow Stack trigger here?
      // Stack headmarkers come out at this time
      // Related debuff for headmarkers is Prey: Lancepoint (10F2)
      type: 'StartsUsing',
      netRegex: { source: 'Magitaur', id: 'A24B', capture: false },
      condition: (data) => {
<<<<<<< HEAD
        return data.magitaurIsHolyLance;
=======
        return data.magitaurCriticalBlowCount === 9;
>>>>>>> ad6f721b
      },
      alertText: (_data, _matches, output) => output.in!(),
      outputStrings: magitaurOutputStrings,
    },
  ],
  timelineReplace: [
    {
      'locale': 'en',
      'replaceText': {
        'Close Call to Detonate / Far Cry to Detonate': 'Close/Far to Detonate',
        'Cometeor of Dangers Near / Cometeor of Expulsion Afar': 'Cometeor Near/Far',
        'Critical Axeblow / Critical Lanceblow': 'Critical Axe/Lanceblow',
        'Demonograph of Dangers Near / Demonograph of Expulsion Afar': 'Deomograph Near/Far',
        'Gravity of Dangers Near / Gravity of Expulsion Afar': 'Gravity Near/Far',
        'Ray of Dangers Near / Ray of Expulsion Afar': 'Ray Near/Far',
        'Rotate Right / Rotate Left': 'Rotate Left/Right',
        'Vertical Crosshatch/Horizontal Crosshatch': 'Vertical/Horizontal Crosshatch',
<<<<<<< HEAD
        'Twopenny Inflation / Onepenny Inflation / Fourpenny Inflation':
          'Penny Inflation (knockback)',
        'Shades\' Nest/Shade\'s Crossing': 'Shades\' Nest/Crossing',
        'Shades\' Crossing/Shades\' Nest': 'Shades\' Crossing/Nest',
=======
        'Ray of Dangers Near / Ray of Expulsion Afar': 'Ray Near/Far',
        'Demonograph of Dangers Near / Demonograph of Expulsion Afar': 'Deomograph Near/Far',
        'Rotate Right / Rotate Left': 'Rotate Left/Right',
        'Cometeor of Dangers Near / Cometeor of Expulsion Afar': 'Cometeor Near/Far',
        'Gravity of Dangers Near / Gravity of Expulsion Afar': 'Gravity Near/Far',
        'Close Call to Detonate / Far Cry to Detonate': 'Close/Far to Detonate',
        'Critical Axeblow / Critical Lanceblow': 'Critical Axe/Lanceblow',
        'Critical Lanceblow / Critical Axeblow': 'CriticalLanceblow/Axeblow',
>>>>>>> ad6f721b
      },
    },
    {
      'locale': 'de',
      'missingTranslations': true,
      'replaceSync': {
        'Assassin\'s Dagger': 'Assassinendolch',
        'Axe Empowerment Conduit': 'magisch(?:e|er|es|en) Axtverstärker',
        'Ball of Fire': 'Feuerball',
        'Black Star': 'Schwarz(?:e|er|es|en) Stern',
        'Clawmarks': 'Nagelmal',
        'Cloister Demon': 'Klosterdämon',
        'Crescent Berserker': 'kreszent(?:e|er|es|en) Berserker',
        'Crystal Dragon': 'Kristalldrache',
        'Dead Stars': 'astronomisch(?:e|er|es|en) Trio',
        'Death Claw': 'Todesklaue',
        'Demon Tablet': 'Dämonentafel',
        'Draconic Double': 'Kristalldrachenphantom',
        'Frozen Phobos': 'tiefgekühlt(?:e|er|es|en) Phobos',
        'Frozen Triton': 'tiefgekühlt(?:e|er|es|en) Triton',
        'Gaseous Nereid': 'brennend(?:e|er|es|en) Nereid',
        'Gaseous Phobos': 'brennend(?:e|er|es|en) Phobos',
        'Hinkypunk': 'Irrwisch',
        'Ice Golem': 'Eisgolem',
        'Lance Empowerment Conduit': 'magisch(?:e|er|es|en) Lanzenverstärker',
        'Lion Rampant': 'ungezügelt(?:e|er|es|en) Löwe',
        'Liquified Triton': 'geschmolzen(?:e|er|es|en) Triton',
        'Luminous Lance': 'Lichtspeer',
        'Magitaur': 'Magitaurus',
        'Marble Dragon': 'Marmordrache',
        'Neo Garula': 'Neo Garula',
        '(?<! )Nereid': 'Nereid',
        'Nymian Petalodus': 'nymeisch(?:e|er|es|en) Petalodus',
        'Phantom Claw': 'Illusions-Todesklaue',
        '(?<! )Phobos': 'Phobos',
        'Repaired Lion': 'restauriert(?:e|er|es|en) Löwe',
        'Sage\'s Staff': 'Stab des Weisen',
        'Tower Abyss': 'Blut-Abyssus',
        'Tower Bhoot': 'Turm-Bhut',
        'Tower Idol': 'Blut-Götze',
        'Tower Progenitor': 'Blut-Progenitor',
        'Tower Progenitrix': 'Blut-Progenitrix',
        'Trap': 'Falle',
        '(?<! )Triton(?!\\w)': 'Triton',
        'Universal Empowerment Conduit': 'Verstärkungskontrolle',
      },
      'replaceText': {
        '\\(1\\)': '(1)',
        '\\(2\\)': '(2)',
        '\\(3\\)': '(3)',
        '\\(Lightning\\)': '(Blitz)',
        '\\(Wind\\)': '(Wind)',
        '\\(jump\\)': '(Sprung)',
        'Arcane Reaction': 'Abwehrstrahl',
        'Arcane Recoil': 'Abwehrfeuer',
        'Arcane Spear': 'Kreszenter Speer',
        'Assassin\'s Dagger': 'Assassinendolch',
        'Aura Burst': 'Auraknall',
        'Avalaunch': 'Durchschlagendes Firngeschoss',
        'Axeglow': 'Glanz der Axt',
        'Ball of Ice': 'Kontakteis',
        'Bedrock Uplift': 'Bodenhebung',
        'Blazing Belligerent': 'Dickes Feuermännchen',
        'Blazing Flare': 'Loderndes Flare',
        'Boil Over': 'Rasender Schlag',
        'Bombshell Drop': 'Kanonenfutter',
        'Carving Rune': 'Schneidende Runen',
        'Channeled Rage': 'Tobsucht',
        'Chilling Collision': 'Eisiger Einschlag',
        'Clawing Shadow': 'Schattenklauen',
        'Clawmarks': 'Nagelmal',
        'Close Call to Detonate': 'Nahexplosive Deklaration',
        'Collateral Damage': 'Kollateralschaden',
        'Cometeor of Dangers Near': 'Schmetternder Dämonen-Cometeor',
        'Cometeor of Expulsion Afar': 'Ächtender Dämonen-Cometeor',
        'Critical Axeblow': 'Kritischer Axttreffer',
        'Critical Lanceblow': 'Kritischer Speertreffer',
        'Crystal Call': 'Kristallisierung',
        'Crystal Mirror': 'Kristallene Transposition',
        'Crystallized Energy': 'Kristallene Woge',
        'Decisive Battle': 'Entscheidungsschlacht',
        'Delta Attack': 'Delta-Attacke',
        'Demonic Dark II': 'Dämonen-Negra',
        'Demonograph of Dangers Near': 'Schmetternde Dämonenglyphe',
        'Demonograph of Expulsion Afar': 'Ächtende Dämonenglyphe',
        'Demonography': 'Dämonenglyphe',
        'Dirty Nails': 'Dreckige Klauen',
        'Draconiform Motion': 'Geschick der Drachen',
        'Dread Deluge': 'Schreckensflut',
        'Elemental Impact': 'Einschlag',
        'End of History': 'Kreszente Apokalypse',
        'Erase Gravity': 'Mikro-Schwerkraft',
        'Excruciating Equilibrium': 'Schmerzhaftes Unentschieden',
        'Explosion(?! )': 'Explosion',
        'Far Cry to Detonate': 'Fernexplosive Deklaration',
        'Fearsome Facet': 'Phantomkristalle',
        'Fire Spread': 'Brandstiftung',
        'Firestrike': 'Schweres Steinschloss',
        'Flame Thrower': 'Flammensturm',
        'Forked Fury': 'Fork-Zorn',
        'Frigid Dive': 'Froststurz',
        'Frigid Twister': 'Eistornado',
        'Frozen Fallout': 'Giftmännchenflug',
        'Frozen Heart': 'Herz aus Eis',
        'Fusion Burst': 'Fusionsknall',
        'Geothermal Rupture': 'Geothermale Explosion',
        'Gigaflare': 'Gigaflare',
        'Gravity of Dangers Near': 'Schmetternde Mikro-Schwerkraft',
        'Gravity of Expulsion Afar': 'Ächtende Mikro-Schwerkraft',
        'Great Ball of Fire': 'Feuerball',
        'Heated Outburst': 'Jähzorn',
        'Heightened Rage': 'Wilder Furor',
        'Holy(?! )': 'Sanctus',
        'Holy IV': 'Giga-Sanctus',
        'Holy Lance': 'Heiligenspeer',
        'Hopping Mad': 'Tobender Stoß',
        'Horizontal Crosshatch': 'Horizontale Doppelnägel',
        'Icebound Buffoon': 'Dickes Schneemännchen',
        'Imitation Blizzard': 'Falscher Schneesturm',
        'Imitation Icicle': 'Falscher Eiszapfen',
        'Imitation Rain': 'Falscher Regen',
        'Imitation Star': 'Falscher Stern',
        'Karmic Drain': 'Karmischer Entzug',
        'Lacunate Stream': 'Glyphenfluss',
        'Lancelight': 'Glanz des Speeres',
        'Landing': '落着',
        'Lethal Nails': 'Todesnägel',
        'Lifeless Legacy': 'Lebloses Erbe',
        'Made Magic': 'Magiefeuer',
        'Mana Expulsion': 'Manaplosion',
        'Manifold Marks': 'Multimal',
        'Noisome Nuisance': 'Dickes Giftmännchen',
        'Noxious Nova': 'Giftige Explosion',
        'Occult Chisel': 'Magia-Glyphen',
        'Portentous Comet(?!eor)': 'Dämonen-Cometeor',
        'Portentous Cometeor': 'Dämonen-Cometeor',
        'Primal Roar': 'Lautes Gebrüll',
        'Primordial Chaos': 'Giftgalliges Paradies',
        'Prismatic Wing': 'Kristallene Schwingen',
        'Punishing Pounce': 'Verbrannter Hopser',
        'Raking Scratch': 'Harkenkratzer',
        'Ray of Dangers Near': 'Schmetternder Dunkelstrahl',
        'Ray of Expulsion Afar': 'Ächtender Dunkelstrahl',
        'Ray of Ignorance': 'Dunkelstrahl',
        'Restore Gravity': 'Erdung',
        'Rotate Left': 'Linksdrehung',
        'Rotate Right': 'Rechtsdrehung',
        'Rotation': 'Drehung',
        'Ruinous Rune': 'Ruinöse Runen',
        'Rune Axe': 'Runenaxt',
        'Sage\'s Staff': 'Stab des Weisen',
        'Scathing Sweep': 'Seitenhieb',
        'Seal Asunder': 'Siegelbruch',
        'Self-Destruct': 'Selbstzerstörung',
        'Self-destruct': 'Selbstzerstörung',
        'Six-Handed Fistfight': 'Handgemenge',
        'Skulking Orders': 'Strafbefehl',
        'Slice \'n\' Dice': 'Aufschlitzer',
        'Slice \'n\' Strike': 'Schweres Steinschlitzschloss',
        'Snow Boulder': 'Firngeschoss',
        'Snowball Flight': 'Amok-Schneemann',
        'Summon': 'Beschwörung',
        'Sunderseal Roar': 'Berstendes Gebrüll',
        'The Grip of Poison': 'Tückische Resonanz',
        'Three-Body Problem': 'Mond-Manöver',
        'Three-Body Probl─': 'Mond-Manöver?',
        'Threefold Marks': 'Tripelmal',
        'Tidal Breath': 'Hauch der Gezeiten',
        'To the Winds': 'Explosive Verstreuung',
        'Unseal(?!ed)': 'Entsiegelung',
        'Unsealed Aura': 'Entsiegelte Aura',
        'Vengeful Bio III': 'Rache-Bioga',
        'Vengeful Blizzard III': 'Rache-Eisga',
        'Vengeful Fire III': 'Rache-Feuga',
        'Vertical Crosshatch': 'Vertikale Doppelnägel',
        'Void Thunder III': 'Nichts-Blitzga',
        'White-hot Rage': 'Jähzorniger Schub',
        'Wicked Water': 'Verfluchtes Wasser',
        'Withering Eternity': 'Welkendes Zeitalter',
      },
    },
    {
      'locale': 'fr',
      'missingTranslations': true,
      'replaceSync': {
        'Assassin\'s Dagger': 'dague d\'assassin',
        'Axe Empowerment Conduit': 'décupleur magique de hache',
        'Ball of Fire': 'orbe de feu',
        'Black Star': 'Étoile noire',
        'Clawmarks': 'griffure',
        'Cloister Demon': 'démon du Cloître',
        'Crescent Berserker': 'berserker de Lunule',
        'Crystal Dragon': 'dragon cristallin',
        'Dead Stars': 'trio de la Fosse',
        'Death Claw': 'Griffe de mort',
        'Demon Tablet': 'muraille démonique',
        'Draconic Double': 'double de dragon cristallin',
        'Frozen Phobos': 'Phobos gelé',
        'Frozen Triton': 'Tritonien gelé',
        'Gaseous Nereid': 'Néregat enflammé',
        'Gaseous Phobos': 'Phobos enflammé',
        'Hinkypunk': 'follet folâtre',
        'Ice Golem': 'golem de glace',
        'Lance Empowerment Conduit': 'décupleur magique de lance',
        'Lion Rampant': 'lion rampant',
        'Liquified Triton': 'Tritonien fondu',
        'Luminous Lance': 'lance de lumière',
        'Magitaur': 'magitaure',
        'Marble Dragon': 'dragon marmoréen',
        'Neo Garula': 'néo-garula',
        '(?<! )Nereid': 'Néregat',
        'Nymian Petalodus': 'petalodus de Nym',
        'Phantom Claw': 'mirage de Griffe de mort',
        '(?<! )Phobos': 'Phobos',
        'Repaired Lion': 'lion réparé',
        'Sage\'s Staff': 'bâton de sage',
        'Tower Abyss': 'arabesque de la Tour',
        'Tower Bhoot': 'bhut de la Tour',
        'Tower Idol': 'idole de la Tour',
        'Tower Progenitor': 'papa bombo de la Tour',
        'Tower Progenitrix': 'maman bombo de la Tour',
        'Trap': 'piège',
        '(?<! )Triton(?!\\w)': 'Tritonien',
        'Universal Empowerment Conduit': 'unité de contrôle général',
      },
      'replaceText': {
        'Arcane Reaction': 'Rayon de riposte',
        'Arcane Recoil': 'Canon de riposte',
        'Arcane Spear': 'Magi Lance',
        'Assassin\'s Dagger': 'dague d\'assassin',
        'Aura Burst': 'Déflagration d\'aura',
        'Avalaunch': 'Boule de neige bondissante',
        'Axeglow': 'Hache chatoyante',
        'Ball of Ice': 'Boule de glace',
        'Bedrock Uplift': 'Surrection',
        'Blazing Belligerent': 'Boubou-boule de feu',
        'Blazing Flare': 'Brasier ardent',
        'Boil Over': 'Poussée de colère',
        'Bombshell Drop': 'Bombordement',
        'Carving Rune': 'Rune découpante',
        'Channeled Rage': 'Accès de fureur',
        'Chilling Collision': 'Impact glacé',
        'Clawing Shadow': 'Serres brumeuses',
        'Clawmarks': 'griffure',
        'Close Call to Detonate': 'Annonce d\'explosion proche',
        'Collateral Damage': 'Dégâts collatéraux',
        'Cometeor of Dangers Near': 'Cométéore démoniaque écrasant',
        'Cometeor of Expulsion Afar': 'Cométéore démoniaque balayant',
        'Critical Axeblow': 'Fendoir critique',
        'Critical Lanceblow': 'Pique critique',
        'Crystal Call': 'Cristallisation',
        'Crystal Mirror': 'Transfert cristallin',
        'Crystallized Energy': 'Onde cristalline',
        'Decisive Battle': 'Combat décisif',
        'Delta Attack': 'Attaque Delta',
        'Demonic Dark II': 'Extra Ténèbres démoniaques',
        'Demonograph of Dangers Near': 'Glyphe démoniaque écrasant',
        'Demonograph of Expulsion Afar': 'Glyphe démoniaque balayant',
        'Demonography': 'Glyphe démoniaque',
        'Dirty Nails': 'Serres putrides',
        'Draconiform Motion': 'Motion draconique',
        'Dread Deluge': 'Déluge effroyable',
        'Elemental Impact': 'Impact de canon',
        'End of History': 'Magi Apocalypse',
        'Erase Gravity': 'Microgravité',
        'Excruciating Equilibrium': 'Douleur partagée',
        'Explosion(?! )': 'Explosion',
        'Far Cry to Detonate': 'Annonce d\'explosion distante',
        'Fearsome Facet': 'Cristaux spectraux',
        'Fire Spread': 'Nappe de feu',
        'Firestrike': 'Artillerie lourde',
        'Flame Thrower': 'Crache-flammes',
        'Forked Fury': 'Furie fourchue',
        'Frigid Dive': 'Piqué glacé',
        'Frigid Twister': 'Tornades de glace',
        'Frozen Fallout': 'Lancer de boule de poison',
        'Frozen Heart': 'Cœur glacé',
        'Fusion Burst': 'Fusion explosive',
        'Geothermal Rupture': 'Explosion géothermique',
        'Gigaflare': 'GigaBrasier',
        'Gravity of Dangers Near': 'Microgravité écrasante',
        'Gravity of Expulsion Afar': 'Microgravité balayante',
        'Great Ball of Fire': 'Orbes de feu',
        'Heated Outburst': 'Courroux ardent',
        'Heightened Rage': 'Déchaînement de rage',
        'Holy(?! )': 'Miracle',
        'Holy IV': 'Giga Miracle',
        'Holy Lance': 'Lance sacrée',
        'Hopping Mad': 'Impulsion frénétique',
        'Horizontal Crosshatch': 'Intersection horizontale',
        'Icebound Buffoon': 'Boubou-boule de neige',
        'Imitation Blizzard': 'Réplique de blizzard',
        'Imitation Icicle': 'Réplique de stalactite',
        'Imitation Rain': 'Réplique de pluie',
        'Imitation Star': 'Réplique d\'étoile',
        'Karmic Drain': 'Érosion d\'existence',
        'Lacunate Stream': 'Flux glyphique',
        'Lancelight': 'Lance lumineuse',
        'Landing': '落着',
        'Lethal Nails': 'Griffes mortelles',
        'Lifeless Legacy': 'Morne héritage',
        'Made Magic': 'Déferlante magique',
        'Mana Expulsion': 'Explosion de mana',
        'Manifold Marks': 'Marques multiples',
        'Noisome Nuisance': 'Boubou-boule de poison',
        'Noxious Nova': 'Explosion toxique',
        'Occult Chisel': 'Glyphe Magia',
        'Portentous Comet(?!eor)': 'Comète démoniaque',
        'Portentous Cometeor': 'Cométéore démoniaque',
        'Primal Roar': 'Rugissement furieux',
        'Primordial Chaos': 'Paradis empoisonné',
        'Prismatic Wing': 'Aile cristalline',
        'Punishing Pounce': 'Bond belliqueux',
        'Raking Scratch': 'Griffes ratisseuses',
        'Ray of Dangers Near': 'Rayon ténébreux écrasant',
        'Ray of Expulsion Afar': 'Rayon ténébreux balayant',
        'Ray of Ignorance': 'Rayon ténébreux',
        'Restore Gravity': 'Réinitialisation de gravité',
        'Rotate Left': 'Pivot à gauche',
        'Rotate Right': 'Pivot à droite',
        'Rotation': 'Pivot',
        'Ruinous Rune': 'Rune ruineuse',
        'Rune Axe': 'Hache runique',
        'Sage\'s Staff': 'bâton de sage',
        'Scathing Sweep': 'Fauche latérale',
        'Seal Asunder': 'Descellement destructeur',
        'Self-Destruct': 'Auto-destruction',
        'Self-destruct': 'Auto-destruction',
        'Six-Handed Fistfight': 'Empoignade effrénée',
        'Skulking Orders': 'Ordre d\'élimination',
        'Slice \'n\' Dice': 'Éventrement',
        'Slice \'n\' Strike': 'Éventrement et artillerie lourde',
        'Snow Boulder': 'Bloc de neige',
        'Snowball Flight': 'Branle-bas de boule de neige',
        'Summon': 'Invocation',
        'Sunderseal Roar': 'Rugissement libérateur',
        'The Grip of Poison': 'Résonnance de la malfaisance',
        'Three-Body Problem': 'Satellites combinés',
        'Three-Body Probl─': 'Satellites combinés ?',
        'Threefold Marks': 'Triple marque',
        'Tidal Breath': 'Souffle supratidal',
        'To the Winds': 'Éparpillement venteux',
        'Unseal(?!ed)': 'Descellage',
        'Unsealed Aura': 'Libération d\'aura',
        'Vengeful Bio III': 'Méga Bactérie vengeresse',
        'Vengeful Blizzard III': 'Méga Glace vengeresse',
        'Vengeful Fire III': 'Méga Feu vengeur',
        'Vertical Crosshatch': 'Intersection verticale',
        'Void Thunder III': 'Méga Foudre du néant',
        'White-hot Rage': 'Rage incandescente',
        'Wicked Water': 'Eau abjecte',
        'Withering Eternity': 'Ère d\'extinction',
      },
    },
    {
      'locale': 'ja',
      'missingTranslations': true,
      'replaceSync': {
        'Assassin\'s Dagger': 'アサシンダガー',
        'Axe Empowerment Conduit': '魔道増幅器【アクス】',
        'Ball of Fire': '火球',
        'Black Star': 'ブラックスター',
        'Clawmarks': 'ネイルマーク',
        'Cloister Demon': 'クロイスターデーモン',
        'Crescent Berserker': 'クレセント・バーサーカー',
        'Crystal Dragon': '水晶竜',
        'Dead Stars': '星頭の三人組',
        'Death Claw': 'デスクロー',
        'Demon Tablet': 'デモンズ・タブレット',
        'Draconic Double': '水晶竜の幻影',
        'Frozen Phobos': '凍ったフォーボス',
        'Frozen Triton': '凍ったトライトン',
        'Gaseous Nereid': '燃えたネレゲイド',
        'Gaseous Phobos': '燃えたフォーボス',
        'Hinkypunk': 'ヒンキーパンク',
        'Ice Golem': 'アイスゴーレム',
        'Lance Empowerment Conduit': '魔道増幅器【ランス】',
        'Lion Rampant': 'ランパントライオン',
        'Liquified Triton': '溶けたトライトン',
        'Luminous Lance': '光の槍',
        'Magitaur': 'マギタウロス',
        'Marble Dragon': 'マーブルドラゴン',
        'Neo Garula': 'ネオガルラ',
        '(?<! )Nereid': 'ネレゲイド',
        'Nymian Petalodus': 'ニーム・ペタロドゥス',
        'Phantom Claw': 'ミラージュ・デスクロー',
        '(?<! )Phobos': 'フォーボス',
        'Repaired Lion': 'リペアドライオン',
        'Sage\'s Staff': '賢者の杖',
        'Tower Abyss': 'タワー・アビス',
        'Tower Bhoot': 'タワー・ブフート',
        'Tower Idol': 'タワー・アイドル',
        'Tower Progenitor': 'タワー・ファザーボム',
        'Tower Progenitrix': 'タワー・マザーボム',
        'Trap': 'トラップ',
        '(?<! )Triton(?!\\w)': 'トライトン',
        'Universal Empowerment Conduit': '増幅統括器',
      },
      'replaceText': {
        'Arcane Reaction': '反応魔光',
        'Arcane Recoil': '反応砲撃',
        'Arcane Spear': 'マギスピア',
        'Assassin\'s Dagger': 'アサシンダガー',
        'Aura Burst': 'オーラバースト',
        'Avalaunch': '跳ね飛び豪雪球',
        'Axeglow': 'アクスオーラ',
        'Ball of Ice': '氷結',
        'Bedrock Uplift': '地盤隆起',
        'Blazing Belligerent': 'やりすぎ火だるま',
        'Blazing Flare': 'ブレイジングフレア',
        'Boil Over': '怒発',
        'Bombshell Drop': 'ボムボム',
        'Carving Rune': 'カーヴィングルーン',
        'Channeled Rage': '激怒',
        'Chilling Collision': 'アイスインパクト',
        'Clawing Shadow': 'ヘイズクロー',
        'Clawmarks': 'ネイルマーク',
        'Close Call to Detonate': '爆発宣言：近',
        'Collateral Damage': 'とばっちり',
        'Cometeor of Dangers Near': '圧潰式デモンズコメテオ',
        'Cometeor of Expulsion Afar': '排斥式デモンズコメテオ',
        'Critical Axeblow': 'クリティカルアクス',
        'Critical Lanceblow': 'クリティカルランス',
        'Crystal Call': '晶石生成',
        'Crystal Mirror': '晶石転移',
        'Crystallized Energy': '水晶波動',
        'Decisive Battle': '決戦',
        'Delta Attack': 'デルタアタック',
        'Demonic Dark II': 'デモンズダーラ',
        'Demonograph of Dangers Near': '圧潰式デモンズグリフ',
        'Demonograph of Expulsion Afar': '排斥式デモンズグリフ',
        'Demonography': 'デモンズグリフ',
        'Dirty Nails': 'ダーティクロー',
        'Draconiform Motion': 'ドラゴニックムーブ',
        'Dread Deluge': 'ドレッドデリージュ',
        'Elemental Impact': '着弾',
        'End of History': 'マギ・アポカリプス',
        'Erase Gravity': 'マイクログラビティ',
        'Excruciating Equilibrium': '痛み分け',
        'Explosion(?! )': '爆発',
        'Far Cry to Detonate': '爆発宣言：遠',
        'Fearsome Facet': '幻影晶石',
        'Fire Spread': '放火',
        'Firestrike': '重火砲',
        'Flame Thrower': '火炎放射',
        'Forked Fury': 'フォークフューリー',
        'Frigid Dive': 'フロストダイブ',
        'Frigid Twister': 'アイストルネード',
        'Frozen Fallout': '毒だるま飛ばし',
        'Frozen Heart': 'フローズンハート',
        'Fusion Burst': '融合爆発',
        'Geothermal Rupture': '地熱爆破',
        'Gigaflare': 'ギガフレア',
        'Gravity of Dangers Near': '圧潰式マイクログラビティ',
        'Gravity of Expulsion Afar': '排斥式マイクログラビティ',
        'Great Ball of Fire': '火球',
        'Heated Outburst': '気炎',
        'Heightened Rage': '大激怒',
        'Holy(?! )': 'ホーリー',
        'Holy IV': 'ホーリジャ',
        'Holy Lance': 'ホーリーランス',
        'Hopping Mad': '震撃怒涛',
        'Horizontal Crosshatch': 'ホリゾンタル・ダブルネイル',
        'Icebound Buffoon': 'やりすぎ雪だるま',
        'Imitation Blizzard': 'イミテイトブリザード',
        'Imitation Icicle': 'イミテイトアイシクル',
        'Imitation Rain': 'イミテイトレイン',
        'Imitation Star': 'イミテイトスター',
        'Karmic Drain': 'ライフエロージョン',
        'Lacunate Stream': 'グリフストリーム',
        'Lancelight': 'ランスオーラ',
        'Landing': '落着',
        'Lethal Nails': 'デスネイル',
        'Lifeless Legacy': 'ライフレス・レガシー',
        'Made Magic': '魔力放出',
        'Mana Expulsion': 'マナプロ―ジョン',
        'Manifold Marks': 'マルチプルマーク',
        'Noisome Nuisance': 'やりすぎ毒だるま',
        'Noxious Nova': '毒素爆散',
        'Occult Chisel': 'グリフマギア',
        'Portentous Comet(?!eor)': 'デモンズコメット',
        'Portentous Cometeor': 'デモンズコメテオ',
        'Primal Roar': '大咆哮',
        'Primordial Chaos': '毒々パラダイス',
        'Prismatic Wing': '水晶の翼',
        'Punishing Pounce': 'ペンペンリープ',
        'Raking Scratch': 'ネイルストリーク',
        'Ray of Dangers Near': '圧潰式ダークレイ',
        'Ray of Expulsion Afar': '排斥式ダークレイ',
        'Ray of Ignorance': 'ダークレイ',
        'Restore Gravity': 'グラビティリセット',
        'Rotate Left': 'レフトターン',
        'Rotate Right': 'ライトターン',
        'Rotation': 'ターン',
        'Ruinous Rune': 'ルイナスルーン',
        'Rune Axe': 'ルーンアクス',
        'Sage\'s Staff': '賢者の杖',
        'Scathing Sweep': '横薙ぎ',
        'Seal Asunder': '封印破壊',
        'Self-Destruct': '自爆',
        'Self-destruct': '自爆',
        'Six-Handed Fistfight': '取っ組み合い',
        'Skulking Orders': 'パニッシングオーダー',
        'Slice \'n\' Dice': '切り裂き',
        'Slice \'n\' Strike': '切り裂いて重火砲',
        'Snow Boulder': '豪雪球',
        'Snowball Flight': '爆走雪だるま',
        'Summon': '召喚',
        'Sunderseal Roar': '壊封の咆哮',
        'The Grip of Poison': '邪気の共振',
        'Three-Body Problem': 'サテライトコンビネーション',
        'Three-Body Probl─': 'サテライトコンビネーション？',
        'Threefold Marks': 'トリプルマーク',
        'Tidal Breath': 'タイダルブレス',
        'To the Winds': '爆発四散',
        'Unseal(?!ed)': '封印解放',
        'Unsealed Aura': 'アンシール・オーラ',
        'Vengeful Bio III': 'リベンジバイオガ',
        'Vengeful Blizzard III': 'リベンジブリザガ',
        'Vengeful Fire III': 'リベンジファイガ',
        'Vertical Crosshatch': 'バーチカル・ダブルネイル',
        'Void Thunder III': 'ヴォイド・サンダガ',
        'White-hot Rage': '気炎怒涛',
        'Wicked Water': 'カースドウォーター',
        'Withering Eternity': 'ウィザリング・エイジ',
      },
    },
    {
      'locale': 'cn',
      'missingTranslations': true,
      'replaceSync': {
        'Ball of Fire': '火球',
        'Black Star': '黑色天星',
        'Clawmarks': '抓痕',
        'Cloister Demon': '回廊恶魔',
        'Crescent Berserker': '新月狂战士',
        'Crystal Dragon': '水晶龙',
        'Death Claw': '死亡爪',
        'Draconic Double': '水晶龙的幻影',
        'Hinkypunk': '鬼火苗',
        'Lion Rampant': '跃立狮',
        'Neo Garula': '进化加鲁拉',
        'Nymian Petalodus': '尼姆瓣齿鲨',
        'Phantom Claw': '死亡爪的幻影',
        'Repaired Lion': '复原狮像',
      },
      'replaceText': {
        '\\(in\\)': '(内)',
        '\\(jump\\)': '(跳)',
        '\\(Lightning\\)': '(雷)',
        '\\(out\\)': '(外)',
        '\\(Wind\\)': '(风)',
        'Bedrock Uplift': '地面隆起',
        'Blazing Flare': '炽热核爆',
        'Boil Over': '发怒',
        'Channeled Rage': '燥怒',
        'Clawing Shadow': '雾霾爪',
        'Clawmarks': '抓痕',
        'Crystal Call': '生成晶石',
        'Crystal Mirror': '转移晶石',
        'Crystallized Energy': '水晶波动',
        'Dirty Nails': '腐坏爪',
        'Explosion(?! )': '爆炸',
        'Fearsome Facet': '幻影晶石',
        'Gigaflare': '十亿核爆',
        'Great Ball of Fire': '火球',
        'Heated Outburst': '气焰',
        'Heightened Rage': '狂怒',
        'Hopping Mad': '震击怒涛',
        'Horizontal Crosshatch': '横向双重抓',
        'Karmic Drain': '生命侵蚀',
        'Lethal Nails': '死亡甲',
        'Made Magic': '释放魔力',
        'Manifold Marks': '多重抓痕',
        'Primal Roar': '大咆哮',
        'Prismatic Wing': '水晶之翼',
        'Raking Scratch': '尖甲疾袭',
        'Scathing Sweep': '横砍',
        'Seal Asunder': '封印破坏',
        'Skulking Orders': '处刑令',
        'Sunderseal Roar': '破封的咆哮',
        'The Grip of Poison': '邪气的共振',
        'Threefold Marks': '三重抓痕',
        'Tidal Breath': '怒潮吐息',
        'Vertical Crosshatch': '纵向双重抓',
        'Void Thunder III': '虚空暴雷',
        'White-hot Rage': '气焰怒涛',
      },
    },
    {
      'locale': 'ko',
      'missingTranslations': true,
      'replaceSync': {
        'Ball of Fire': '화염 구체',
        'Black Star': '검은 죽음의 운성',
        'Clawmarks': '손톱자국',
        'Cloister Demon': '회랑 악마',
        'Crescent Berserker': '초승달 광전사',
        'Crystal Dragon': '수정룡',
        'Death Claw': '죽음손아귀',
        'Draconic Double': '수정룡의 환영',
        'Hinkypunk': '힝키펑크',
        'Lion Rampant': '직립 사자',
        'Neo Garula': '네오 가루라',
        'Nymian Petalodus': '니므 페탈로두스',
        'Phantom Claw': '죽음손아귀의 환영',
        'Repaired Lion': '복원된 사자',
      },
      'replaceText': {
        '\\(in\\)': '(안)',
        '\\(jump\\)': '(점프)',
        '\\(Lightning\\)': '(번개)',
        '\\(out\\)': '(밖)',
        '\\(Wind\\)': '(바람)',
        'Bedrock Uplift': '지반 융기',
        'Blazing Flare': '플레어 작열',
        'Boil Over': '노발',
        'Channeled Rage': '진노',
        'Clawing Shadow': '안개 발톱',
        'Clawmarks': '손톱자국',
        'Crystal Call': '수정석 생성',
        'Crystal Mirror': '수정석 이동',
        'Crystallized Energy': '수정 파동',
        'Dirty Nails': '더러운 발톱',
        'Explosion(?! )': '폭발',
        'Fearsome Facet': '환영 수정석',
        'Gigaflare': '기가플레어',
        'Great Ball of Fire': '불덩이',
        'Heated Outburst': '기염',
        'Heightened Rage': '대진노',
        'Hopping Mad': '노도의 도끼질',
        'Karmic Drain': '생명 부식',
        'Lethal Nails': '죽음의 손톱',
        'Made Magic': '마력 방출',
        'Manifold Marks': '다중 손톱자국',
        'Primal Roar': '대포효',
        'Prismatic Wing': '수정 날개',
        'Raking Scratch': '연속 손톱',
        'Scathing Sweep': '가로 후리기',
        'Seal Asunder': '봉인 파괴',
        'Skulking Orders': '처벌 지시',
        'Sunderseal Roar': '해방의 포효',
        'The Grip of Poison': '사악한 공명',
        'Threefold Marks': '삼중 손톱자국',
        'Tidal Breath': '해일 숨결',
        'Vertical Crosshatch/Horizontal Crosshatch': '세로/가로 이중 손톱',
        'Void Thunder III': '보이드 선더가',
        'White-hot Rage': '노도의 기염',
      },
    },
  ],
};

export default triggerSet;<|MERGE_RESOLUTION|>--- conflicted
+++ resolved
@@ -17,14 +17,10 @@
   demonTabletCometeor?: 'near' | 'afar';
   demonTabletCometSouthTargets: string[];
   demonTabletCometNorthTargets: string[];
-<<<<<<< HEAD
-  demonTabletIsFrontRight?: boolean;
-=======
   demonTabletHasMeteor: boolean;
   demonTabletMeteor?: 'north' | 'south';
   demonTabletIsFrontRight?: boolean;
   demonTabletGravityTowers?: 'north' | 'south';
->>>>>>> ad6f721b
   deadStarsIsSlice2: boolean;
   deadStarsSliceTargets: string[];
   deadStarsFirestrikeTargets: string[];
@@ -32,46 +28,32 @@
   deadStarsPhobos: number[];
   deadStarsNereid: number[];
   deadStarsTriton: number[];
-<<<<<<< HEAD
-=======
   deadStarsOozeCount: number;
   deadStarsOoze?: NetMatches['GainsEffect'];
   deadStarsWasHitByOoze: boolean;
   deadStarsWasVennDiagramed: boolean;
->>>>>>> ad6f721b
   deadStarsLiquifiedNereid: number[];
   deadStarsLiquifiedTriton: number[];
   deadStarsSnowballTetherDirNum?: number;
   deadStarsSnowballTetherCount: number;
   prongedPassageActLoc: { [id: string]: string };
   prongedPassageIdolCastCount: { [id: string]: number };
-<<<<<<< HEAD
-=======
   marbleDragonImitationRainCount: number;
   marbleDragonImitationBlizzardCount: number;
   marbleDragonImitationRainDir?: 'east' | 'west' | 'north';
   marbleDragonTwisterClock?: 'clockwise' | 'counterclockwise';
   marbleDragonImitationRainCrosses: string[];
->>>>>>> ad6f721b
   marbleDragonTankbusterFilter: boolean;
   marbleDragonDelugeTargets: string[];
   marbleDragonDiveDirNum?: number;
   marbleDragonIsFrigidDive: boolean;
   marbleDragonHasWickedWater: boolean;
-<<<<<<< HEAD
-  magitaurRuneTargets: string[];
-  magitaurIsRuinousRune2: boolean;
-  magitaurRune2Targets: string[];
-  magitaurBigRune2Target?: string;
-  magitaurIsHolyLance: boolean;
-=======
   magitaurCriticalBlowCount: number;
   magitaurRuneAxeDebuff?: 'big1' | 'big2' | 'small1' | 'small2';
   magitaurRuneTargets: string[];
   magitaurRuinousRuneCount: number;
   magitaurRune2Targets: string[];
   magitaurBigRune2Target?: string;
->>>>>>> ad6f721b
   magitaurLancelightCount: number;
   bossDir?: number;
   playerDir?: number;
@@ -338,142 +320,6 @@
   },
 };
 
-const headMarkerData = {
-  // Demon Tablet Occult Chisel tankbuster aoe marker
-  'demonTabletTankbuster': '01F1',
-  // Demon Tablet Portentous Comet Stack + Launch North marker
-  'demonTabletLaunchNorthStack': '023E',
-  // Demon Tablet Portentous Comet Stack + Launch South marker
-  'demonTabletLaunchSouthStack': '023F',
-  // Dead Stars boss tethers to each other
-  'deadStarsTether': '0136',
-  // Dead Stars boss tethers
-  'deadStarsBossTether': '00F9',
-  // Dead Stars Slice 'n' Dice tankbuster cleave
-  'deadStarsTankbuster': '01D7',
-  // Dead Stars Avalaunch Proximity Stack
-  'deadStarsAvalaunchStack': '0064',
-  // Dead Stars snowball spike tether
-  'deadStarsSnowballTether': '00F6',
-  // Dead Stars snowball tether
-  'deadStarsSnowballTether2': '0001',
-  // Tower Progenitor and Tower Progenitrix Punishing Pounce Stack
-  // Magitaur Holy IV Stack
-  'prongedPassageStack': '0064',
-  // Marble Dragon tankbuster from Dread Deluge
-  // Neo Garula tankbuster from Squash in Noise Complaint CE
-  // Hinkypunk tankbuster from Dread Dive in Flame of Dusk CE
-  // Death Claw tankbuster from Dirty Nails in Crawling Death CE
-  // Crescent Inkstain tankbuster from Amorphic Flail
-  // Repaired Lion tankbuster from Scratch in Eternal Watch CE
-  // Mysterious Mindflayer tankbuster from Void Thunder III in Scourge of the Mind CE
-  'marbleDragonTankbuster': '00DA',
-  // Marble Dragon red pinwheel markers from Wicked Water
-  'marbleDragonWickedWater': '0017',
-  // Magitaur big red pinwheel marker from Ruinous Rune (A251)
-  'magitaurBigRuinousRune': '023D',
-  // Magiatur small red pinwheel markers from Ruinous Rune (A250)
-  'magitaurSmallRuinousRune': '0159',
-} as const;
-
-// Occult Crescent Forked Tower: Blood Demon Tablet consts
-// const demonTabletCenterX = 700;
-const demonTabletCenterY = 379;
-
-// Occult Crescent Forked Tower: Blood Dead Stars consts
-const deadStarsCenterX = -800;
-const deadStarsCenterY = 360;
-const deadStarsOutputStrings = {
-  lineStacksOnPlayers: {
-    en: 'Line Stacks on ${player1}, ${player2}, ${player3}',
-  },
-  lineStackOnYouTankCleave: {
-    en: 'Line Stack on YOU, Avoid Tank Cleave',
-  },
-  lineStackOnYou: {
-    en: 'Line Stack on YOU',
-    de: 'Linien Stack auf DIR',
-    fr: 'Package en ligne sur VOUS',
-    ja: '直線頭割り',
-    cn: '直线分摊点名',
-    ko: '직선 쉐어 대상자',
-  },
-};
-
-// Occult Crescent Forked Tower: Pronged Passage consts
-const prongedPassageCenterY = 315;
-
-// Occult Crescent Forked Tower: Marble Dragon consts
-const marbleDragonCenterX = -337;
-const marbleDragonCenterY = 157;
-
-// Occult Crescent Forked Tower: Magitaur consts
-const magitaurOutputStrings = {
-  rune1BigAoeOnYou: {
-    en: 'Big AOE on YOU, Go to Wall by Purple Circle',
-  },
-  rune1SmallAoeOnYou: {
-    en: 'Small aoe on YOU, Stay Square => Between Squares',
-  },
-  rune1BigAoeOnPlayer: {
-    en: 'Big AOE on ${player}, Be on Square',
-  },
-  rune1SmallAoesOnPlayers: {
-    en: 'Small aoes on ${player1}, ${player2}, ${player3}',
-  },
-  rune1SmallAoEStayThenIn: {
-    en: 'Stay for AOE => In, Between Squares',
-  },
-  rune2BigAoeOnYou: {
-    en: 'Big AOE on YOU',
-  },
-  rune2SmallAoeOnYou: {
-    en: 'Small aoe on YOU',
-  },
-  rune2InBigAoeOnYou: {
-    en: 'In, Between Squares => To Wall',
-  },
-  rune2InSmallAoeOnYou: {
-    en: 'In, Between Squares => Solo Square',
-  },
-  rune2AoesOnPlayers: {
-    en: 'AOEs on ${player1}, ${player2}, ${player3}',
-  },
-  rune2AvoidPlayers: {
-    en: 'On Square, Avoid ${player1} & ${player2}',
-  },
-  rune2SmallAoeOnYouReminder: {
-    en: 'Small aoe on YOU, Be on Square (Solo)',
-  },
-  rune2BigAoeOnYouReminder: {
-    en: 'Big AOE on YOU, Go to Wall by Purple Circle',
-  },
-  inThenOnSquare: {
-    en: 'In, between Squares => On Square',
-  },
-  northeastOff: {
-    en: 'Northeast Off',
-  },
-  northeastOn: {
-    en: 'Northeast On',
-  },
-  southOff: {
-    en: 'South Off',
-  },
-  southOn: {
-    en: 'South On',
-  },
-  northwestOff: {
-    en: 'Northwest Off',
-  },
-  out: {
-    en: 'Out, Square Corner',
-  },
-  in: {
-    en: 'In, between Squares',
-  },
-};
-
 const triggerSet: TriggerSet<Data> = {
   id: 'TheOccultCrescentSouthHorn',
   zoneId: ZoneId.TheOccultCrescentSouthHorn,
@@ -498,8 +344,6 @@
       },
       default: 'none',
     },
-<<<<<<< HEAD
-=======
     {
       id: 'marbleDragonImitationRainStrategy',
       name: {
@@ -528,7 +372,6 @@
       },
       default: 'none',
     },
->>>>>>> ad6f721b
   ],
   timelineFile: 'occult_crescent_south_horn.txt',
   initData: () => ({
@@ -537,10 +380,7 @@
     demonTabletIsFrontSide: true,
     demonTabletCometSouthTargets: [],
     demonTabletCometNorthTargets: [],
-<<<<<<< HEAD
-=======
     demonTabletHasMeteor: false,
->>>>>>> ad6f721b
     deadStarsIsSlice2: false,
     deadStarsSliceTargets: [],
     deadStarsFirestrikeTargets: [],
@@ -548,12 +388,9 @@
     deadStarsPhobos: [],
     deadStarsNereid: [],
     deadStarsTriton: [],
-<<<<<<< HEAD
-=======
     deadStarsOozeCount: 0,
     deadStarsWasHitByOoze: false,
     deadStarsWasVennDiagramed: false,
->>>>>>> ad6f721b
     deadStarsLiquifiedNereid: [],
     deadStarsLiquifiedTriton: [],
     deadStarsSnowballTetherCount: 0,
@@ -562,42 +399,23 @@
       'north': 0,
       'south': 0,
     },
-<<<<<<< HEAD
-=======
     marbleDragonImitationRainCount: 0,
     marbleDragonImitationBlizzardCount: 0,
     marbleDragonImitationRainCrosses: [],
->>>>>>> ad6f721b
     marbleDragonTankbusterFilter: false,
     marbleDragonDelugeTargets: [],
     marbleDragonIsFrigidDive: false,
     marbleDragonHasWickedWater: false,
-<<<<<<< HEAD
-    magitaurRuneTargets: [],
-    magitaurIsRuinousRune2: false,
-    magitaurRune2Targets: [],
-    magitaurIsHolyLance: false,
-=======
     magitaurCriticalBlowCount: 0,
     magitaurRuneTargets: [],
     magitaurRuinousRuneCount: 0,
     magitaurRune2Targets: [],
->>>>>>> ad6f721b
     magitaurLancelightCount: 0,
   }),
   resetWhenOutOfCombat: false,
   timelineTriggers: [
     {
       id: 'Occult Crescent Marble Dragon Draconiform Motion Bait',
-<<<<<<< HEAD
-      regex: /Draconiform Motion/,
-      beforeSeconds: 7,
-      alertText: (_data, _matches, output) => output.baitCleave!(),
-      outputStrings: {
-        baitCleave: {
-          en: 'Bait Cleave',
-        },
-=======
       // Usually we would use a 7s beforeSeconds value, however 6.3s avoids needing to create a second trigger to delay bait calls for an ice-based strategy
       // and maintains consistency between the Draconiform Motion baits throughout the fight and strategy selection
       regex: /Draconiform Motion/,
@@ -661,7 +479,6 @@
         squarePosition: {
           en: 'Holy Lance Square Position',
         },
->>>>>>> ad6f721b
       },
     },
   ],
@@ -698,8 +515,6 @@
       },
     },
     {
-<<<<<<< HEAD
-=======
       id: 'Occult Crescent Forked Tower: Blood Clear Data',
       type: 'SystemLogMessage',
       // "is no longer sealed"
@@ -757,7 +572,6 @@
       },
     },
     {
->>>>>>> ad6f721b
       id: 'Occult Crescent Cloister Demon Tidal Breath',
       type: 'StartsUsing',
       netRegex: { source: 'Cloister Demon', id: 'A190', capture: false },
@@ -886,13 +700,6 @@
       outputStrings: {
         out: Outputs.out,
         inKnockback: {
-<<<<<<< HEAD
-          en: 'In (Knockback)',
-        },
-      },
-    },
-    {
-=======
           en: 'In => Knockback',
         },
       },
@@ -906,7 +713,6 @@
       response: Responses.knockback(),
     },
     {
->>>>>>> ad6f721b
       id: 'Occult Crescent Demon Tablet Occult Chisel',
       // Boss' top three targets targeted with A308 Occult Chisel aoe tankbuster
       // A307 Occult Chisel castbar associated
@@ -957,13 +763,6 @@
       outputStrings: {
         out: Outputs.out,
         inKnockback: {
-<<<<<<< HEAD
-          en: 'In (Knockback)',
-        },
-      },
-    },
-    {
-=======
           en: 'In => Knockback',
         },
       },
@@ -977,7 +776,6 @@
       response: Responses.knockback(),
     },
     {
->>>>>>> ad6f721b
       id: 'Occult Crescent Demon Tablet Rotate Left/Right',
       // A302 Rotate Left
       // A301 Rotate Right
@@ -1090,25 +888,17 @@
       id: 'Occult Crescent Demon Tablet Cometeor of Dangers Near/Expulsion Afar',
       // A2E4 Cometeor of Dangers Near
       // A2E5 Cometeor of Expulsion Afar
-<<<<<<< HEAD
-      // TODO: Handle meteor players separately
-      // This cast happens about 0.1s before players are marked with comets
-=======
       // This cast happens about 0.1s before players are marked with comets
       // Around the time of the cast, there is a 261 log line for a combatant added in memory
       // BNpcID 2014582 combatant is responsible for the meteor ground marker
       // Two possible locations:
       // (700, 349) => North
       // (700, 409) => South
->>>>>>> ad6f721b
       type: 'StartsUsing',
       netRegex: { source: 'Demon Tablet', id: ['A2E4', 'A2E5'], capture: true },
       preRun: (data, matches) => {
         data.demonTabletCometeor = matches.id === 'A2E4' ? 'near' : 'afar';
       },
-<<<<<<< HEAD
-      delaySeconds: 0.2, // Delayed to retreive comet data
-=======
       delaySeconds: 0.5, // Delayed to retreive comet data and meteor data
       promise: async (data) => {
         const actors = (await callOverlayHandler({
@@ -1127,7 +917,6 @@
         } else if (meteor.PosY === 409)
           data.demonTabletMeteor = 'south';
       },
->>>>>>> ad6f721b
       alertText: (data, matches, output) => {
         // Do not call for those with comets
         const north1 = data.demonTabletCometNorthTargets[0];
@@ -1140,11 +929,6 @@
         )
           return;
 
-<<<<<<< HEAD
-        if (matches.id === 'A2E4')
-          return output.out!();
-        return output.inKnockback!();
-=======
         const mech = matches.id === 'A2E4' ? 'out' : 'inKnockback';
         const getDir = (
           hasMeteor: boolean,
@@ -1173,7 +957,6 @@
         if (data.demonTabletHasMeteor)
           return output.hasMeteorDirMech!({ dir: output[dir]!(), mech: output[mech]!() });
         return output.dirMech!({ dir: output[dir]!(), mech: output[mech]!() });
->>>>>>> ad6f721b
       },
       run: (data) => {
         // Clear comet targets for Cometeor 2
@@ -1186,12 +969,6 @@
         }
       },
       outputStrings: {
-<<<<<<< HEAD
-        out: Outputs.out,
-        inKnockback: {
-          en: 'In (Knockback)',
-        },
-=======
         north: Outputs.north,
         south: Outputs.south,
         out: Outputs.out,
@@ -1237,18 +1014,12 @@
       delaySeconds: 6, // Time until Portentous Comet (stack launcher) completed
       run: (data) => {
         data.demonTabletHasMeteor = false;
->>>>>>> ad6f721b
       },
     },
     {
       id: 'Occult Crescent Demon Tablet Portentous Comet',
       // Headmarkers associated with casts A2E8 Portentous Comet
-<<<<<<< HEAD
-      // TODO: Find meteor location, to tell to launch over boss or to boss
-      // TODO: Tell who to launch with?
-=======
       // TODO: Reminder call for stack markers to move away or towards boss?
->>>>>>> ad6f721b
       // Note: Reset of target collectors happens in Cometeor trigger
       type: 'HeadMarker',
       netRegex: {
@@ -1306,12 +1077,9 @@
           stackLaunchTowardsBoss: {
             en: 'Stack, Launch towards Boss',
           },
-<<<<<<< HEAD
-=======
           stackLaunchOverBoss: {
             en: 'Stack, Launch over Boss',
           },
->>>>>>> ad6f721b
           goNorthOutStackOnYou: {
             en: 'Go North Out => Stack Launch Marker on You',
           },
@@ -1341,12 +1109,8 @@
           return { alertText: output.goNorthInStackOnYou!() };
         }
 
-<<<<<<< HEAD
-        // TODO: Upgrade to alert if meteor player
-=======
         if (data.demonTabletHasMeteor)
           return { alertText: output.stackLaunchOverBoss!() };
->>>>>>> ad6f721b
         return { infoText: output.stackLaunchTowardsBoss!() };
       },
     },
@@ -1362,25 +1126,6 @@
       },
     },
     {
-<<<<<<< HEAD
-      id: 'Occult Crescent Demon Tablet Gravity of Dangears Near/Expulsion Afar',
-      // A2F6 Gravity of Dangers Near
-      // A2F7 Gravity of Expulsion Afar
-      // TODO: Get side that has towers
-      type: 'StartsUsing',
-      netRegex: { source: 'Demon Tablet', id: ['A2EA', 'AA01'], capture: true },
-      alertText: (_data, matches, output) => {
-        if (matches.id === 'A2EA')
-          return output.goTowerSideOut!();
-        return output.goTowerSideIn!();
-      },
-      outputStrings: {
-        goTowerSideOut: {
-          en: 'Go Towers Side and Out',
-        },
-        goTowerSideIn: {
-          en: 'Go Towers Side and In (Knockback)',
-=======
       id: 'Occult Crescent Demon Tablet Gravity Towers Collect',
       // Only need to collect Explosion A2F1 or A2EF
       type: 'StartsUsing',
@@ -1492,16 +1237,12 @@
         },
         backLeftLater: {
           en: 'Back Left (Later)',
->>>>>>> ad6f721b
         },
       },
     },
     {
       id: 'Occult Crescent Demon Tablet Erase Gravity Collect',
-<<<<<<< HEAD
-=======
       // This re-updates the values and is a backup in case the early call fails
->>>>>>> ad6f721b
       // Statues cast Erase Gravity, which sends them and anyone near up in the air
       // Boss casts Restore Gravity which will cause the statues and players to fall back down
       // Statues falling down trigger aoes
@@ -1531,21 +1272,7 @@
         const x = parseFloat(matches.x);
         const y = parseFloat(matches.y);
 
-<<<<<<< HEAD
-        if (x > 687 && x < 689) {
-          if ((y > 351 && y < 353) || (y > 394.5 && y < 396.5))
-            data.demonTabletIsFrontRight = true;
-          if ((y > 361.5 && y < 363.5) || (y > 387 && y < 389))
-            data.demonTabletIsFrontRight = false;
-        } else if (x > 711 && x < 713) {
-          if ((y > 361.5 && y < 363.5) || (y > 405 && y < 407))
-            data.demonTabletIsFrontRight = true;
-          if ((y > 369 && y < 371) || (y > 394.5 && y < 396.5))
-            data.demonTabletIsFrontRight = false;
-        }
-=======
         data.demonTabletIsFrontRight = demonTabletFindGravityCorner(x, y);
->>>>>>> ad6f721b
 
         // Log error for unrecognized coordinates
         if (data.demonTabletIsFrontRight === undefined) {
@@ -1774,12 +1501,6 @@
       type: 'StartsUsing',
       netRegex: { source: 'Phobos', id: 'A5D9', capture: false },
       response: Responses.aoe(),
-<<<<<<< HEAD
-    }, /*
-    {
-      id: 'Occult Crescent Dead Stars Nova/Ice Ooze Initial',
-      // This won't work until FFXIVACT Plugin captures StatusEffectListForay3
-=======
     },
     {
       id: 'Occult Crescent Dead Stars Nova/Ice Ooze Gains Effect',
@@ -1803,7 +1524,6 @@
     },
     {
       id: 'Occult Crescent Dead Stars Nova/Ice Ooze Initial',
->>>>>>> ad6f721b
       // Applied with Primordial Chaos
       // Comes in stacks of 1, 2, or 3
       // 1159 Nova Ooze (Red)
@@ -1813,35 +1533,6 @@
       // Four opportunities to increase/decrease stack, meaning those with lower counts can afford mistakes
       // Any stacks remaining before Noxious Nova (A5E5) result in lethal damage
       type: 'GainsEffect',
-<<<<<<< HEAD
-      netRegex: { effectId: ['1159', '115A'], capture: true },
-      condition: (data, matches) => {
-        if (data.me === matches.target)
-          return true;
-        return false;
-      },
-      suppressSeconds: 60, // Ignore during mechanic
-      infoText: (_data, matches, output) => {
-        const num = matches.count;
-        if (matches.effectId === '1159')
-          return output.blue!({ num: num });
-        return output.red!({ num: num });
-      },
-      outputStrings: {
-        red: {
-          en: 'Get hit by red ${num}x',
-        },
-        blue: {
-          en: 'Get hit by blue ${num}x',
-        },
-      },
-    },*/
-    {
-      id: 'Occult Crescent Dead Stars Frozen Fallout Locations',
-      // This will currently output both ooze tells
-      // TODO: Change to just what player needs once status effect is logged
-      // TODO: Add additional triggers to tell where to go after each cast
-=======
       netRegex: { effectId: [deadStarsRedEffectId, deadStarsBlueEffectId], capture: true },
       condition: (data, matches) => {
         if (data.me === matches.target && data.deadStarsOozeCount === 0)
@@ -1894,7 +1585,6 @@
       id: 'Occult Crescent Dead Stars Frozen Fallout Locations',
       // This will output both ooze tells if missing debuff data
       // This calls one of two safespots if intercard is safe
->>>>>>> ad6f721b
       // Boss casts A45DD (Frozen Fallout) and A5DF + A5E0 tells
       // Liquified Triton (Red) tells are the A5DF casts
       // Liquified Nereid (Blue) tells are the A5E0 casts
@@ -1914,10 +1604,6 @@
         if (matches.id === 'A5E0')
           data.deadStarsLiquifiedNereid.push(dirNum);
       },
-<<<<<<< HEAD
-      durationSeconds: 18, // Time from last tell to end of mechanic is ~18.3s
-=======
->>>>>>> ad6f721b
       infoText: (data, matches, output) => {
         if (
           data.deadStarsLiquifiedTriton.length !== 4 &&
@@ -1925,31 +1611,6 @@
         )
           return;
 
-<<<<<<< HEAD
-        const dirNums = matches.id === 'A5DF'
-          ? data.deadStarsLiquifiedTriton
-          : data.deadStarsLiquifiedNereid;
-
-        if (
-          dirNums[0] === undefined || dirNums[1] === undefined ||
-          dirNums[2] === undefined || dirNums[3] === undefined
-        )
-          return;
-
-        const dirs = [
-          output[Directions.outputFrom8DirNum(dirNums[0])]!(),
-          output[Directions.outputFrom8DirNum(dirNums[1])]!(),
-          output[Directions.outputFrom8DirNum(dirNums[2])]!(),
-          output[Directions.outputFrom8DirNum(dirNums[3])]!(),
-        ];
-
-        if (matches.id === 'A5DF')
-          return output.red!({ dirs: dirs });
-        if (matches.id === 'A5E0')
-          return output.blue!({ dirs: dirs });
-      },
-      tts: null, // TODO: Remove when filtered for status effect
-=======
         const redOoze = data.deadStarsLiquifiedTriton;
         const blueOoze = data.deadStarsLiquifiedNereid;
         if (redOoze === undefined || blueOoze === undefined)
@@ -2056,7 +1717,6 @@
         }
       },
       tts: null, // Trigger happens 1 sec before individual call and would overlap
->>>>>>> ad6f721b
       outputStrings: {
         ...Directions.outputStrings8Dir,
         red: {
@@ -2065,8 +1725,6 @@
         blue: {
           en: 'Blue: ${dirs}',
         },
-<<<<<<< HEAD
-=======
         red1: {
           en: '${hit1} => ${safe1} => ${safe2} => ${safe3}',
         },
@@ -2360,7 +2018,6 @@
         safeSpots: {
           en: '${dir1} / ${dir2} Safe Spots',
         },
->>>>>>> ad6f721b
       },
     },
     {
@@ -2388,11 +2045,7 @@
       // A5BF Vengeful Bio III (Phobos)
       type: 'Ability',
       netRegex: { source: ['Phobos', 'Nereid', 'Triton'], id: 'A5BC', capture: true },
-<<<<<<< HEAD
-      delaySeconds: 2.6, // Above 2s needed due to latency
-=======
       delaySeconds: 2.8, // 2.6s was not consistent enough
->>>>>>> ad6f721b
       promise: async (data, matches) => {
         const actors = (await callOverlayHandler({
           call: 'getCombatants',
@@ -2897,8 +2550,6 @@
           console.error(
             `Occult Crescent Pronged Passage Ancient Aero III: Wrong combatants count ${combatants.length}`,
           );
-<<<<<<< HEAD
-=======
           return;
         }
         const actors = (await callOverlayHandler({
@@ -3920,107 +3571,9 @@
           console.error(
             `Occult Crescent Marble Dragon Imitation Rain 6 and 7 Puddles: Wrong actor count ${crosses.length}`,
           );
->>>>>>> ad6f721b
-          return;
-        }
-        const actors = (await callOverlayHandler({
-          call: 'getCombatants',
-          ids: [parseInt(matches.sourceId, 16)],
-        })).combatants;
-        const actor = actors[0];
-        if (actors.length !== 1 || actor === undefined) {
-          console.error(
-            `Occult Crescent Pronged Passage Ancient Aero III: Wrong actor count ${actors.length}`,
-          );
-          return;
-        }
-        data.prongedPassageActLoc[data.me] = me.PosY < prongedPassageCenterY
-          ? 'north'
-          : 'south';
-        const bridge = (actor.PosY < prongedPassageCenterY) ? 'north' : 'south';
-        // Ignore actors on other bridge as it's not realistic to stop them
-        if (data.prongedPassageActLoc[data.me] !== bridge)
-          return;
-        data.prongedPassageIdolCastCount[bridge] = (data.prongedPassageIdolCastCount[bridge] ?? 0) +
-          1;
-      },
-      infoText: (data, _matches, output) => {
-        const myBridge = data.prongedPassageActLoc[data.me];
-        if (myBridge !== undefined && data.prongedPassageIdolCastCount[myBridge] === 6) {
-          // Clear data to prevent second firing
-          data.prongedPassageIdolCastCount = {};
-          return output.romeo!();
-        }
-      },
-      outputStrings: {
-        romeo: {
-          en: 'Romeo\'s Ballad (if possible)',
-        },
-      },
-    },
-    {
-      id: 'Occult Crescent Pronged Passage Close Call to Detonate / Far Cry to Detonate',
-      // Tower Progenitrix casts A620 / A622
-      // Tower Progenitor casts A621 / A623
-      // Both adds also get a tether and a buff describing the ability
-      // Only need to capture one as it requires both adds to cast
-      type: 'StartsUsing',
-      netRegex: { source: 'Tower Progenitrix', id: ['A620', 'A622'], capture: true },
-      promise: async (data) => {
-        const combatants = (await callOverlayHandler({
-          call: 'getCombatants',
-          names: [data.me],
-        })).combatants;
-        const me = combatants[0];
-        if (combatants.length !== 1 || me === undefined) {
-          console.error(
-            `Occult Crescent Pronged Passage Close Call to Detonate / Far Cry to Detonat: Wrong combatants count ${combatants.length}`,
-          );
-          return;
-        }
-        data.prongedPassageActLoc[data.me] = me.PosY < prongedPassageCenterY
-          ? 'north'
-          : 'south';
-      },
-      response: (data, matches, output) => {
-        // cactbot-builtin-response
-        output.responseOutputStrings = {
-          topApart: {
-            en: 'Top row (bosses apart)',
-          },
-          bottomApart: {
-            en: 'Bottom row (bosses apart)',
-          },
-          bossesApart: {
-            en: 'Move bosses apart',
-          },
-          topTogether: {
-            en: 'Top row (bosses together)',
-          },
-          bottomTogether: {
-            en: 'Bottom row (bosses together)',
-          },
-          bossesTogether: {
-            en: 'Move bosses together',
-          },
-        };
-        const myBridge = data.prongedPassageActLoc[data.me];
-
-<<<<<<< HEAD
-        // Close to Detonate => Bosses Apart
-        if (matches.id === 'A620') {
-          if (myBridge === 'north') {
-            if (data.role === 'tank')
-              return { alertText: output.topApart!() };
-            return { infoText: output.topApart!() };
-          }
-          if (myBridge === 'south') {
-            if (data.role === 'tank')
-              return { alertText: output.bottomApart!() };
-            return { infoText: output.bottomApart!() };
-          }
-          return { infoText: output.bossesApart!() };
-=======
+          return;
+        }
+
         const cross1 = crosses[0];
         const cross2 = crosses[1];
         if (cross1 === undefined || cross2 === undefined) {
@@ -4084,7 +3637,6 @@
             data.marbleDragonImitationRainDir = 'east';
           if (dir === 'E' || dir === 'W')
             data.marbleDragonImitationRainDir = 'north';
->>>>>>> ad6f721b
         }
       },
       infoText: (data, _matches, output) => {
@@ -4092,464 +3644,6 @@
         if (data.marbleDragonImitationRainCount !== 7)
           return;
 
-<<<<<<< HEAD
-        // Far to Detonate => Bosses Together
-        if (myBridge === 'north') {
-          if (data.role === 'tank')
-            return { alertText: output.bottomTogether!() };
-          return { infoText: output.bottomTogether!() };
-        }
-        if (myBridge === 'south') {
-          if (data.role === 'tank')
-            return { alertText: output.topTogether!() };
-          return { infoText: output.topTogether!() };
-        }
-        return { infoText: output.bossesTogether!() };
-      },
-    },
-    {
-      id: 'Occult Crescent Pronged Passage Arcane Spear 2',
-      // Floating spears appear and light up 4 rows on each bridge
-      // Tanks need to be in front
-      // Phantom Samurai with Shirahadori can also block
-      // A441 in first two sections, A6F4 in last section
-      // A6F4 affects north/south bridge at same times
-      type: 'StartsUsing',
-      netRegex: { source: 'Trap', id: 'A6F4', capture: false },
-      suppressSeconds: 1,
-      alertText: (_data, _matches, output) => output.wildChargeEast!(),
-      outputStrings: {
-        wildChargeEast: {
-          en: 'Wild Charge (East), Stack in a Row',
-        },
-      },
-    },
-    {
-      id: 'Occult Crescent Pronged Passage Bombshell Drop',
-      type: 'StartsUsing',
-      netRegex: {
-        source: ['Tower Progenitrix', 'Tower Progenitor'],
-        id: ['A626', 'A627'],
-        capture: false,
-      },
-      suppressSeconds: 1,
-      alertText: (data, _matches, output) => {
-        if (data.role === 'tank')
-          return output.pullBossAway!();
-        return output.killAdds!();
-      },
-      outputStrings: {
-        pullBossAway: {
-          en: 'Pull boss away from bombs',
-        },
-        killAdds: Outputs.killAdds,
-      },
-    },
-    {
-      id: 'Occult Crescent Pronged Passage Punishing Pounce',
-      type: 'HeadMarker',
-      netRegex: { id: [headMarkerData.prongedPassageStack], capture: true },
-      condition: (data) => {
-        // Do not trigger during Magitaur Holy Lance
-        return !data.magitaurIsHolyLance;
-      },
-      promise: async (data, matches) => {
-        const combatants = (await callOverlayHandler({
-          call: 'getCombatants',
-          names: [data.me],
-        })).combatants;
-        const me = combatants[0];
-        if (combatants.length !== 1 || me === undefined) {
-          console.error(
-            `Occult Crescent Pronged Passage Punishing Pounce: Wrong combatants count ${combatants.length}`,
-          );
-          return;
-        }
-        const actors = (await callOverlayHandler({
-          call: 'getCombatants',
-          names: [matches.target],
-        })).combatants;
-        const actor = actors[0];
-        if (actors.length !== 1 || actor === undefined) {
-          console.error(
-            `Occult Crescent Pronged Passage Punishing Pounce: Wrong actor count ${actors.length}`,
-          );
-          return;
-        }
-        data.prongedPassageActLoc[data.me] = me.PosY < prongedPassageCenterY
-          ? 'north'
-          : 'south';
-        if (actor.PosY < prongedPassageCenterY)
-          data.prongedPassageActLoc[matches.target] = 'north';
-        if (actor.PosY > prongedPassageCenterY)
-          data.prongedPassageActLoc[matches.target] = 'south';
-      },
-      infoText: (data, matches, output) => {
-        if (data.prongedPassageActLoc[matches.target] === data.prongedPassageActLoc[data.me])
-          return output.stackOnPlayer!({ player: data.party.member(matches.target) });
-      },
-      outputStrings: {
-        stackOnPlayer: Outputs.stackOnPlayer,
-      },
-    },
-    {
-      id: 'Occult Crescent Marble Dragon Tankbuster Filter',
-      // Used to tracker encounter for filtering
-      type: 'StartsUsing',
-      netRegex: { source: 'Marble Dragon', id: '77F1', capture: false },
-      run: (data) => data.marbleDragonTankbusterFilter = true,
-    },
-    {
-      id: 'Occult Crescent Marble Dragon Imitation Star',
-      // 77F1 Imitation Star is a 4.7s cast
-      // 9ECC Imitation Star damage casts happen 1.8 to 2.9s after
-      // This cast also applies a 15s bleed called Bleeding (828)
-      type: 'StartsUsing',
-      netRegex: { source: 'Marble Dragon', id: '77F1', capture: false },
-      response: Responses.bleedAoe(),
-    },
-    {
-      id: 'Occult Crescent Marble Dragon Draconiform Motion',
-      // Boss turns to face random player and casts 77C1 Draconiform Motion
-      // This is a 3.7s that coincides with these 4.5s casts:
-      // 77E6 Draconiform Motion (knockback cleave fromm tail)
-      // 77E5 Draconiform Motion (knockback cleave from head)
-      // Getting hit also applies D96 Thrice-come Ruin debuff
-      type: 'StartsUsing',
-      netRegex: { source: 'Marble Dragon', id: '77C1', capture: false },
-      response: Responses.goSides(),
-    },
-    {
-      id: 'Occult Crescent Marble Dragon Dread Deluge',
-      // Tankbuster targets one tank in each alliance party, 6 tanks total
-      // Applies a heavy bleed to target
-      // TODO: Determine if they are in player's party to call just that name
-      type: 'HeadMarker',
-      netRegex: { id: [headMarkerData.marbleDragonTankbuster], capture: true },
-      condition: (data) => {
-        // Prevent triggering in CEs such as Noise Complaint and Flame of Dusk
-        // This also triggers by certain mobs when out of combat
-        return data.marbleDragonTankbusterFilter;
-      },
-      response: (data, matches, output) => {
-        // cactbot-builtin-response
-        output.responseOutputStrings = {
-          tankBusterBleeds: {
-            en: 'Tankbuster Bleeds',
-          },
-          tankBusterBleedOnYou: {
-            en: 'Tankbuster bleed on YOU',
-          },
-        };
-        data.marbleDragonDelugeTargets.push(matches.target);
-        if (data.marbleDragonDelugeTargets.length < 6)
-          return;
-
-        const target1 = data.marbleDragonDelugeTargets[0];
-        const target2 = data.marbleDragonDelugeTargets[1];
-        const target3 = data.marbleDragonDelugeTargets[2];
-        const target4 = data.marbleDragonDelugeTargets[3];
-        const target5 = data.marbleDragonDelugeTargets[4];
-        const target6 = data.marbleDragonDelugeTargets[6];
-        if (
-          data.me === target1 || data.me === target2 || data.me === target3 ||
-          data.me === target4 || data.me === target5 || data.me === target6
-        )
-          return { alertText: output.tankBusterBleedOnYou!() };
-        if (data.role === 'tank' || data.role === 'healer')
-          return { alertText: output.tankBusterBleeds!() };
-        return { infoText: output.tankBusterBleeds!() };
-      },
-      run: (data) => {
-        if (data.marbleDragonDelugeTargets.length === 6)
-          data.marbleDragonDelugeTargets = [];
-      },
-    },
-    {
-      id: 'Occult Crescent Marble Dragon Frigid Dive Direction',
-      // Prior to Frigid Dive (7796), boss casts unknown_7795 which is it moving to the dive position
-      type: 'Ability',
-      netRegex: { source: 'Marble Dragon', id: '7795', capture: true },
-      promise: async (data, matches) => {
-        const actors = (await callOverlayHandler({
-          call: 'getCombatants',
-          ids: [parseInt(matches.sourceId, 16)],
-        })).combatants;
-        const actor = actors[0];
-        if (actors.length !== 1 || actor === undefined) {
-          console.error(
-            `Occult Crescent Marble Dragon Frigid Dive Direction: Wrong actor count ${actors.length}`,
-          );
-          return;
-        }
-        data.marbleDragonDiveDirNum = Directions.xyTo8DirNum(
-          actor.PosX,
-          actor.PosY,
-          marbleDragonCenterX,
-          marbleDragonCenterY,
-        );
-      },
-      alertText: (data, _matches, output) => {
-        if (data.marbleDragonDiveDirNum === undefined) {
-          return output.bossDiveThenTowers!();
-        }
-        const dir1 = output[Directions.outputFrom8DirNum(data.marbleDragonDiveDirNum)]!();
-        const dir2 = output[Directions.outputFrom8DirNum((data.marbleDragonDiveDirNum + 4) % 8)]!();
-        return output.diveDirsThenTowers!({ dir1: dir1, dir2: dir2 });
-      },
-      run: (data) => {
-        data.marbleDragonIsFrigidDive = true;
-      },
-      outputStrings: {
-        ...Directions.outputStrings8Dir,
-        diveDirsThenTowers: {
-          en: '${dir1}/${dir2} Dive => Towers',
-        },
-        bossDiveThenTowers: {
-          en: 'Boss Dive => Towers',
-        },
-      },
-    },
-    {
-      id: 'Occult Crescent Marble Dragon Towers 1 and 3',
-      // Frigid Dive (7796) triggers the center cross puddle to go off
-      // Using Frigid Dive (93BB) damage 7.7s cast to trigger call
-      // Players can modify cardinals/intercards to an assigned tower direction
-      type: 'StartsUsing',
-      netRegex: { source: 'Marble Dragon', id: '93BB', capture: true },
-      delaySeconds: (_data, matches) => parseFloat(matches.castTime),
-      alertText: (data, _matches, output) => {
-        if (data.marbleDragonDiveDirNum === undefined) {
-          return output.towersUnknownDir!();
-        }
-        const dir1 = output[Directions.outputFrom8DirNum(data.marbleDragonDiveDirNum)]!();
-        const dir2 = output[Directions.outputFrom8DirNum((data.marbleDragonDiveDirNum + 4) % 8)]!();
-        // `marbleDragonDiveDirNum % 2 === 0` = this is aimed at a cardinal, so intercard towers are second
-        if (data.marbleDragonDiveDirNum % 2 === 0)
-          return output.towerDirsThenIntercardTowers!({ dir1: dir1, dir2: dir2 });
-        return output.towerDirsThenCardinalTowers!({ dir1: dir1, dir2: dir2 });
-      },
-      outputStrings: {
-        ...Directions.outputStrings8Dir,
-        towersUnknownDir: {
-          en: 'Towers => Cardinal/Intercard Towers',
-        },
-        towerDirsThenCardinalTowers: {
-          en: '${dir1}/${dir2} Towers => Cardinal Towers',
-        },
-        towerDirsThenIntercardTowers: {
-          en: '${dir1}/${dir2} Towers => Intercard Towers',
-        },
-      },
-    },
-    {
-      id: 'Occult Crescent Marble Dragon Towers 2 and 4',
-      // Once Immitation Blizzard 7614, 0.7s and 7615, 3.7s casts have gone off, towers appear in ~0.4s
-      // These tower casts occur after Wicked Water as well
-      // Using the cross (7614) Immitation Blizzard as it only occurs once per dive versus the 7615 (towers)
-      type: 'StartsUsing',
-      netRegex: { source: 'Marble Dragon', id: '7614', capture: true },
-      condition: (data) => {
-        // Only execute during Frigid Dive Towers
-        return data.marbleDragonIsFrigidDive;
-      },
-      delaySeconds: (_data, matches) => parseFloat(matches.castTime),
-      suppressSeconds: 1,
-      alertText: (data, _matches, output) => {
-        if (data.marbleDragonDiveDirNum === undefined) {
-          return output.unknownTowers!();
-        }
-
-        // `marbleDragonDiveDirNum % 2 === 0` = this is aimed at a cardinal, so intercard towers are second
-        if (data.marbleDragonDiveDirNum % 2 === 0)
-          return output.intercardTowers!();
-        return output.cardinalTowers!();
-      },
-      outputStrings: {
-        ...Directions.outputStrings8Dir,
-        unknownTowers: {
-          en: 'Cardinal/Intercard Towers',
-        },
-        cardinalTowers: {
-          en: 'Cardinal Towers',
-        },
-        intercardTowers: {
-          en: 'Intercardinal Towers',
-        },
-      },
-    },
-    {
-      id: 'Occult Crescent Marble Dragon Frigid Dive Cleanup',
-      // Ability conflicts in timing with towers 2, this trigger fires before in emulator
-      type: 'Ability',
-      netRegex: { source: 'Marble Dragon', id: '7615', capture: false },
-      condition: (data) => {
-        // Only execute during Frigid Dive Towers
-        return data.marbleDragonIsFrigidDive;
-      },
-      delaySeconds: 1,
-      suppressSeconds: 1,
-      run: (data) => {
-        // Clear data for subsequent Frigid Dive/Towers
-        data.marbleDragonIsFrigidDive = false;
-        data.marbleDragonDiveDirNum = undefined;
-      },
-    },
-    {
-      id: 'Occult Crescent Marble Dragon Lifeless Legacy',
-      // castTime is 35s
-      type: 'StartsUsing',
-      netRegex: { source: 'Marble Dragon', id: '7798', capture: true },
-      delaySeconds: (_data, matches) => parseFloat(matches.castTime) - 7,
-      response: Responses.bigAoe(),
-    },
-    {
-      id: 'Occult Crescent Marble Dragon Wicked Water',
-      // Boss casts 77E7 Wicked Water, several players get marked
-      // After cast end, marked players affected the following:
-      // 3AA Throttle (46s)
-      // 10EE Wicked Water (46s)
-      // An Imitation Blizzard hit changes Wicked Water into 10EF Gelid Gaol
-      // Players must be broken out of the gaol to clear the Throttle debuff
-      type: 'HeadMarker',
-      netRegex: { id: [headMarkerData.marbleDragonWickedWater], capture: true },
-      condition: Conditions.targetIsYou(),
-      durationSeconds: 20, // Time until reminder
-      infoText: (_data, _matches, output) => output.wickedWaterOnYou!(),
-      run: (data) => data.marbleDragonHasWickedWater = true,
-      outputStrings: {
-        wickedWaterOnYou: {
-          en: 'Wicked Water on YOU',
-        },
-      },
-    },
-    {
-      id: 'Occult Crescent Marble Dragon Wicked Water Reminder',
-      // Need to avoid getting hit by multiple Imitation Blizzards
-      // Cross Imitation Blizzards should be avoided
-      // Cross Imitation Blizzards resolve at ~23s remaining on the debuff
-      // Needs some delay to not conflict with Draconiform Motion callouts
-      // 20s is ~2s after Draconiform Motion and gives ~3s to get hit
-      type: 'HeadMarker',
-      netRegex: { id: [headMarkerData.marbleDragonWickedWater], capture: true },
-      condition: Conditions.targetIsYou(),
-      delaySeconds: 20,
-      alertText: (_data, _matches, output) => output.getHitByIceExplosion!(),
-      outputStrings: {
-        getHitByIceExplosion: {
-          en: 'Get hit by ice explosion',
-        },
-      },
-    },
-    {
-      id: 'Occult Crescent Marble Dragon Gelid Gaol',
-      // If capture someone in Gaol, trigger break Gaols
-      type: 'GainsEffect',
-      netRegex: { effectId: '10EF', capture: false },
-      condition: (data) => {
-        // Only output for those that do not have Wicked Water
-        if (data.marbleDragonHasWickedWater)
-          return false;
-        return true;
-      },
-      suppressSeconds: 47, // Duration of Wicked Water + 1s
-      alertText: (_data, _matches, output) => output.breakGaols!(),
-      outputStrings: {
-        breakGaols: {
-          en: 'Break Gaols',
-        },
-      },
-    },
-    {
-      id: 'Occult Crescent Marble Dragon Towers 5 and 6',
-      // Ball of Ice A716 spawns the towers
-      // Towers are either vertical (2 columns of 3) or horizontal (2 rows of 3)
-      // The StartsUsing 20 log lines can be wrong, but the StartsUsingExtra 263 lines seem to be correct
-      // There are six Marble Dragon actors that cast Immitation Blizzard 7615 which signifies end of towers
-      // If StartsUsingExtra lines are wrong, may need to change to OverlayPlugin
-      // Horizontal:
-      // (-346.019, 151.006) (-337.016, 151.006) (-328.013, 151.006)
-      // (-346.019, 162.999) (-337.016, 162.999) (-328.013, 162.999)
-      // Vertical:
-      // (-331.004, 148.015) (-342.998, 148.015)
-      // (-331.004, 157.018) (-342.998, 157.018)
-      // (-331.004, 165.990) (-342.998, 165.990)
-      // Since the coords are unique between patterns, only need to check one tower's x or y coord
-      // TODO: Additionall call earlier with infoText?
-      type: 'StartsUsingExtra',
-      netRegex: { id: 'A716', capture: true },
-      condition: (data) => {
-        // Only execute outside Frigid Dive Towers
-        return !data.marbleDragonIsFrigidDive;
-      },
-      suppressSeconds: 1,
-      alertText: (_data, matches, output) => {
-        const x = parseFloat(matches.x);
-        const y = parseFloat(matches.y);
-
-        if ((x > -332 && x < -330) || (x > -344 && x < -342))
-          return output.getVerticalTowers!();
-
-        if ((y > 150 && y < 152) || (y > 162 && y < 164))
-          return output.getHorizontalTowers!();
-
-        // Unrecognized coordinates
-        console.error(
-          `Occult Crescent Marble Dragon Towers 3 and 4: Unrecognized coordinates (${x}, ${y})`,
-        );
-        return output.getTowers!();
-      },
-      outputStrings: {
-        getTowers: Outputs.getTowers,
-        getVerticalTowers: {
-          en: 'Get Vertical Towers',
-        },
-        getHorizontalTowers: {
-          en: 'Get Horizontal Towers',
-        },
-      },
-    },
-    {
-      id: 'Occult Crescent Guardian Wraith Scream',
-      // 10.5s castTime
-      type: 'StartsUsing',
-      netRegex: { source: 'Guardian Wraith', id: 'A7CE', capture: false },
-      response: Responses.getOut(),
-    },
-    {
-      id: 'Occult Crescent Guardian Golem Toxic Minerals',
-      // Guardian Golem casts Toxic Minerals (A352), nearby players get affected by 25s Toxic Minerals (115C)
-      // Phantom Oracle must use Recuperation to cleanse subsequent Doom from players
-      // A 21s Doom is applied after the 25s Toxic Minerals effect ends
-      // Recuperation adds a 20s buff to players and on expiration will cleanse the Doom
-      // The Doom can also be cleansed with Esuna
-      // TODO: Filter for Phantom Oracle
-      // TODO: Cleanse call for Doom, but it is not yet logged, it's probably 11CE?
-      type: 'GainsEffect',
-      netRegex: { effectId: '115C', capture: true },
-      condition: Conditions.targetIsYou(),
-      // 25s - 20s, plus some delay for buff/debuff propagation
-      delaySeconds: (_data, matches) => parseFloat(matches.duration) - 20 + 0.5,
-      suppressSeconds: 1,
-      infoText: (_data, _matches, output) => output.recuperation!(),
-      outputStrings: {
-        recuperation: {
-          en: 'Recuperation (if possible)',
-        },
-      },
-    },
-    {
-      id: 'Occult Crescent Guardian Knight Buster Knuckles',
-      type: 'StartsUsing',
-      netRegex: { source: 'Guardian Knight', id: 'A7D5', capture: false },
-      response: Responses.getOutThenIn(),
-    },
-    {
-      id: 'Occult Crescent Guardian Knight Earthquake',
-      // Using Buster Knuckles (A7D5) delayed until 8.7s castTime as trigger for Earthquake (A7ED)
-      type: 'StartsUsing',
-      netRegex: { source: 'Guardian Knight', id: 'A7D5', capture: true },
-=======
         if (
           data.marbleDragonImitationRainDir === undefined ||
           data.marbleDragonTwisterClock === undefined
@@ -4845,7 +3939,6 @@
       // Using Buster Knuckles (A7D5) delayed until 8.7s castTime as trigger for Earthquake (A7ED)
       type: 'StartsUsing',
       netRegex: { source: 'Guardian Knight', id: 'A7D4', capture: true },
->>>>>>> ad6f721b
       delaySeconds: (_data, matches) => parseFloat(matches.castTime),
       response: Responses.getIn(),
     },
@@ -4859,14 +3952,10 @@
       id: 'Occult Crescent Guardian Weapon Whirl of Rage',
       type: 'StartsUsing',
       netRegex: { source: 'Guardian Weapon', id: 'A708', capture: false },
-<<<<<<< HEAD
-      response: Responses.outOfMelee(),
-=======
       infoText: (_data, _matches, output) => output.outOfMelee!(),
       outputStrings: {
         outOfMelee: Outputs.outOfMelee,
       },
->>>>>>> ad6f721b
     },
     {
       id: 'Occult Crescent Guardian Weapon Smite of Rage',
@@ -4895,376 +3984,6 @@
       response: Responses.aoe(),
     },
     {
-<<<<<<< HEAD
-      id: 'Occult Crescent Magitaur Unseal Tank Autos',
-      // 3x near/far tank autos starts 5s after Unseal
-      type: 'Ability',
-      netRegex: { source: 'Magitaur', id: 'A264', capture: false },
-      infoText: (_data, _matches, output) => output.tankAutos!(),
-      outputStrings: {
-        tankAutos: {
-          en: 'Tank autos soon (3 Near/Far)',
-        },
-      },
-    },
-    {
-      id: 'Occult Crescent Magitaur Critical Axeblow/Lanceblow',
-      // Do not trigger for the Lanceblow during Rune Axe or during Holy Lance
-      type: 'StartsUsing',
-      netRegex: { source: 'Magitaur', id: ['A247', 'A24B'], capture: true },
-      condition: (data) => {
-        return !data.magitaurIsRuinousRune2 && !data.magitaurIsHolyLance;
-      },
-      alertText: (_data, matches, output) => {
-        if (matches.id === 'A247')
-          return output.out!();
-        return output.in!();
-      },
-      outputStrings: magitaurOutputStrings,
-    },
-    {
-      id: 'Occult Crescent Magitaur Forked Fury',
-      // Hits 3 nearest and 3 furthest players with tankbuster
-      // TODO: Determine close/far autos from boss buff?
-      type: 'StartsUsing',
-      netRegex: { source: 'Magitaur', id: 'A265', capture: false },
-      alertText: (data, _matches, output) => {
-        if (data.role === 'tank')
-          return output.nearFarTankCleave!();
-        return output.avoidCleave!();
-      },
-      outputStrings: {
-        avoidCleave: {
-          en: 'Be on boss hitbox (avoid tank cleaves)',
-          de: 'Geh auf den Kreis vom Boss (vermeide Tank Cleaves)',
-          fr: 'Sur la hitbox (évitez les tanks cleaves)',
-          ja: 'ボス背面のサークル上に',
-          cn: '站在目标圈上 (远离坦克死刑)',
-          ko: '보스 히트박스 경계에 있기 (광역 탱버 피하기)',
-        },
-        nearFarTankCleave: {
-          en: 'Near and far tank cleave => 2 tank autos',
-        },
-      },
-    },
-    {
-      id: 'Occult Crescent Magitaur Aura Burst / Holy Canisters',
-      // A25A Aura Burst (Yellow) cast or A25B Holy (Blue) cast
-      // Tell for which canisters to focus
-      type: 'StartsUsing',
-      netRegex: { source: 'Magitaur', id: ['A25A', 'A25B'], capture: true },
-      infoText: (_data, matches, output) => {
-        if (matches.id === 'A25A')
-          return output.yellowCanisters!();
-        return output.blueCanisters!();
-      },
-      outputStrings: {
-        blueCanisters: {
-          en: 'Attack Blue Canisters (Lance)',
-        },
-        yellowCanisters: {
-          en: 'Attack Yellow Canisters (Axe)',
-        },
-      },
-    },
-    {
-      id: 'Occult Crescent Magitaur Aura Burst / Holy',
-      // This is a long 18.7s cast + 1s damage
-      // A25A Aura Burst (Yellow) cast or A25B Holy (Blue) cast
-      // 9BE5 Aura Burst damage or 9BE6 Holy damage
-      type: 'StartsUsing',
-      netRegex: { source: 'Magitaur', id: ['A25A', 'A25B'], capture: true },
-      delaySeconds: (_data, matches) => parseFloat(matches.castTime) - 5,
-      response: Responses.aoe(),
-    },
-    {
-      id: 'Occult Crescent Magitaur Sage\'s Staff',
-      // Boss spawns three staves that will fire an untelegraphed line at nearest target
-      // A25F Mana Expulsion is the untelegraphed line stack damage 14.4s after
-      // There is an In/Out dodge before Mana Expulsion
-      // These can be focused into a single stack, but some parties split into groups
-      type: 'Ability',
-      netRegex: { source: 'Magitaur', id: 'A25E', capture: false },
-      delaySeconds: 8.5,
-      suppressSeconds: 1,
-      alertText: (_data, _matches, output) => output.lineStackStaff!(),
-      outputStrings: {
-        lineStackStaff: {
-          en: 'Line stack at staff',
-        },
-      },
-    }, /*
-    {
-      id: 'Occult Crescent Magitaur Rune Axe Debuffs',
-      // This won't work until FFXIVACT Plugin captures StatusEffectListForay3
-      // Applied with Rune Axe (A24F)
-      // Prey: Greater Axebit (10F1) 9s
-      // Prey: Lesser Axebit (10F0) 14s
-      // Prey: Greater Axebit (10F1) 21s
-      // Prey: Lesser Axebit (10F0) 21s
-      // TODO: Add the ${player1} ${player2}... for the small rune calls
-      type: 'GainsEffect',
-      netRegex: { effectId: ['10F0', '11F1'], capture: true },
-      condition: (data, matches) => {
-        if (data.me === matches.target)
-          return true;
-        return false;
-      },
-      infoText: (_data, matches, output) => {
-        const duration = parseFloat(matches.duration);
-        if (duration < 15) {
-          if (matches.effectId === '10F1')
-            return output.shortBigRune!();
-          return output.shortSmallRune!();
-        }
-        if (matches.effectId === '10F1')
-          return output.longBigRune!();
-        return output.longSmallRune!();
-      },
-      outputStrings: {
-        shortBigRune: {
-          en: 'Big AOE on YOU (First)',
-        },
-        shortSmallRune: {
-          en: 'Small aoe on YOU (Second)',
-        },
-        longBigRune: {
-          en: 'Big AOE on YOU (Third)',
-        },
-        longSmallRune: {
-          en: 'Small aoe on YOU (Third)',
-        },
-      },
-    },*/
-    {
-      id: 'Occult Crescent Magitaur Big Ruinous Rune 1 Target',
-      // This can be placed N, SE, or SW at the wall by Universal Cylinders (purple circles)
-      // Explosion must avoid square tiles
-      // Earlier, players were given debuff at end of Rune Axe (A24F) cast
-      // Prey: Greater Axebit (10F1) 9s
-      type: 'HeadMarker',
-      netRegex: { id: [headMarkerData.magitaurBigRuinousRune], capture: true },
-      condition: (data) => {
-        return !data.magitaurIsRuinousRune2;
-      },
-      response: (data, matches, output) => {
-        // cactbot-builtin-response
-        output.responseOutputStrings = magitaurOutputStrings;
-        const target = matches.target;
-        if (data.me === target)
-          return { alarmText: output.rune1BigAoeOnYou!() };
-
-        return {
-          infoText: output.rune1BigAoeOnPlayer!({
-            player: data.party.member(target),
-          }),
-        };
-      },
-    },
-    {
-      id: 'Occult Crescent Magitaur Small Ruinous Rune 1 Targets',
-      // These must be placed on separate squares
-      // Players are also given a debuff:
-      // Prey: Lesser Axebit (10F0) 14s
-      type: 'HeadMarker',
-      netRegex: { id: [headMarkerData.magitaurSmallRuinousRune], capture: true },
-      condition: (data) => {
-        return !data.magitaurIsRuinousRune2;
-      },
-      response: (data, matches, output) => {
-        // cactbot-builtin-response
-        output.responseOutputStrings = magitaurOutputStrings;
-        data.magitaurRuneTargets.push(matches.target);
-        if (data.magitaurRuneTargets.length < 3)
-          return;
-
-        const target1 = data.magitaurRuneTargets[0];
-        const target2 = data.magitaurRuneTargets[1];
-        const target3 = data.magitaurRuneTargets[2];
-
-        if (data.me === target1 || data.me === target2 || data.me === target3)
-          return { infoText: output.rune1SmallAoeOnYou!() };
-
-        return {
-          infoText: output.rune1SmallAoesOnPlayers!({
-            player1: data.party.member(target1),
-            player2: data.party.member(target2),
-            player3: data.party.member(target3),
-          }),
-        };
-      },
-      run: (data) => {
-        // StartsUsing of A24B coincides with the Big Ruinous Rune Ability
-        if (data.magitaurRuneTargets.length === 3)
-          data.magitaurIsRuinousRune2 = true;
-      },
-    },
-    {
-      id: 'Occult Crescent Magitaur Ruinous Rune Lanceblow',
-      // Trigger once the big Ruinous Rune (A251) has gone off
-      // Players with first set of small Ruinous Runes (A250) stay on square
-      // Rest of players must get off
-      // This occurs with a Lanceblow almost immediately after, so pre-call that
-      type: 'Ability',
-      netRegex: { source: 'Magitaur', id: 'A251', capture: false },
-      condition: (data) => {
-        // On second set of A251, this value has been reset to default (false)
-        return data.magitaurIsRuinousRune2;
-      },
-      alertText: (data, _matches, output) => {
-        const target1 = data.magitaurRuneTargets[0];
-        const target2 = data.magitaurRuneTargets[1];
-        const target3 = data.magitaurRuneTargets[2];
-
-        if (data.me === target1 || data.me === target2 || data.me === target3)
-          return output.rune1SmallAoEStayThenIn!();
-        return output.in!();
-      },
-      outputStrings: magitaurOutputStrings,
-    },
-    {
-      id: 'Occult Crescent Magitaur Ruinous Rune 2 Collect',
-      // Second set has a big and two smalls resolve simultaneously
-      // These markers come out about 0.1~0.3s before set one smalls expire
-      // There is some trigger overlap to handle for unlucky players who get both sets
-      // Big resolves like usual
-      // Players with small will be on their own square with party on 3rd square
-      // Players are also given a debuff:
-      // Prey: Greater Axebit (10F1) 21s
-      // Prey: Lesser Axebit (10F0) 21s
-      type: 'HeadMarker',
-      netRegex: {
-        id: [headMarkerData.magitaurBigRuinousRune, headMarkerData.magitaurSmallRuinousRune],
-        capture: true,
-      },
-      condition: (data) => {
-        return data.magitaurIsRuinousRune2;
-      },
-      preRun: (data, matches) => {
-        if (matches.id === headMarkerData.magitaurBigRuinousRune)
-          data.magitaurBigRune2Target = matches.target;
-        else if (matches.id === headMarkerData.magitaurSmallRuinousRune)
-          data.magitaurRune2Targets.push(matches.target);
-      },
-      response: (data, _matches, output) => {
-        // cactbot-builtin-response
-        output.responseOutputStrings = magitaurOutputStrings;
-        if (data.magitaurBigRune2Target === undefined || data.magitaurRune2Targets.length < 2)
-          return;
-
-        const big = data.magitaurBigRune2Target;
-        const small1 = data.magitaurRune2Targets[0];
-        const small2 = data.magitaurRune2Targets[1];
-
-        if (data.me === big || data.me === small1 || data.me === small2) {
-          // Players who had small rune first need later call to prevent overlap
-          const target1 = data.magitaurRuneTargets[0];
-          const target2 = data.magitaurRuneTargets[1];
-          const target3 = data.magitaurRuneTargets[2];
-          if (data.me === target1 || data.me === target2 || data.me === target3)
-            return;
-          if (data.me === big)
-            return { infoText: output.rune2BigAoeOnYou!() };
-          if (data.me === small1 || data.me === small2)
-            return { infoText: output.rune2SmallAoeOnYou!() };
-        }
-
-        return {
-          infoText: output.rune2AoesOnPlayers!({
-            player1: data.party.member(big),
-            player2: data.party.member(small1),
-            player3: data.party.member(small2),
-          }),
-        };
-      },
-    },
-    {
-      id: 'Occult Crescent Magitaur Ruinous Rune Lanceblow Reminder',
-      // Players have ~2.1s to move based on damage cast timing of Critical Lanceblow
-      type: 'Ability',
-      netRegex: { source: 'Magitaur', id: 'A250', capture: true },
-      condition: (data, matches) => {
-        // magitaurIsRuinousRune2 is true at this time for first set
-        // This could be altered to not call for players without markers, but
-        // calling for player that got hit with the aoe could also save a life
-        if (matches.target === data.me && data.magitaurIsRuinousRune2)
-          return true;
-
-        // Players that get hit and are not targeted do not get an output
-        return false;
-      },
-      alertText: (data, _matches, output) => {
-        // Check if player has a marker again
-        const big = data.magitaurBigRune2Target;
-        const small1 = data.magitaurRune2Targets[0];
-        const small2 = data.magitaurRune2Targets[1];
-        if (data.me === big)
-          return output.rune2InBigAoeOnYou!();
-        if (data.me === small1 || data.me === small2)
-          return output.rune2InSmallAoeOnYou!();
-        return output.inThenOnSquare!();
-      },
-      outputStrings: magitaurOutputStrings,
-    },
-    {
-      id: 'Occult Crescent Magitaur Ruinous Rune 2 Reminder',
-      // Capture either alliance's Critical Lanceblow damage cast
-      // Using castTime of A24B is unreliable since damage cast comes later
-      type: 'Ability',
-      netRegex: { source: 'Magitaur', id: ['A24E', 'A24D'], capture: false },
-      condition: (data) => {
-        return data.magitaurIsRuinousRune2;
-      },
-      suppressSeconds: 1,
-      alertText: (data, _matches, output) => {
-        const big = data.magitaurBigRune2Target;
-        const small1 = data.magitaurRune2Targets[0];
-        const small2 = data.magitaurRune2Targets[1];
-
-        if (data.me === big)
-          return output.rune2BigAoeOnYouReminder!();
-        if (data.me === small1 || data.me === small2)
-          return output.rune2SmallAoeOnYouReminder!();
-
-        return output.rune2AvoidPlayers!({
-          player1: data.party.member(small1),
-          player2: data.party.member(small2),
-        });
-      },
-      outputStrings: magitaurOutputStrings,
-    },
-    {
-      id: 'Occult Crescent Magitaur Ruinous Rune 2 Flag Unset',
-      // Clear condition on Critical Lanceblow
-      type: 'Ability',
-      netRegex: { source: 'Magitaur', id: ['A24E', 'A24D'], capture: false },
-      condition: (data) => {
-        return data.magitaurIsRuinousRune2;
-      },
-      suppressSeconds: 1,
-      run: (data) => {
-        // Re-enable normal Axeblow / Lanceblow trigger and re-triggering Rune Lanceblow trigger
-        data.magitaurIsRuinousRune2 = false;
-      },
-    },
-    {
-      id: 'Occult Crescent Magitaur Holy Lance Filter',
-      // Lanceblow and Axeblow here need to be handled separately
-      // Lanceblow would have an overlap with stack call, whereas Axeblow overlaps with Holy IV resolution
-      type: 'StartsUsing',
-      netRegex: { source: 'Magitaur', id: 'A255', capture: false },
-      run: (data) => {
-        data.magitaurIsHolyLance = true;
-      },
-    },
-    {
-      id: 'Occult Crescent Magitaur Lancelight On/Off Square',
-      // TODO: Get player position for an alertText and filter?
-      // Players can manually blank the outputString for the other squares in configuration
-      // Holy IV first and second targets need to avoid overlapping outside square
-      type: 'Ability',
-      netRegex: { source: 'Magitaur', id: ['A259', 'A258'], capture: false },
-=======
       id: 'Occult Crescent Magitaur Unseal Tank Autos Near/Far',
       // A241 Attacks will go to closest players
       // A242 Attacks will go to furthest players
@@ -5783,28 +4502,12 @@
       // Holy IV targets need to avoid overlapping outside square if it isn't their turn to go out
       type: 'Ability',
       netRegex: { source: 'Luminous Lance', id: 'A256', capture: false },
->>>>>>> ad6f721b
       suppressSeconds: 1,
       response: (data, _matches, output) => {
         // cactbot-builtin-response
         output.responseOutputStrings = magitaurOutputStrings;
         data.magitaurLancelightCount = data.magitaurLancelightCount + 1;
         switch (data.magitaurLancelightCount) {
-<<<<<<< HEAD
-          case 1:
-            return { infoText: output.northeastOff!() };
-          case 4:
-            return { infoText: output.northeastOn!() };
-          case 5:
-            return { infoText: output.southOff!() };
-          case 8:
-            return { infoText: output.southOn!() };
-          case 9:
-            return { infoText: output.northwestOff!() };
-          case 12:
-            // Re-enable normal Axeblow / Lanceblow trigger
-            data.magitaurIsHolyLance = false;
-=======
           case 1: // ~13s after debuffs
             return { infoText: output.northeastOff!() };
           case 4: // ~19s after debuffs (stack 1 goes off ~2s prior)
@@ -5816,7 +4519,6 @@
           case 9: // ~29s after debuffs
             return { infoText: output.northwestOff!() };
           case 12: // ~35s after debuffs (stack 3 goes off ~2s prior)
->>>>>>> ad6f721b
             return { alertText: output.out!() };
         }
       },
@@ -5829,11 +4531,7 @@
       type: 'StartsUsing',
       netRegex: { source: 'Magitaur', id: 'A24B', capture: false },
       condition: (data) => {
-<<<<<<< HEAD
-        return data.magitaurIsHolyLance;
-=======
         return data.magitaurCriticalBlowCount === 9;
->>>>>>> ad6f721b
       },
       alertText: (_data, _matches, output) => output.in!(),
       outputStrings: magitaurOutputStrings,
@@ -5846,26 +4544,12 @@
         'Close Call to Detonate / Far Cry to Detonate': 'Close/Far to Detonate',
         'Cometeor of Dangers Near / Cometeor of Expulsion Afar': 'Cometeor Near/Far',
         'Critical Axeblow / Critical Lanceblow': 'Critical Axe/Lanceblow',
-        'Demonograph of Dangers Near / Demonograph of Expulsion Afar': 'Deomograph Near/Far',
-        'Gravity of Dangers Near / Gravity of Expulsion Afar': 'Gravity Near/Far',
-        'Ray of Dangers Near / Ray of Expulsion Afar': 'Ray Near/Far',
-        'Rotate Right / Rotate Left': 'Rotate Left/Right',
         'Vertical Crosshatch/Horizontal Crosshatch': 'Vertical/Horizontal Crosshatch',
-<<<<<<< HEAD
-        'Twopenny Inflation / Onepenny Inflation / Fourpenny Inflation':
-          'Penny Inflation (knockback)',
-        'Shades\' Nest/Shade\'s Crossing': 'Shades\' Nest/Crossing',
-        'Shades\' Crossing/Shades\' Nest': 'Shades\' Crossing/Nest',
-=======
         'Ray of Dangers Near / Ray of Expulsion Afar': 'Ray Near/Far',
         'Demonograph of Dangers Near / Demonograph of Expulsion Afar': 'Deomograph Near/Far',
         'Rotate Right / Rotate Left': 'Rotate Left/Right',
-        'Cometeor of Dangers Near / Cometeor of Expulsion Afar': 'Cometeor Near/Far',
         'Gravity of Dangers Near / Gravity of Expulsion Afar': 'Gravity Near/Far',
-        'Close Call to Detonate / Far Cry to Detonate': 'Close/Far to Detonate',
-        'Critical Axeblow / Critical Lanceblow': 'Critical Axe/Lanceblow',
         'Critical Lanceblow / Critical Axeblow': 'CriticalLanceblow/Axeblow',
->>>>>>> ad6f721b
       },
     },
     {
