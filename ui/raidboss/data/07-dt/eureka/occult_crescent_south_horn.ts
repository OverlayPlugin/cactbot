import Conditions from '../../../../../resources/conditions';
import Outputs from '../../../../../resources/outputs';
import { callOverlayHandler } from '../../../../../resources/overlay_plugin_api';
import { Responses } from '../../../../../resources/responses';
import { Directions } from '../../../../../resources/util';
import ZoneId from '../../../../../resources/zone_id';
import { RaidbossData } from '../../../../../types/data';
import { TriggerSet } from '../../../../../types/trigger';

export interface Data extends RaidbossData {
  ce?: string;
  demonTabletChiselTargets: string[];
  demonTabletRotationCounter: number;
  demonTabletIsFrontSide: boolean;
  demonTabletCometeor?: 'near' | 'afar';
  demonTabletCometSouthTargets: string[];
  demonTabletCometNorthTargets: string[];
  demonTabletIsFrontRight?: boolean;
  deadStarsIsSlice2: boolean;
  deadStarsSliceTargets: string[];
  deadStarsFirestrikeTargets: string[];
  deadStarsCount: number;
  deadStarsPhobos: number[];
  deadStarsNereid: number[];
  deadStarsTriton: number[];
  deadStarsLiquifiedNereid: number[];
  deadStarsLiquifiedTriton: number[];
  deadStarsSnowballTetherDirNum?: number;
  deadStarsSnowballTetherCount: number;
  prongedPassageActLoc: { [id: string]: string };
  prongedPassageIdolCastCount: { [id: string]: number };
  marbleDragonTankbusterFilter: boolean;
  marbleDragonDelugeTargets: string[];
  marbleDragonDiveDirNum?: number;
  marbleDragonIsFrigidDive: boolean;
  marbleDragonHasWickedWater: boolean;
  magitaurRuneTargets: string[];
  magitaurIsRuinousRune2: boolean;
  magitaurRune2Targets: string[];
  magitaurBigRune2Target?: string;
  magitaurIsHolyLance: boolean;
  magitaurLancelightCount: number;
  bossDir?: number;
  playerDir?: number;
}

// List of events:
// https://github.com/xivapi/ffxiv-datamining/blob/master/csv/DynamicEvent.csv
//
// These ids are (unfortunately) gathered by hand and don't seem to correlate
// to any particular bits of data.  However, there's a game log message when you
// register for a CE and an 0x21 message with this id when you accept and
// teleport in.  This avoids having to translate all of these names and also
// guarantees that the player is actually in the CE for the purpose of
// filtering triggers.
const ceIds: { [ce: string]: string } = {
  calamityBound: '32F',
  companyOfStone: '343',
  crawlingDeath: '330',
  cursedConcern: '32B',
  eternalWatch: '329',
  flameOfDusk: '32A',
  fromTimesBygone: '323',
  noiseComplaint: '327',
  onTheHunt: '338',
  scourgeOfTheMind: '320',
  sharkAttack: '32E',
  theBlackRegiment: '322',
  theUnbridled: '348',
  trialByClaw: '349',
  withExtremePredjudice: '339',
};

const headMarkerData = {
  // Demon Tablet Occult Chisel tankbuster aoe marker
  'demonTabletTankbuster': '01F1',
  // Demon Tablet Portentous Comet Stack + Launch North marker
  'demonTabletLaunchNorthStack': '023E',
  // Demon Tablet Portentous Comet Stack + Launch South marker
  'demonTabletLaunchSouthStack': '023F',
  // Dead Stars boss tethers to each other
  'deadStarsTether': '0136',
  // Dead Stars boss tethers
  'deadStarsBossTether': '00F9',
  // Dead Stars Slice 'n' Dice tankbuster cleave
  'deadStarsTankbuster': '01D7',
  // Dead Stars Avalaunch Proximity Stack
  'deadStarsAvalaunchStack': '0064',
  // Dead Stars snowball spike tether
  'deadStarsSnowballTether': '00F6',
  // Dead Stars snowball tether
  'deadStarsSnowballTether2': '0001',
  // Tower Progenitor and Tower Progenitrix Punishing Pounce Stack
  // Magitaur Holy IV Stack
  'prongedPassageStack': '0064',
  // Marble Dragon tankbuster from Dread Deluge
  // Neo Garula tankbuster from Squash in Noise Complaint CE
  // Hinkypunk tankbuster from Dread Dive in Flame of Dusk CE
  // Death Claw tankbuster from Dirty Nails in Crawling Death CE
  // Crescent Inkstain tankbuster from Amorphic Flail
  // Repaired Lion tankbuster from Scratch in Eternal Watch CE
  // Mysterious Mindflayer tankbuster from Void Thunder III in Scourge of the Mind CE
  'marbleDragonTankbuster': '00DA',
  // Marble Dragon red pinwheel markers from Wicked Water
  'marbleDragonWickedWater': '0017',
  // Magitaur big red pinwheel marker from Ruinous Rune (A251)
  'magitaurBigRuinousRune': '023D',
  // Magiatur small red pinwheel markers from Ruinous Rune (A250)
  'magitaurSmallRuinousRune': '0159',
} as const;

// Occult Crescent Forked Tower: Blood Demon Tablet consts
// const demonTabletCenterX = 700;
const demonTabletCenterY = 379;

// Occult Crescent Forked Tower: Blood Dead Stars consts
const deadStarsCenterX = -800;
const deadStarsCenterY = 360;
const deadStarsOutputStrings = {
  lineStacksOnPlayers: {
    en: 'Line Stacks on ${player1}, ${player2}, ${player3}',
  },
  lineStackOnYouTankCleave: {
    en: 'Line Stack on YOU, Avoid Tank Cleave',
  },
  lineStackOnYou: {
    en: 'Line Stack on YOU',
    de: 'Linien Stack auf DIR',
    fr: 'Package en ligne sur VOUS',
    ja: '直線頭割り',
    cn: '直线分摊点名',
    ko: '직선 쉐어 대상자',
  },
};

// Occult Crescent Forked Tower: Pronged Passage consts
const prongedPassageCenterY = 315;

// Occult Crescent Forked Tower: Marble Dragon consts
const marbleDragonCenterX = -337;
const marbleDragonCenterY = 157;

// Occult Crescent Forked Tower: Magitaur consts
const magitaurOutputStrings = {
  rune1BigAoeOnYou: {
    en: 'Big AOE on YOU, Go to Wall by Purple Circle',
  },
  rune1SmallAoeOnYou: {
    en: 'Small aoe on YOU, Stay Square => Between Squares',
  },
  rune1BigAoeOnPlayer: {
    en: 'Big AOE on ${player}, Be on Square',
  },
  rune1SmallAoesOnPlayers: {
    en: 'Small aoes on ${player1}, ${player2}, ${player3}',
  },
  rune1SmallAoEStayThenIn: {
    en: 'Stay for AOE => In, Between Squares',
  },
  rune2BigAoeOnYou: {
    en: 'Big AOE on YOU',
  },
  rune2SmallAoeOnYou: {
    en: 'Small aoe on YOU',
  },
  rune2InBigAoeOnYou: {
    en: 'In, Between Squares => To Wall',
  },
  rune2InSmallAoeOnYou: {
    en: 'In, Between Squares => Solo Square',
  },
  rune2AoesOnPlayers: {
    en: 'AOEs on ${player1}, ${player2}, ${player3}',
  },
  rune2AvoidPlayers: {
    en: 'On Square, Avoid ${player1} & ${player2}',
  },
  rune2SmallAoeOnYouReminder: {
    en: 'Small aoe on YOU, Be on Square (Solo)',
  },
  rune2BigAoeOnYouReminder: {
    en: 'Big AOE on YOU, Go to Wall by Purple Circle',
  },
  inThenOnSquare: {
    en: 'In, between Squares => On Square',
  },
  northeastOff: {
    en: 'Northeast Off',
  },
  northeastOn: {
    en: 'Northeast On',
  },
  southOff: {
    en: 'South Off',
  },
  southOn: {
    en: 'South On',
  },
  northwestOff: {
    en: 'Northwest Off',
  },
  out: {
    en: 'Out, Square Corner',
  },
  in: {
    en: 'In, between Squares',
  },
};

const triggerSet: TriggerSet<Data> = {
  id: 'TheOccultCrescentSouthHorn',
  zoneId: ZoneId.TheOccultCrescentSouthHorn,
  comments: {
    en: 'Occult Crescent South Horn critical encounter triggers/timeline.',
    cn: '蜃景幻界新月岛 南征之章 紧急遭遇战 触发器/时间轴。',
    ko: '초승달 섬: 남부편 비상 조우 트리거/타임라인',
  },
  config: [
    {
      id: 'demonTabletRotation',
      name: {
        en: 'Forked Tower: Blood Demon Tablet Rotation Strategy',
      },
      type: 'select',
      options: {
        en: {
          'Less movement by calling direction to go around instead of get behind.': 'optimization',
          'Early movement with get behind calls.': 'none',
        },
      },
      default: 'none',
    },
  ],
  timelineFile: 'occult_crescent_south_horn.txt',
  initData: () => ({
    demonTabletChiselTargets: [],
    demonTabletRotationCounter: 0,
    demonTabletIsFrontSide: true,
    demonTabletCometSouthTargets: [],
    demonTabletCometNorthTargets: [],
    deadStarsIsSlice2: false,
    deadStarsSliceTargets: [],
    deadStarsFirestrikeTargets: [],
    deadStarsCount: 0,
    deadStarsPhobos: [],
    deadStarsNereid: [],
    deadStarsTriton: [],
    deadStarsLiquifiedNereid: [],
    deadStarsLiquifiedTriton: [],
    deadStarsSnowballTetherCount: 0,
    prongedPassageActLoc: {},
    prongedPassageIdolCastCount: {
      'north': 0,
      'south': 0,
    },
    marbleDragonTankbusterFilter: false,
    marbleDragonDelugeTargets: [],
    marbleDragonIsFrigidDive: false,
    marbleDragonHasWickedWater: false,
    magitaurRuneTargets: [],
    magitaurIsRuinousRune2: false,
    magitaurRune2Targets: [],
    magitaurIsHolyLance: false,
    magitaurLancelightCount: 0,
  }),
  resetWhenOutOfCombat: false,
  timelineTriggers: [
    {
      id: 'Occult Crescent Marble Dragon Draconiform Motion Bait',
      regex: /Draconiform Motion/,
      beforeSeconds: 7,
      alertText: (_data, _matches, output) => output.baitCleave!(),
      outputStrings: {
        baitCleave: {
          en: 'Bait Cleave',
        },
      },
    },
  ],
  triggers: [
    {
      id: 'Occult Crescent Critical Encounter',
      type: 'ActorControl',
      netRegex: { command: '80000014' },
      run: (data, matches) => {
        // This fires when you win, lose, or teleport out.
        if (matches.data0 === '00') {
          if (data.ce !== undefined && data.options.Debug)
            console.log(`Stop CE: ${data.ce}`);
          // Stop any active timelines.
          data.StopCombat();
          // Prevent further triggers for any active CEs from firing.
          delete data.ce;
          return;
        }

        delete data.ce;
        const ceId = matches.data0.toUpperCase();
        for (const key in ceIds) {
          if (ceIds[key] === ceId) {
            if (data.options.Debug)
              console.log(`Start CE: ${key} (${ceId})`);
            data.ce = key;
            return;
          }
        }

        if (data.options.Debug)
          console.log(`Start CE: ??? (${ceId})`);
      },
    },
    {
      id: 'Occult Crescent Cloister Demon Tidal Breath',
      type: 'StartsUsing',
      netRegex: { source: 'Cloister Demon', id: 'A190', capture: false },
      response: Responses.getBehind(),
    },
    {
      id: 'Occult Crescent Berserker Scathing Sweep',
      type: 'StartsUsing',
      netRegex: { source: 'Crescent Berserker', id: 'A6C3', capture: false },
      response: Responses.getBehind(),
    },
    {
      id: 'Occult Crescent Hinkypunk Dread Dive',
      type: 'StartsUsing',
      netRegex: { source: 'Hinkypunk', id: 'A1A4', capture: true },
      response: Responses.tankBuster(),
    },
    {
      id: 'Occult Crescent Hinkypunk Shades Nest',
      type: 'StartsUsing',
      // TODO: Some of these are from boss, some are not.
      netRegex: { source: 'Hinkypunk', id: ['A19C', 'A19D', 'A430', 'A431'], capture: true },
      suppressSeconds: 1,
      response: Responses.getIn(),
      run: (_data, matches) => console.log(`Shades Nest: ${matches.id}`),
    },
    {
      id: 'Occult Crescent Hinkypunk Shades Crossing',
      type: 'StartsUsing',
      // TODO: Some of these are from boss, some are not.
      netRegex: { source: 'Hinkypunk', id: ['A19F', 'A1A0', 'A432', 'A433'], capture: true },
      suppressSeconds: 1,
      response: Responses.getIntercards(),
      run: (_data, matches) => console.log(`Shades Nest: ${matches.id}`),
    },
    {
      id: 'Occult Crescent Hinkypunk Lamplight',
      type: 'StartsUsing',
      netRegex: { source: 'Hinkypunk', id: ['A1A5', 'A310'], capture: false },
      suppressSeconds: 1,
      response: Responses.aoe(),
    },
    {
      id: 'Occult Crescent Black Star Choco Windstorm',
      type: 'StartsUsing',
      netRegex: { source: 'Black Star', id: 'A0BB', capture: false },
      response: Responses.getOut(),
    },
    {
      id: 'Occult Crescent Black Star Choco Cyclone',
      type: 'StartsUsing',
      netRegex: { source: 'Black Star', id: 'A0BC', capture: false },
      response: Responses.getIn(),
    },
    {
      id: 'Occult Crescent Neo Garula Squash',
      type: 'StartsUsing',
      netRegex: { source: 'Neo Garula', id: 'A0E5', capture: true },
      response: Responses.tankBuster(),
    },
    {
      id: 'Occult Crescent Lion Rampant Fearsome Glint',
      type: 'StartsUsing',
      netRegex: { source: 'Lion Rampant', id: 'A1C3', capture: false },
      response: Responses.awayFromFront(),
    },
    {
      id: 'Occult Crescent Death Claw Dirty Nails',
      type: 'StartsUsing',
      netRegex: { source: 'Death Claw', id: 'A174', capture: true },
      response: Responses.tankBuster(),
    },
    {
      id: 'Occult Crescent Death Claw Grip of Poison',
      type: 'StartsUsing',
      netRegex: { source: 'Death Claw', id: 'A175', capture: false },
      response: Responses.bleedAoe(),
    },
    {
      id: 'Occult Crescent Death Claw Vertical Crosshatch',
      type: 'StartsUsing',
      netRegex: { source: 'Death Claw', id: ['A16B', 'A172'], capture: false },
      response: Responses.getSidesThenFrontBack('alert'),
    },
    {
      id: 'Occult Crescent Death Claw Horizontal Crosshatch',
      type: 'StartsUsing',
      netRegex: { source: 'Death Claw', id: ['A16C', 'A173'], capture: false },
      response: Responses.getFrontBackThenSides('alert'),
    },
    {
      id: 'Occult Crescent Repaired Lion Holy Blaze',
      type: 'StartsUsing',
      netRegex: { source: 'Repaired Lion', id: 'A151', capture: false },
      response: Responses.awayFromFront(),
    },
    {
      id: 'Occult Crescent Repaired Lion Scratch',
      type: 'StartsUsing',
      netRegex: { source: 'Repaired Lion', id: 'A155', capture: true },
      response: Responses.tankBuster(),
    },
    {
      id: 'Occult Crescent Nymian Petalodus Hydrocleave',
      type: 'StartsUsing',
      netRegex: { source: 'Nymian Petalodus', id: 'A88D', capture: false },
      response: Responses.awayFromFront(),
    },
    {
<<<<<<< HEAD
      id: 'Occult Crescent Demon Tablet Demonic Dark II',
      type: 'StartsUsing',
      netRegex: { source: 'Demon Tablet', id: 'A306', capture: false },
      response: Responses.bigAoe(),
    },
    {
      id: 'Occult Crescent Demon Tablet Ray of Dangers Near/Expulsion Afar',
      // A2F3 Ray of Dangers Near
      // A2F4 Ray of Expulsion Afar
      type: 'StartsUsing',
      netRegex: { source: 'Demon Tablet', id: ['A2F3', 'A2F4'], capture: true },
      alertText: (_data, matches, output) => {
        if (matches.id === 'A2F3')
          return output.out!();
        return output.inKnockback!();
      },
      outputStrings: {
        out: Outputs.out,
        inKnockback: {
          en: 'In (Knockback)',
        },
      },
    },
    {
      id: 'Occult Crescent Demon Tablet Occult Chisel',
      // Boss' top three targets targeted with A308 Occult Chisel aoe tankbuster
      // A307 Occult Chisel castbar associated
      type: 'HeadMarker',
      netRegex: { id: [headMarkerData.demonTabletTankbuster], capture: true },
      response: (data, matches, output) => {
        // cactbot-builtin-response
        output.responseOutputStrings = {
          tankbustersOnPlayers: {
            en: 'Tankbusters on ${player1}, ${player2}, ${player3}',
          },
          tankBusterOnYou: Outputs.tankBusterOnYou,
        };
        data.demonTabletChiselTargets.push(matches.target);
        if (data.demonTabletChiselTargets.length < 3)
          return;

        const target1 = data.demonTabletChiselTargets[0];
        const target2 = data.demonTabletChiselTargets[1];
        const target3 = data.demonTabletChiselTargets[2];
        if (data.me === target1 || data.me === target2 || data.me === target3)
          return { alertText: output.tankBusterOnYou!() };

        return {
          infoText: output.tankbustersOnPlayers!({
            player1: data.party.member(target1),
            player2: data.party.member(target2),
            player3: data.party.member(target3),
          }),
        };
      },
      run: (data) => {
        if (data.demonTabletChiselTargets.length === 3)
          data.demonTabletChiselTargets = [];
      },
    },
    {
      id: 'Occult Crescent Demon Tablet Demonograph of Dangears Near/Expulsion Afar',
      // A2F6 Demonograph of Dangers Near
      // A2F7 Demonograph of Expulsion Afar
      type: 'StartsUsing',
      netRegex: { source: 'Demon Tablet', id: ['A2F6', 'A2F7'], capture: true },
      alertText: (_data, matches, output) => {
        if (matches.id === 'A2F6')
          return output.out!();
        return output.inKnockback!();
      },
      outputStrings: {
        out: Outputs.out,
        inKnockback: {
          en: 'In (Knockback)',
        },
      },
    },
    {
      id: 'Occult Crescent Demon Tablet Rotate Left/Right',
      // A302 Rotate Left
      // A301 Rotate Right
      // Configurable to use an optimization callout, skipping get behind calls
      type: 'StartsUsing',
      netRegex: { source: 'Demon Tablet', id: ['A302', 'A301'], capture: true },
      promise: async (data, matches) => {
        // Only check if in front/behind for first rotation
        if (data.demonTabletRotationCounter % 2)
          return;
        const combatants = (await callOverlayHandler({
          call: 'getCombatants',
          names: [data.me],
        })).combatants;
        const me = combatants[0];
        if (combatants.length !== 1 || me === undefined) {
          console.error(
            `Occult Crescent Demon Tablet Rotate Left/Right: Wrong combatants count ${combatants.length}`,
          );
          return;
        }
        const actors = (await callOverlayHandler({
          call: 'getCombatants',
          ids: [parseInt(matches.sourceId, 16)],
        })).combatants;
        const actor = actors[0];
        if (actors.length !== 1 || actor === undefined) {
          console.error(
            `Occult Crescent Demon Tablet Rotate Left/Right: Wrong actor count ${actors.length}`,
          );
          return;
        }
        const bossDirNum = Directions.hdgTo4DirNum(actor.Heading);
        const getSide = (
          y: number,
        ): number => {
          // First Rotation is always N or S
          // N Platform
          if (y < demonTabletCenterY)
            return 0;
          // S Platform
          if (y > demonTabletCenterY)
            return 2;

          return -1;
        };
        const playerDirNum = getSide(me.PosY);
        data.demonTabletIsFrontSide = (playerDirNum === bossDirNum)
          ? true
          : false;
      },
      alertText: (data, matches, output) => {
        // First Rotation
        if (!(data.demonTabletRotationCounter % 2)) {
          if (
            data.demonTabletIsFrontSide &&
            data.triggerSetConfig.demonTabletRotation !== 'optimization'
          ) {
            if (matches.id === 'A301')
              return output.leftThenGetBehind!();
            return output.rightThenGetBehind!();
          }
          if (matches.id === 'A301')
            return output.left!();
          return output.right!();
        }

        // Second Rotation
        if (
          data.demonTabletIsFrontSide &&
          data.triggerSetConfig.demonTabletRotation === 'optimization'
        ) {
          // Optimization callout since it is faster to go with boss direction
          if (matches.id === 'A301')
            return output.goRightAround!();
          return output.goLeftAround!();
        }
        // Reminders to be behind
        if (matches.id === 'A301')
          return output.leftBehind!();
        return output.rightBehind!();
      },
      run: (data) => {
        data.demonTabletRotationCounter = data.demonTabletRotationCounter + 1;
      },
      outputStrings: {
        left: Outputs.left,
        right: Outputs.right,
        leftBehind: {
          en: 'Left (Behind Boss)',
        },
        rightBehind: {
          en: 'Right (Behind Boss)',
        },
        leftThenGetBehind: {
          en: 'Left => Get Behind',
        },
        rightThenGetBehind: {
          en: 'Right => Get Behind',
        },
        goRightAround: {
          en: 'Go Right and Around',
        },
        goLeftAround: {
          en: 'Go Left and Around',
        },
      },
    },
    {
      id: 'Occult Crescent Demon Tablet Cometeor of Dangers Near/Expulsion Afar',
      // A2E4 Cometeor of Dangers Near
      // A2E5 Cometeor of Expulsion Afar
      // TODO: Handle meteor players separately
      // This cast happens about 0.1s before players are marked with comets
      type: 'StartsUsing',
      netRegex: { source: 'Demon Tablet', id: ['A2E4', 'A2E5'], capture: true },
      preRun: (data, matches) => {
        data.demonTabletCometeor = matches.id === 'A2E4' ? 'near' : 'afar';
      },
      delaySeconds: 0.2, // Delayed to retreive comet data
      alertText: (data, matches, output) => {
        // Do not call for those with comets
        const north1 = data.demonTabletCometNorthTargets[0];
        const north2 = data.demonTabletCometNorthTargets[1];
        const south1 = data.demonTabletCometSouthTargets[0];
        const south2 = data.demonTabletCometSouthTargets[1];
        if (
          data.me === north1 || data.me === north2 ||
          data.me === south1 || data.me === south2
        )
          return;

        if (matches.id === 'A2E4')
          return output.out!();
        return output.inKnockback!();
      },
      run: (data) => {
        // Clear comet targets for Cometeor 2
        if (
          data.demonTabletCometNorthTargets.length === 2 &&
          data.demonTabletCometSouthTargets.length === 2
        ) {
          data.demonTabletCometNorthTargets = [];
          data.demonTabletCometSouthTargets = [];
        }
      },
      outputStrings: {
        out: Outputs.out,
        inKnockback: {
          en: 'In (Knockback)',
        },
      },
    },
    {
      id: 'Occult Crescent Demon Tablet Portentous Comet',
      // Headmarkers associated with casts A2E8 Portentous Comet
      // TODO: Find meteor location, to tell to launch over boss or to boss
      // TODO: Tell who to launch with?
      // Note: Reset of target collectors happens in Cometeor trigger
      type: 'HeadMarker',
      netRegex: {
        id: [
          headMarkerData.demonTabletLaunchSouthStack,
          headMarkerData.demonTabletLaunchNorthStack,
        ],
        capture: true,
      },
      condition: (data, matches) => {
        // Gather data for four players before continuing
        if (matches.id === headMarkerData.demonTabletLaunchSouthStack)
          data.demonTabletCometSouthTargets.push(matches.target);
        if (matches.id === headMarkerData.demonTabletLaunchNorthStack)
          data.demonTabletCometNorthTargets.push(matches.target);
        if (
          data.demonTabletCometNorthTargets.length === 2 &&
          data.demonTabletCometSouthTargets.length === 2
        )
          return true;
        return false;
      },
      delaySeconds: (data) => {
        // Delay for those without stack markers to avoid conflict with meteor/cross calls
        const north1 = data.demonTabletCometNorthTargets[0];
        const north2 = data.demonTabletCometNorthTargets[1];
        const south1 = data.demonTabletCometSouthTargets[0];
        const south2 = data.demonTabletCometSouthTargets[1];
        if (
          data.me === north1 || data.me === north2 ||
          data.me === south1 || data.me === south2
        )
          return 0;

        // castTime of Cometeor of Dangers Near / Expulsion Afar
        // Boss lands at this time, locking in the stack players to their perspective sides
        return 9.7;
      },
      durationSeconds: (data) => {
        // Additional duration for those who received call early
        const north1 = data.demonTabletCometNorthTargets[0];
        const north2 = data.demonTabletCometNorthTargets[1];
        const south1 = data.demonTabletCometSouthTargets[0];
        const south2 = data.demonTabletCometSouthTargets[1];
        if (
          data.me === north1 || data.me === north2 ||
          data.me === south1 || data.me === south2
        )
          return 16.7; // castTime of Portentous Comet
        return 7; // Time between Cometeor cast end and Portentous Comet end
      },
      response: (data, _matches, output) => {
        // cactbot-builtin-response
        output.responseOutputStrings = {
          stackLaunchTowardsBoss: {
            en: 'Stack, Launch towards Boss',
          },
          goNorthOutStackOnYou: {
            en: 'Go North Out => Stack Launch Marker on You',
          },
          goNorthInStackOnYou: {
            en: 'Go North In (Knockback) => Stack Launch Marker on You',
          },
          goSouthOutStackOnYou: {
            en: 'Go South Out => Stack Launch Marker on You',
          },
          goSouthInStackOnYou: {
            en: 'Go South In (Knockback) => Stack Launch Marker on You',
          },
        };

        const north1 = data.demonTabletCometNorthTargets[0];
        const north2 = data.demonTabletCometNorthTargets[1];
        const south1 = data.demonTabletCometSouthTargets[0];
        const south2 = data.demonTabletCometSouthTargets[1];
        if (data.me === north1 || data.me === north2) {
          if (data.demonTabletCometeor === 'near')
            return { alertText: output.goSouthOutStackOnYou!() };
          return { alertText: output.goSouthInStackOnYou!() };
        }
        if (data.me === south1 || data.me === south2) {
          if (data.demonTabletCometeor === 'near')
            return { alertText: output.goNorthOutStackOnYou!() };
          return { alertText: output.goNorthInStackOnYou!() };
        }

        // TODO: Upgrade to alert if meteor player
        return { infoText: output.stackLaunchTowardsBoss!() };
      },
    },
    {
      id: 'Occult Crescent Demon Tablet Summon',
      type: 'StartsUsing',
      netRegex: { source: 'Demon Tablet', id: 'A30D', capture: false },
      infoText: (_data, _matches, output) => output.text!(),
      outputStrings: {
        text: {
          en: 'Add Positions and Out',
        },
      },
    },
    {
      id: 'Occult Crescent Demon Tablet Gravity of Dangears Near/Expulsion Afar',
      // A2F6 Gravity of Dangers Near
      // A2F7 Gravity of Expulsion Afar
      // TODO: Get side that has towers
      type: 'StartsUsing',
      netRegex: { source: 'Demon Tablet', id: ['A2EA', 'AA01'], capture: true },
      alertText: (_data, matches, output) => {
        if (matches.id === 'A2EA')
          return output.goTowerSideOut!();
        return output.goTowerSideIn!();
      },
      outputStrings: {
        goTowerSideOut: {
          en: 'Go Towers Side and Out',
        },
        goTowerSideIn: {
          en: 'Go Towers Side and In (Knockback)',
        },
      },
    },
    {
      id: 'Occult Crescent Demon Tablet Erase Gravity Collect',
      // Statues cast Erase Gravity, which sends them and anyone near up in the air
      // Boss casts Restore Gravity which will cause the statues and players to fall back down
      // Statues falling down trigger aoes
      // Players could be on either side, dependent on where the towers were
      // Pattern 1: (Front right safe)
      // (688, 352)
      //            (712, 362.5)
      //
      // ----- Boss -----
      //
      // (688, 395.5)
      //            (712, 406)
      // Pattern 2: (Back left safe)
      //
      // (688, 362.5)
      //             (712, 370)
      // ----- Boss -----
      // (688, 388)
      //             (712, 395.5)
      //
      // Data from StartsUsing is inaccurate, but the Extra lines are close enough
      type: 'StartsUsingExtra',
      netRegex: { id: 'A2EB', capture: true },
      suppressSeconds: 1,
      run: (data, matches) => {
        // Only need to examine one statue
        const x = parseFloat(matches.x);
        const y = parseFloat(matches.y);

        if (x > 687 && x < 689) {
          if ((y > 351 && y < 353) || (y > 394.5 && y < 396.5))
            data.demonTabletIsFrontRight = true;
          if ((y > 361.5 && y < 363.5) || (y > 387 && y < 389))
            data.demonTabletIsFrontRight = false;
        } else if (x > 711 && x < 713) {
          if ((y > 361.5 && y < 363.5) || (y > 405 && y < 407))
            data.demonTabletIsFrontRight = true;
          if ((y > 369 && y < 371) || (y > 394.5 && y < 396.5))
            data.demonTabletIsFrontRight = false;
        }

        // Log error for unrecognized coordinates
        if (data.demonTabletIsFrontRight === undefined) {
          console.error(
            `Occult Crescent Demon Tablet Erase Gravity Collect: Unrecognized coordinates (${x}, ${y})`,
          );
        }
      },
    },
    {
      id: 'Occult Crescent Demon Tablet Gravity/Ground Towers',
      // Some players need to go to statues for levitate at this point
      type: 'StartsUsing',
      netRegex: { source: 'Demon Tablet', id: ['A2EA', 'AA01'], capture: true },
      delaySeconds: (_data, matches) => parseFloat(matches.castTime),
      infoText: (data, _matches, output) => {
        const corner = data.demonTabletIsFrontRight === undefined
          ? output.safeCorner!()
          : data.demonTabletIsFrontRight
          ? output.frontRight!()
          : output.backLeft!();

        return output.towersThenSafeSpot!({ towers: output.getTowers!(), corner: corner });
      },
      outputStrings: {
        towersThenSafeSpot: {
          en: '${towers} => ${corner}',
        },
        getTowers: Outputs.getTowers,
        frontRight: {
          en: 'Front Right',
          de: 'Vorne Rechts',
          fr: 'Avant Droit',
          ja: '前右',
          cn: '右前',
          ko: '앞 오른쪽',
        },
        backLeft: {
          en: 'Back Left',
          de: 'Hinten Links',
          fr: 'Arrière Gauche',
          ja: '後左',
          cn: '左后',
          ko: '뒤 왼쪽',
        },
        safeCorner: {
          en: 'Safe Corner',
        },
      },
    },
    {
      id: 'Occult Crescent Demon Tablet Gravity/Ground Tower Explosion',
      // This could also capture the Unmitigated Explosion that happens 2.1s later, however
      // if there aren't any towers resolved it's probably a wipe
      type: 'Ability',
      netRegex: { source: 'Demon Tablet', id: ['A2F1', 'A2EF'], capture: false },
      suppressSeconds: 1,
      alertText: (data, _matches, output) => {
        if (data.demonTabletIsFrontRight === undefined)
          return output.avoidFallingStatues!();
        if (data.demonTabletIsFrontRight)
          return output.frontRight!();
        return output.backLeft!();
      },
      outputStrings: {
        avoidFallingStatues: {
          en: 'Avoid Falling Statues',
        },
        frontRight: {
          en: 'Front Right',
          de: 'Vorne Rechts',
          fr: 'Avant Droit',
          ja: '前右',
          cn: '右前',
          ko: '앞 오른쪽',
        },
        backLeft: {
          en: 'Back Left',
          de: 'Hinten Links',
          fr: 'Arrière Gauche',
          ja: '後左',
          cn: '左后',
          ko: '뒤 왼쪽',
        },
      },
    },
    {
      id: 'Occult Crescent Tower Manticore Left/Right Hammer',
      // Needs to be slowed by slowed by Time Mage or it is 4.2s into a 0.7s followup
      // Can be out-ranged as well
      // A7BF Left Hammer (7.8s with Slow)
      // A7C0 Right Hammer (7.8s with Slow)
      // A7E6 Left Hammer (1.5s followup with Slow)
      // A7E7 Right Hammer (1.5s followup with Slow)
      type: 'StartsUsing',
      netRegex: { source: 'Tower Manticore', id: ['A7BF', 'A7C0'], capture: true },
      infoText: (_data, matches, output) => {
        if (matches.id === 'A7BF')
          return output.rightThenLeft!();
        return output.leftThenRight!();
      },
      outputStrings: {
        leftThenRight: Outputs.leftThenRight,
        rightThenLeft: Outputs.rightThenLeft,
      },
    },
    {
      id: 'Occult Crescent Tower Manticore Left/Right Hammer Followup',
      // Cast bar can be interrupted leading to extra calls if using castTime
      type: 'Ability',
      netRegex: { source: 'Tower Manticore', id: ['A7BF', 'A7C0'], capture: true },
      suppressSeconds: 1,
      alertText: (_data, matches, output) => {
        if (matches.id === 'A7BF')
          return output.left!();
        return output.right!();
      },
      outputStrings: {
        left: Outputs.left,
        right: Outputs.right,
      },
    },
    {
      id: 'Occult Crescent Dead Stars Decisive Battle',
      // Each boss targets ground, avoid getting hit by more than one aoe
      // A5FA Decisive Battle from Triton
      // A5FB Decisive Battle from Nereid
      // A5FC Decisive Battle from Phobos
      type: 'StartsUsing',
      netRegex: { source: 'Phobos', id: 'A5FC', capture: false },
      response: Responses.aoe(),
    },
    {
      id: 'Occult Crescent Dead Stars Boss Tether',
      // Status effects on players applied without NetworkBuff log lines
      // 1156 Tritonic Gravity (Purple Beta)
      // 1157 Nereidic Gravity (Red Alpha)
      // 1158 Phobosic Gravity (Green Gamma)
      type: 'Tether',
      netRegex: { id: [headMarkerData.deadStarsBossTether], capture: true },
      condition: (data, matches) => {
        // Tethers come from player
        if (data.me === matches.source)
          return true;
        return false;
      },
      infoText: (_data, matches, output) => {
        return output.boss!({ boss: matches.target });
      },
      outputStrings: {
        boss: {
          en: 'Tethered to ${boss}',
        },
      },
    },
    {
      id: 'Occult Crescent Dead Stars Slice \'n\' Dice',
      // Each boss uses tankbuster cleave on main target deadStarsSliceBuster
      // A601 Slice 'n' Dice castbar
      // A602 Slice 'n' Dice cast that does damage
      type: 'HeadMarker',
      netRegex: { id: [headMarkerData.deadStarsTankbuster], capture: true },
      response: (data, matches, output) => {
        // cactbot-builtin-response
        output.responseOutputStrings = {
          tankCleavesOnPlayers: {
            en: 'Tank Cleaves on ${player1}, ${player2}, ${player3}',
          },
          tankCleaveOnYou: Outputs.tankCleaveOnYou,
          tankCleaveOnYouLineStack: {
            en: 'Tank Cleave on YOU, Avoid Line Stack',
          },
        };
        data.deadStarsSliceTargets.push(matches.target);
        if (data.deadStarsSliceTargets.length < 3)
          return;

        const target1 = data.deadStarsSliceTargets[0];
        const target2 = data.deadStarsSliceTargets[1];
        const target3 = data.deadStarsSliceTargets[2];
        if (data.me === target1 || data.me === target2 || data.me === target3) {
          if (!data.deadStarsIsSlice2)
            return { alertText: output.tankCleaveOnYou!() };
          return { alertText: output.tankCleaveOnYouLineStack!() };
        }

        // Do not call out with Firestrike 2
        if (data.deadStarsIsSlice2)
          return;

        return {
          infoText: output.tankCleavesOnPlayers!({
            player1: data.party.member(target1),
            player2: data.party.member(target2),
            player3: data.party.member(target3),
          }),
        };
      },
      run: (data) => {
        // Do not clear data for Firestrike 2 to use
        if (data.deadStarsSliceTargets.length === 3 && !data.deadStarsIsSlice2) {
          data.deadStarsSliceTargets = [];
          data.deadStarsIsSlice2 = true;
        }
      },
    },
    {
      id: 'Occult Crescent Dead Stars Three-Body Problem',
      // Each boss casts this, logs show A5B5 as 'Three-Body Probl─'
      // Only 'Three-Body Problem' text is visible in castbars
      // Primordial Chaos: A5B5 by Phobos into A9BD from Nereid + A5B9 Triton
      // Icebound Buffoon: A5B5 by Nereid into A5B8 from Phobos
      // Blazing Belligerent: A5B5 by Triton into A5B7 from Phobos
      type: 'StartsUsing',
      netRegex: { source: ['Phobos', 'Nereid', 'Triton'], id: 'A5B5', capture: false },
      infoText: (_data, _matches, output) => output.outOfHitbox!(),
      outputStrings: {
        outOfHitbox: Outputs.outOfHitbox,
      },
    },
    {
      id: 'Occult Crescent Dead Stars Primordial Chaos',
      // Each boss targets ground, avoid getting hit by more than one aoe
      // A5D9 Primordial Chaos castbar
      // A5DC Primordial Chaos damage cast for each alliance
      type: 'StartsUsing',
      netRegex: { source: 'Phobos', id: 'A5D9', capture: false },
      response: Responses.aoe(),
    }, /*
    {
      id: 'Occult Crescent Dead Stars Nova/Ice Ooze Initial',
      // This won't work until FFXIVACT Plugin captures StatusEffectListForay3
      // Applied with Primordial Chaos
      // Comes in stacks of 1, 2, or 3
      // 1159 Nova Ooze (Red)
      // 115A Ice Ooze (Blue)
      // Players need to get hit by opposite color Ooze to decrease count
      // Hits by same color Oooze will increase count
      // Four opportunities to increase/decrease stack, meaning those with lower counts can afford mistakes
      // Any stacks remaining before Noxious Nova (A5E5) result in lethal damage
      type: 'GainsEffect',
      netRegex: { effectId: ['1159', '115A'], capture: true },
      condition: (data, matches) => {
        if (data.me === matches.target)
          return true;
        return false;
      },
      suppressSeconds: 60, // Ignore during mechanic
      infoText: (_data, matches, output) => {
        const num = matches.count;
        if (matches.effectId === '1159')
          return output.blue!({ num: num });
        return output.red!({ num: num });
      },
      outputStrings: {
        red: {
          en: 'Get hit by red ${num}x',
        },
        blue: {
          en: 'Get hit by blue ${num}x',
        },
      },
    },*/
    {
      id: 'Occult Crescent Dead Stars Frozen Fallout Locations',
      // This will currently output both ooze tells
      // TODO: Change to just what player needs once status effect is logged
      // TODO: Add additional triggers to tell where to go after each cast
      // Boss casts A45DD (Frozen Fallout) and A5DF + A5E0 tells
      // Liquified Triton (Red) tells are the A5DF casts
      // Liquified Nereid (Blue) tells are the A5E0 casts
      // Invisible entities are centered in the circle aoes that they tell
      // StartsUsing can have inaccurate location, Ability seems to be correct
      type: 'Ability',
      netRegex: { source: ['Phobos', 'Triton'], id: ['A5DF', 'A5E0'], capture: true },
      preRun: (data, matches) => {
        const dirNum = Directions.xyTo8DirNum(
          parseFloat(matches.x),
          parseFloat(matches.y),
          deadStarsCenterX,
          deadStarsCenterY,
        );
        if (matches.id === 'A5DF')
          data.deadStarsLiquifiedTriton.push(dirNum);
        if (matches.id === 'A5E0')
          data.deadStarsLiquifiedNereid.push(dirNum);
      },
      durationSeconds: 18, // Time from last tell to end of mechanic is ~18.3s
      infoText: (data, matches, output) => {
        if (
          data.deadStarsLiquifiedTriton.length !== 4 &&
          data.deadStarsLiquifiedNereid.length !== 4
        )
          return;

        const dirNums = matches.id === 'A5DF'
          ? data.deadStarsLiquifiedTriton
          : data.deadStarsLiquifiedNereid;

        if (
          dirNums[0] === undefined || dirNums[1] === undefined ||
          dirNums[2] === undefined || dirNums[3] === undefined
        )
          return;

        const dirs = [
          output[Directions.outputFrom8DirNum(dirNums[0])]!(),
          output[Directions.outputFrom8DirNum(dirNums[1])]!(),
          output[Directions.outputFrom8DirNum(dirNums[2])]!(),
          output[Directions.outputFrom8DirNum(dirNums[3])]!(),
        ];

        if (matches.id === 'A5DF')
          return output.red!({ dirs: dirs });
        if (matches.id === 'A5E0')
          return output.blue!({ dirs: dirs });
      },
      tts: null, // TODO: Remove when filtered for status effect
      outputStrings: {
        ...Directions.outputStrings8Dir,
        red: {
          en: 'Red: ${dirs}',
        },
        blue: {
          en: 'Blue: ${dirs}',
        },
      },
    },
    {
      id: 'Occult Crescent Dead Stars Noxious Nova',
      // Any stack of Nova Ooze (1159), or Ice Ooze (115A) results in lethal damage
      type: 'StartsUsing',
      netRegex: { source: 'Phobos', id: 'A5E5', capture: false },
      response: Responses.aoe(),
    },
    {
      id: 'Occult Crescent Dead Stars Vengeful Direction',
      // Bosses cast A5BC unique to the vengeful casts, but this doesn't have their location at cast
      // Bosses jump with A5B4 ~2s after A5BC prior to starting Vengeful casts
      // AbilityExtra lines of A5B4 include target location of where they will cast
      // Post A5E6 Noxious Nova (A637 Noisome Nuisance)
      // A5BD Vengeful Fire III (Triton)
      // A5BE Vengeful Blizzard III (Nereid)
      //
      // Post A5D5 To the Winds (A636 Icebound Buffoon)
      // A5BD Vengeful Fire III (Triton)
      // A5BF Vengeful Bio III (Phobos)
      //
      // Post A5C5 To the Winds (A635 Blazing Belligerent)
      // A5BE Vengeful Blizzard III (Nereid)
      // A5BF Vengeful Bio III (Phobos)
      type: 'Ability',
      netRegex: { source: ['Phobos', 'Nereid', 'Triton'], id: 'A5BC', capture: true },
      delaySeconds: 2.6, // Above 2s needed due to latency
      promise: async (data, matches) => {
        const actors = (await callOverlayHandler({
          call: 'getCombatants',
          ids: [parseInt(matches.sourceId, 16)],
        })).combatants;
        const actor = actors[0];
        if (actors.length !== 1 || actor === undefined) {
          console.error(
            `Occult Crescent Dead Stars Vengeful Direction: Wrong actor count ${actors.length}`,
          );
          return;
        }

        if (matches.source === 'Phobos')
          data.deadStarsPhobos = [actor.PosX, actor.PosY];
        if (matches.source === 'Nereid')
          data.deadStarsNereid = [actor.PosX, actor.PosY];
        if (matches.source === 'Triton')
          data.deadStarsTriton = [actor.PosX, actor.PosY];
        data.deadStarsCount = data.deadStarsCount + 1;
      },
      infoText: (data, _matches, output) => {
        if (
          data.deadStarsCount !== 2 &&
          data.deadStarsCount !== 4 &&
          data.deadStarsCount !== 6
        )
          return;

        // First and Second Use Triton, Last use Nereid
        const boss1 = (data.deadStarsCount === 2 || data.deadStarsCount === 4)
          ? data.deadStarsTriton
          : data.deadStarsNereid;
        // First use Nereid, otherwise Phobos
        const boss2 = data.deadStarsCount === 2
          ? data.deadStarsNereid
          : data.deadStarsPhobos;

        // Reset results
        data.deadStarsTriton = [];
        data.deadStarsNereid = [];
        data.deadStarsPhobos = [];

        // Calculate mid point (safe spot) and output result
        if (
          boss1[0] === undefined || boss1[1] === undefined ||
          boss2[0] === undefined || boss2[1] === undefined
        )
          return;
        const x = (boss1[0] + boss2[0]) / 2;
        const y = (boss1[1] + boss2[1]) / 2;
        const dirNum = Directions.xyTo8DirNum(
          x,
          y,
          deadStarsCenterX,
          deadStarsCenterY,
        );
        return output[Directions.outputFrom8DirNum(dirNum)]!();
      },
      outputStrings: {
        ...Directions.outputStrings8Dir,
      },
    },
    {
      id: 'Occult Crescent Dead Stars Delta Attack',
      // There are a multitude of spells in this sequence:
      // All three cast A5FD, Triton also casts A5FF and A63E (damage)
      // All three cast A5FE, Triton also casts A600
      // Nereid casts A63F (damage)
      // All three cast A5FE, Triton also casts A600
      // Phobos casts A63F (damage)
      // In total, three hits happen:
      // Triton hits at ~5.5s
      // Nereid hits at ~6.65s
      // Phobos hits at ~7.76s
      type: 'StartsUsing',
      netRegex: { source: 'Phobos', id: 'A5FD', capture: false },
      durationSeconds: 7,
      response: Responses.bigAoe(),
    },
    {
      id: 'Occult Crescent Dead Stars Firestrike',
      // This has a line stack headmarker, but does not appear in the logs
      // Each boss starts a 4.7s A603 cast on themselves which comes with A604 on a targeted player
      // ~0.13s after A603, each boss casts A606 that does the line aoe damage
      type: 'Ability',
      netRegex: { source: ['Phobos', 'Nereid', 'Triton'], id: 'A604', capture: true },
      response: (data, matches, output) => {
        // cactbot-builtin-response
        output.responseOutputStrings = deadStarsOutputStrings;
        data.deadStarsFirestrikeTargets.push(matches.target);
        if (data.deadStarsFirestrikeTargets.length < 3)
          return;

        const target1 = data.deadStarsFirestrikeTargets[0];
        const target2 = data.deadStarsFirestrikeTargets[1];
        const target3 = data.deadStarsFirestrikeTargets[2];

        if (data.me === target1 || data.me === target2 || data.me === target3)
          return { alertText: output.lineStackOnYou!() };

        return {
          infoText: output.lineStacksOnPlayers!({
            player1: data.party.member(target1),
            player2: data.party.member(target2),
            player3: data.party.member(target3),
          }),
        };
      },
      run: (data) => {
        if (data.deadStarsFirestrikeTargets.length === 3)
          data.deadStarsFirestrikeTargets = [];
      },
    },
    {
      id: 'Occult Crescent Dead Stars Snowball Flight Positions',
      // These are each 6.7s casts, covering 9.6s
      // Snowball Flight (A5CE)
      // Snow Boulder (A5CF) is cast 3 times, 2.5s apart
      // Snow Boulder (A5D0) Wild Charge damage is applied when hit
      // Knockback timing will vary based on charge order
      // Minimum of 4 players needed in each charge, with front person taking major damage
      // 3 pairs of soaks, knockback immune recommended to avoid getting hit more than once
      type: 'StartsUsing',
      netRegex: { source: 'Nereid', id: 'A5CE', capture: false },
      infoText: (_data, _matches, output) => {
        return output.chargePositions!();
      },
      outputStrings: {
        chargePositions: {
          en: 'Wild Charge Positions',
        },
      },
    },
    {
      id: 'Occult Crescent Dead Stars Snowball Flight Knockback',
      // CastTime is 6.7s
      // Set 1 Knockback at 7s
      // Set 2 Knocbkack at 9.6s
      // Set 3 Knockback at 12.2s
      // This will call out at 6s, covering all three knockbacks
      // TODO: Add configurator to select knockback timing
      type: 'StartsUsing',
      netRegex: { source: 'Nereid', id: 'A5CE', capture: true },
      delaySeconds: (_data, matches) => parseFloat(matches.castTime) - 0.7,
      response: Responses.knockback(),
    },
    {
      id: 'Occult Crescent Dead Stars Snowball Tether/Knockback',
      // Three things happen here
      // 1 - Two players get marked with a Proximity Tether + Stack Marker
      // 2 - Knockback from center of room
      // 3 - Players in stack take proximity damage as if they had their own tether
      // Related Spell Ids:
      // - Players tethered are targeted by Avalaunch (A5D1)
      // - Knockback is caused by Chilling Collision (A5D4)
      // - Additional Chilling Collision casts from A5B6 Nereid and A5D3 from Frozen Triton
      // - Proximity stack damage is from Avalaunch (A5D2)
      // - Snowballs jump using Avalaunch (A89A)
      type: 'Tether',
      netRegex: { id: [headMarkerData.deadStarsSnowballTether], capture: true },
      preRun: (data) => {
        data.deadStarsSnowballTetherCount = data.deadStarsSnowballTetherCount + 1;
      },
      promise: async (data, matches) => {
        // Only calculate direction for players that are targetted
        if (data.me !== matches.target)
          return;
        const actors = (await callOverlayHandler({
          call: 'getCombatants',
          ids: [parseInt(matches.sourceId, 16)],
        })).combatants;
        const actor = actors[0];
        if (actors.length !== 1 || actor === undefined) {
          console.error(
            `Occult Crescent Dead Stars Snowball Tether: Wrong actor count ${actors.length}`,
          );
          return;
        }

        const dirNum = Directions.xyTo8DirNum(
          actor.PosX,
          actor.PosY,
          deadStarsCenterX,
          deadStarsCenterY,
        );
        data.deadStarsSnowballTetherDirNum = (dirNum + 4) % 8;
      },
      response: (data, matches, output) => {
        // cactbot-builtin-response
        output.responseOutputStrings = {
          ...Directions.outputStrings8Dir,
          knockbackTetherDir: {
            en: 'Tether: Knockback to ${dir} => Stack at Wall',
          },
          knockbackToSnowball: {
            en: 'Knockback to Snowball => Stack at Wall',
          },
        };

        if (
          data.deadStarsSnowballTetherDirNum !== undefined &&
          data.me === matches.target
        ) {
          // This will trigger for each tether a player has
          const dir = output[Directions.outputFrom8DirNum(data.deadStarsSnowballTetherDirNum)]!();
          return { alarmText: output.knockbackTetherDir!({ dir: dir }) };
        }

        // A player who has a tether should have a defined direction, but if they don't they'll get two calls
        if (
          data.deadStarsSnowballTetherDirNum === undefined &&
          data.deadStarsSnowballTetherCount === 2
        )
          return { alertText: output.knockbackToSnowball!() };
      },
    },
    {
      id: 'Occult Crescent Dead Stars Firestrike 2',
      // This has a line stack headmarker, but does not appear in the logs
      // Each boss starts a 4.7s A605 (Slice 'n' Dice) cast on themselves which comes with a607 on a targeted player
      // ~0.13s after A605, each boss casts A606 that does the line aoe damage
      // Meanwhile, boss targets main target with tankbuster cleave A602 Slice 'n' Dice
      type: 'Ability',
      netRegex: {
        source: ['Phobos', 'Nereid', 'Triton', 'Frozen Phobos'],
        id: 'A607',
        capture: true,
      },
      delaySeconds: 0.1, // Delay for Tankbuster target accummulation
      response: (data, matches, output) => {
        // cactbot-builtin-response
        output.responseOutputStrings = deadStarsOutputStrings;
        data.deadStarsFirestrikeTargets.push(matches.target);
        if (data.deadStarsFirestrikeTargets.length < 3)
          return;

        const strikeTarget1 = data.deadStarsFirestrikeTargets[0];
        const strikeTarget2 = data.deadStarsFirestrikeTargets[1];
        const strikeTarget3 = data.deadStarsFirestrikeTargets[2];
        if (
          data.me === strikeTarget1 ||
          data.me === strikeTarget2 ||
          data.me === strikeTarget3
        )
          return { alertText: output.lineStackOnYouTankCleave!() };

        // Do not call out to Slice 'n' Dice targets
        const sliceTarget1 = data.deadStarsSliceTargets[0];
        const sliceTarget2 = data.deadStarsSliceTargets[1];
        const sliceTarget3 = data.deadStarsSliceTargets[2];
        if (
          data.me === sliceTarget1 ||
          data.me === sliceTarget2 ||
          data.me === sliceTarget3
        )
          return;

        return {
          infoText: output.lineStacksOnPlayers!({
            player1: data.party.member(strikeTarget1),
            player2: data.party.member(strikeTarget2),
            player3: data.party.member(strikeTarget3),
          }),
        };
      },
      run: (data) => {
        if (data.deadStarsFirestrikeTargets.length === 3) {
          data.deadStarsFirestrikeTargets = [];
          data.deadStarsSliceTargets = [];
        }
      },
    },
    {
      id: 'Occult Crescent Dead Stars Six-handed Fistfight',
      // Start of enrage sequence
      // All three bosses cast a 9.1s Six-handed Fistfight (A5E7)
      // They become "Dead Stars", which also casts the spell under A5E9 (10.2s) and A5E8 (9.7s)
      // Middle will be taken over/blocked by bosses bodying each other (A5EA Bodied)
      type: 'StartsUsing',
      netRegex: { source: 'Phobos', id: 'A5E7', capture: false },
      infoText: (_data, _matches, output) => output.outOfMiddleGroups!(),
      outputStrings: {
        outOfMiddleGroups: {
          en: 'Out of Middle, Group Positions',
        },
      },
    },
    {
      id: 'Occult Crescent Dead Stars Six-handed Fistfight AoE',
      // 10.2s cast, delay until 5s before end
      type: 'StartsUsing',
      netRegex: { source: 'Dead Stars', id: 'A5E9', capture: true },
      delaySeconds: (_data, matches) => parseFloat(matches.castTime) - 5.2,
      suppressSeconds: 1,
      response: Responses.bigAoe(),
    },
    {
      id: 'Occult Crescent Dead Stars Collateral Damage',
      type: 'StartsUsing',
      netRegex: { source: 'Dead Stars', id: 'A5ED', capture: false },
      infoText: (_data, _matches, output) => output.jetsThenSpread!(),
      outputStrings: {
        jetsThenSpread: {
          en: 'Dodge Two Jets => Spread',
        },
      },
    },
    {
      id: 'Occult Crescent Dead Stars Collateral Damage Spread',
      // 5s to spread after last jet happens, 2s after Collateral Damage cast
      type: 'StartsUsing',
      netRegex: { source: 'Dead Stars', id: 'A5ED', capture: true },
      delaySeconds: (_data, matches) => parseFloat(matches.castTime) + 2,
      alertText: (_data, _matches, output) => output.spread!(),
      outputStrings: {
        spread: Outputs.spread,
      },
    },
    {
      id: 'Occult Crescent Pronged Passage Paralyze III',
      // Triggers for both bridges on physical ranged dps
      type: 'StartsUsing',
      netRegex: { source: 'Tower Bhoot', id: 'A903', capture: true },
      promise: async (data, matches) => {
        const combatants = (await callOverlayHandler({
          call: 'getCombatants',
          names: [data.me],
        })).combatants;
        const me = combatants[0];
        if (combatants.length !== 1 || me === undefined) {
          console.error(
            `Occult Crescent Pronged Passage Paralyze III: Wrong combatants count ${combatants.length}`,
          );
          return;
        }
        const actors = (await callOverlayHandler({
          call: 'getCombatants',
          ids: [parseInt(matches.sourceId, 16)],
        })).combatants;
        const actor = actors[0];
        if (actors.length !== 1 || actor === undefined) {
          console.error(
            `Occult Crescent Pronged Passage Paralyze III: Wrong actor count ${actors.length}`,
          );
          return;
        }
        data.prongedPassageActLoc[data.me] = me.PosY < prongedPassageCenterY
          ? 'north'
          : 'south';
        if (actor.PosY < prongedPassageCenterY)
          data.prongedPassageActLoc[matches.sourceId] = 'north';
        if (actor.PosY > prongedPassageCenterY)
          data.prongedPassageActLoc[matches.sourceId] = 'south';
      },
      response: (data, matches, output) => {
        // cactbot-builtin-response
        output.responseOutputStrings = {
          interruptBhoot: {
            en: 'Interrupt Bhoot',
          },
          northInterrupt: {
            en: 'North: Interrupt Bhoot',
          },
          southInterrupt: {
            en: 'South: Interrupt Bhoot',
          },
        };
        // Tanks have 3y interrupt, only call about actor on their platform
        if (data.CanSilence() && data.role === 'tank') {
          if (data.prongedPassageActLoc[matches.sourceId] === data.prongedPassageActLoc[data.me])
            return { alarmText: output.interruptBhoot!() };
        }

        // Physical Ranged DPS can reach both platforms
        if (data.CanSilence() && data.role !== 'tank') {
          if (data.prongedPassageActLoc[matches.sourceId] === 'north')
            return { infoText: output.northInterrupt!() };
          if (data.prongedPassageActLoc[matches.sourceId] === 'south')
            return { infoText: output.southInterrupt!() };
        }
      },
    },
    {
      id: 'Occult Crescent Pronged Passage Arcane Spear',
      // Floating spears appear and light up 4 rows on each bridge
      // Tanks need to be in front
      // Phantom Samurai with Shirahadori can also block
      // A441 in first two sections, A6F4 in last section
      // A441 affects north/south bridge at different times
      type: 'StartsUsing',
      netRegex: { source: 'Trap', id: 'A441', capture: true },
      suppressSeconds: 1,
      promise: async (data, matches) => {
        const combatants = (await callOverlayHandler({
          call: 'getCombatants',
          names: [data.me],
        })).combatants;
        const me = combatants[0];
        if (combatants.length !== 1 || me === undefined) {
          console.error(
            `Occult Crescent Pronged Passage Arcane Spear: Wrong combatants count ${combatants.length}`,
          );
          return;
        }
        const actors = (await callOverlayHandler({
          call: 'getCombatants',
          ids: [parseInt(matches.sourceId, 16)],
        })).combatants;
        const actor = actors[0];
        if (actors.length !== 1 || actor === undefined) {
          console.error(
            `Occult Crescent Pronged Passage Arcane Spear: Wrong actor count ${actors.length}`,
          );
          return;
        }
        data.prongedPassageActLoc[data.me] = me.PosY < prongedPassageCenterY
          ? 'north'
          : 'south';
        if (actor.PosY < prongedPassageCenterY)
          data.prongedPassageActLoc[matches.sourceId] = 'north';
        if (actor.PosY > prongedPassageCenterY)
          data.prongedPassageActLoc[matches.sourceId] = 'south';
      },
      alertText: (data, matches, output) => {
        if (data.prongedPassageActLoc[matches.sourceId] === data.prongedPassageActLoc[data.me])
          return output.wildChargeEast!();
      },
      outputStrings: {
        wildChargeEast: {
          en: 'Wild Charge (East), Stack in a Row',
        },
      },
    },
    {
      id: 'Occult Crescent Pronged Passage Dense Darkness',
      // TODO: Check for Phantom Time Mage Buff?
      // NOTE: will trigger for both north/south bridge by default
      type: 'StartsUsing',
      netRegex: { source: 'Tower Abyss', id: 'A3A8', capture: true },
      promise: async (data, matches) => {
        const combatants = (await callOverlayHandler({
          call: 'getCombatants',
          names: [data.me],
        })).combatants;
        const me = combatants[0];
        if (combatants.length !== 1 || me === undefined) {
          console.error(
            `Occult Crescent Pronged Passage Dense Darkness: Wrong combatants count ${combatants.length}`,
          );
          return;
        }
        const actors = (await callOverlayHandler({
          call: 'getCombatants',
          ids: [parseInt(matches.sourceId, 16)],
        })).combatants;
        const actor = actors[0];
        if (actors.length !== 1 || actor === undefined) {
          console.error(
            `Occult Crescent Pronged Passage Dense Darkness: Wrong actor count ${actors.length}`,
          );
          return;
        }
        data.prongedPassageActLoc[data.me] = me.PosY < prongedPassageCenterY
          ? 'north'
          : 'south';
        if (actor.PosY < prongedPassageCenterY)
          data.prongedPassageActLoc[matches.sourceId] = 'north';
        if (actor.PosY > prongedPassageCenterY)
          data.prongedPassageActLoc[matches.sourceId] = 'south';
      },
      infoText: (data, matches, output) => {
        if (data.prongedPassageActLoc[matches.sourceId] === 'north')
          return output.northAoEDispel!();
        if (data.prongedPassageActLoc[matches.sourceId] === 'south')
          return output.southAoEDispel!();
      },
      outputStrings: {
        northAoEDispel: {
          en: 'North: AoE (Dispel if Possible)',
        },
        southAoEDispel: {
          en: 'South: AoE (Dispel if Possible)',
        },
      },
    },
    {
      id: 'Occult Crescent Pronged Passage Ancient Aero III',
      // TODO: Check for Phantom Bard Buff?
      // 6 Tower Idols cast Ancient Aero III at different times
      // Must interrupt with Romeo's Ballad all 6 at same time
      // This will count until all 12 have started casting
      type: 'StartsUsing',
      netRegex: { source: 'Tower Idol', id: 'A61F', capture: true },
      promise: async (data, matches) => {
        const combatants = (await callOverlayHandler({
          call: 'getCombatants',
          names: [data.me],
        })).combatants;
        const me = combatants[0];
        if (combatants.length !== 1 || me === undefined) {
          console.error(
            `Occult Crescent Pronged Passage Ancient Aero III: Wrong combatants count ${combatants.length}`,
          );
          return;
        }
        const actors = (await callOverlayHandler({
          call: 'getCombatants',
          ids: [parseInt(matches.sourceId, 16)],
        })).combatants;
        const actor = actors[0];
        if (actors.length !== 1 || actor === undefined) {
          console.error(
            `Occult Crescent Pronged Passage Ancient Aero III: Wrong actor count ${actors.length}`,
          );
          return;
        }
        data.prongedPassageActLoc[data.me] = me.PosY < prongedPassageCenterY
          ? 'north'
          : 'south';
        const bridge = (actor.PosY < prongedPassageCenterY) ? 'north' : 'south';
        // Ignore actors on other bridge as it's not realistic to stop them
        if (data.prongedPassageActLoc[data.me] !== bridge)
          return;
        data.prongedPassageIdolCastCount[bridge] = (data.prongedPassageIdolCastCount[bridge] ?? 0) +
          1;
      },
      infoText: (data, _matches, output) => {
        const myBridge = data.prongedPassageActLoc[data.me];
        if (myBridge !== undefined && data.prongedPassageIdolCastCount[myBridge] === 6) {
          // Clear data to prevent second firing
          data.prongedPassageIdolCastCount = {};
          return output.romeo!();
        }
      },
      outputStrings: {
        romeo: {
          en: 'Romeo\'s Ballad (if possible)',
        },
      },
    },
    {
      id: 'Occult Crescent Pronged Passage Close Call to Detonate / Far Cry to Detonate',
      // Tower Progenitrix casts A620 / A622
      // Tower Progenitor casts A621 / A623
      // Both adds also get a tether and a buff describing the ability
      // Only need to capture one as it requires both adds to cast
      type: 'StartsUsing',
      netRegex: { source: 'Tower Progenitrix', id: ['A620', 'A622'], capture: true },
      promise: async (data) => {
        const combatants = (await callOverlayHandler({
          call: 'getCombatants',
          names: [data.me],
        })).combatants;
        const me = combatants[0];
        if (combatants.length !== 1 || me === undefined) {
          console.error(
            `Occult Crescent Pronged Passage Close Call to Detonate / Far Cry to Detonat: Wrong combatants count ${combatants.length}`,
          );
          return;
        }
        data.prongedPassageActLoc[data.me] = me.PosY < prongedPassageCenterY
          ? 'north'
          : 'south';
      },
      response: (data, matches, output) => {
        // cactbot-builtin-response
        output.responseOutputStrings = {
          topApart: {
            en: 'Top row (bosses apart)',
          },
          bottomApart: {
            en: 'Bottom row (bosses apart)',
          },
          bossesApart: {
            en: 'Move bosses apart',
          },
          topTogether: {
            en: 'Top row (bosses together)',
          },
          bottomTogether: {
            en: 'Bottom row (bosses together)',
          },
          bossesTogether: {
            en: 'Move bosses together',
          },
        };
        const myBridge = data.prongedPassageActLoc[data.me];

        // Close to Detonate => Bosses Apart
        if (matches.id === 'A620') {
          if (myBridge === 'north') {
            if (data.role === 'tank')
              return { alertText: output.topApart!() };
            return { infoText: output.topApart!() };
          }
          if (myBridge === 'south') {
            if (data.role === 'tank')
              return { alertText: output.bottomApart!() };
            return { infoText: output.bottomApart!() };
          }
          return { infoText: output.bossesApart!() };
        }

        // Far to Detonate => Bosses Together
        if (myBridge === 'north') {
          if (data.role === 'tank')
            return { alertText: output.bottomTogether!() };
          return { infoText: output.bottomTogether!() };
        }
        if (myBridge === 'south') {
          if (data.role === 'tank')
            return { alertText: output.topTogether!() };
          return { infoText: output.topTogether!() };
        }
        return { infoText: output.bossesTogether!() };
      },
    },
    {
      id: 'Occult Crescent Pronged Passage Arcane Spear 2',
      // Floating spears appear and light up 4 rows on each bridge
      // Tanks need to be in front
      // Phantom Samurai with Shirahadori can also block
      // A441 in first two sections, A6F4 in last section
      // A6F4 affects north/south bridge at same times
      type: 'StartsUsing',
      netRegex: { source: 'Trap', id: 'A6F4', capture: false },
      suppressSeconds: 1,
      alertText: (_data, _matches, output) => output.wildChargeEast!(),
      outputStrings: {
        wildChargeEast: {
          en: 'Wild Charge (East), Stack in a Row',
        },
      },
    },
    {
      id: 'Occult Crescent Pronged Passage Bombshell Drop',
      type: 'StartsUsing',
      netRegex: {
        source: ['Tower Progenitrix', 'Tower Progenitor'],
        id: ['A626', 'A627'],
        capture: false,
      },
      suppressSeconds: 1,
      alertText: (data, _matches, output) => {
        if (data.role === 'tank')
          return output.pullBossAway!();
        return output.killAdds!();
      },
      outputStrings: {
        pullBossAway: {
          en: 'Pull boss away from bombs',
        },
        killAdds: Outputs.killAdds,
      },
    },
    {
      id: 'Occult Crescent Pronged Passage Punishing Pounce',
      type: 'HeadMarker',
      netRegex: { id: [headMarkerData.prongedPassageStack], capture: true },
      condition: (data) => {
        // Do not trigger during Magitaur Holy Lance
        return !data.magitaurIsHolyLance;
      },
      promise: async (data, matches) => {
        const combatants = (await callOverlayHandler({
          call: 'getCombatants',
          names: [data.me],
        })).combatants;
        const me = combatants[0];
        if (combatants.length !== 1 || me === undefined) {
          console.error(
            `Occult Crescent Pronged Passage Punishing Pounce: Wrong combatants count ${combatants.length}`,
          );
          return;
        }
        const actors = (await callOverlayHandler({
          call: 'getCombatants',
          names: [matches.target],
        })).combatants;
        const actor = actors[0];
        if (actors.length !== 1 || actor === undefined) {
          console.error(
            `Occult Crescent Pronged Passage Punishing Pounce: Wrong actor count ${actors.length}`,
          );
          return;
        }
        data.prongedPassageActLoc[data.me] = me.PosY < prongedPassageCenterY
          ? 'north'
          : 'south';
        if (actor.PosY < prongedPassageCenterY)
          data.prongedPassageActLoc[matches.target] = 'north';
        if (actor.PosY > prongedPassageCenterY)
          data.prongedPassageActLoc[matches.target] = 'south';
      },
      infoText: (data, matches, output) => {
        if (data.prongedPassageActLoc[matches.target] === data.prongedPassageActLoc[data.me])
          return output.stackOnPlayer!({ player: data.party.member(matches.target) });
      },
      outputStrings: {
        stackOnPlayer: Outputs.stackOnPlayer,
      },
    },
    {
      id: 'Occult Crescent Marble Dragon Tankbuster Filter',
      // Used to tracker encounter for filtering
      type: 'StartsUsing',
      netRegex: { source: 'Marble Dragon', id: '77F1', capture: false },
      run: (data) => data.marbleDragonTankbusterFilter = true,
    },
    {
      id: 'Occult Crescent Marble Dragon Imitation Star',
      // 77F1 Imitation Star is a 4.7s cast
      // 9ECC Imitation Star damage casts happen 1.8 to 2.9s after
      // This cast also applies a 15s bleed called Bleeding (828)
      type: 'StartsUsing',
      netRegex: { source: 'Marble Dragon', id: '77F1', capture: false },
      response: Responses.bleedAoe(),
    },
    {
      id: 'Occult Crescent Marble Dragon Draconiform Motion',
      // Boss turns to face random player and casts 77C1 Draconiform Motion
      // This is a 3.7s that coincides with these 4.5s casts:
      // 77E6 Draconiform Motion (knockback cleave fromm tail)
      // 77E5 Draconiform Motion (knockback cleave from head)
      // Getting hit also applies D96 Thrice-come Ruin debuff
      type: 'StartsUsing',
      netRegex: { source: 'Marble Dragon', id: '77C1', capture: false },
      response: Responses.goSides(),
    },
    {
      id: 'Occult Crescent Marble Dragon Dread Deluge',
      // Tankbuster targets one tank in each alliance party, 6 tanks total
      // Applies a heavy bleed to target
      // TODO: Determine if they are in player's party to call just that name
      type: 'HeadMarker',
      netRegex: { id: [headMarkerData.marbleDragonTankbuster], capture: true },
      condition: (data) => {
        // Prevent triggering in CEs such as Noise Complaint and Flame of Dusk
        // This also triggers by certain mobs when out of combat
        return data.marbleDragonTankbusterFilter;
      },
      response: (data, matches, output) => {
        // cactbot-builtin-response
        output.responseOutputStrings = {
          tankBusterBleeds: {
            en: 'Tankbuster Bleeds',
          },
          tankBusterBleedOnYou: {
            en: 'Tankbuster bleed on YOU',
          },
        };
        data.marbleDragonDelugeTargets.push(matches.target);
        if (data.marbleDragonDelugeTargets.length < 6)
          return;

        const target1 = data.marbleDragonDelugeTargets[0];
        const target2 = data.marbleDragonDelugeTargets[1];
        const target3 = data.marbleDragonDelugeTargets[2];
        const target4 = data.marbleDragonDelugeTargets[3];
        const target5 = data.marbleDragonDelugeTargets[4];
        const target6 = data.marbleDragonDelugeTargets[6];
        if (
          data.me === target1 || data.me === target2 || data.me === target3 ||
          data.me === target4 || data.me === target5 || data.me === target6
        )
          return { alertText: output.tankBusterBleedOnYou!() };
        if (data.role === 'tank' || data.role === 'healer')
          return { alertText: output.tankBusterBleeds!() };
        return { infoText: output.tankBusterBleeds!() };
      },
      run: (data) => {
        if (data.marbleDragonDelugeTargets.length === 6)
          data.marbleDragonDelugeTargets = [];
      },
    },
    {
      id: 'Occult Crescent Marble Dragon Frigid Dive Direction',
      // Prior to Frigid Dive (7796), boss casts unknown_7795 which is it moving to the dive position
      type: 'Ability',
      netRegex: { source: 'Marble Dragon', id: '7795', capture: true },
      promise: async (data, matches) => {
        const actors = (await callOverlayHandler({
          call: 'getCombatants',
          ids: [parseInt(matches.sourceId, 16)],
        })).combatants;
        const actor = actors[0];
        if (actors.length !== 1 || actor === undefined) {
          console.error(
            `Occult Crescent Marble Dragon Frigid Dive Direction: Wrong actor count ${actors.length}`,
          );
          return;
        }
        data.marbleDragonDiveDirNum = Directions.xyTo8DirNum(
          actor.PosX,
          actor.PosY,
          marbleDragonCenterX,
          marbleDragonCenterY,
        );
      },
      alertText: (data, _matches, output) => {
        if (data.marbleDragonDiveDirNum === undefined) {
          return output.bossDiveThenTowers!();
        }
        const dir1 = output[Directions.outputFrom8DirNum(data.marbleDragonDiveDirNum)]!();
        const dir2 = output[Directions.outputFrom8DirNum((data.marbleDragonDiveDirNum + 4) % 8)]!();
        return output.diveDirsThenTowers!({ dir1: dir1, dir2: dir2 });
      },
      run: (data) => {
        data.marbleDragonIsFrigidDive = true;
      },
      outputStrings: {
        ...Directions.outputStrings8Dir,
        diveDirsThenTowers: {
          en: '${dir1}/${dir2} Dive => Towers',
        },
        bossDiveThenTowers: {
          en: 'Boss Dive => Towers',
        },
      },
    },
    {
      id: 'Occult Crescent Marble Dragon Towers 1 and 3',
      // Frigid Dive (7796) triggers the center cross puddle to go off
      // Using Frigid Dive (93BB) damage 7.7s cast to trigger call
      // Players can modify cardinals/intercards to an assigned tower direction
      type: 'StartsUsing',
      netRegex: { source: 'Marble Dragon', id: '93BB', capture: true },
      delaySeconds: (_data, matches) => parseFloat(matches.castTime),
      alertText: (data, _matches, output) => {
        if (data.marbleDragonDiveDirNum === undefined) {
          return output.towersUnknownDir!();
        }
        const dir1 = output[Directions.outputFrom8DirNum(data.marbleDragonDiveDirNum)]!();
        const dir2 = output[Directions.outputFrom8DirNum((data.marbleDragonDiveDirNum + 4) % 8)]!();
        // `marbleDragonDiveDirNum % 2 === 0` = this is aimed at a cardinal, so intercard towers are second
        if (data.marbleDragonDiveDirNum % 2 === 0)
          return output.towerDirsThenIntercardTowers!({ dir1: dir1, dir2: dir2 });
        return output.towerDirsThenCardinalTowers!({ dir1: dir1, dir2: dir2 });
      },
      outputStrings: {
        ...Directions.outputStrings8Dir,
        towersUnknownDir: {
          en: 'Towers => Cardinal/Intercard Towers',
        },
        towerDirsThenCardinalTowers: {
          en: '${dir1}/${dir2} Towers => Cardinal Towers',
        },
        towerDirsThenIntercardTowers: {
          en: '${dir1}/${dir2} Towers => Intercard Towers',
        },
      },
    },
    {
      id: 'Occult Crescent Marble Dragon Towers 2 and 4',
      // Once Immitation Blizzard 7614, 0.7s and 7615, 3.7s casts have gone off, towers appear in ~0.4s
      // These tower casts occur after Wicked Water as well
      // Using the cross (7614) Immitation Blizzard as it only occurs once per dive versus the 7615 (towers)
      type: 'StartsUsing',
      netRegex: { source: 'Marble Dragon', id: '7614', capture: true },
      condition: (data) => {
        // Only execute during Frigid Dive Towers
        return data.marbleDragonIsFrigidDive;
      },
      delaySeconds: (_data, matches) => parseFloat(matches.castTime),
      suppressSeconds: 1,
      alertText: (data, _matches, output) => {
        if (data.marbleDragonDiveDirNum === undefined) {
          return output.unknownTowers!();
        }

        // `marbleDragonDiveDirNum % 2 === 0` = this is aimed at a cardinal, so intercard towers are second
        if (data.marbleDragonDiveDirNum % 2 === 0)
          return output.intercardTowers!();
        return output.cardinalTowers!();
      },
      outputStrings: {
        ...Directions.outputStrings8Dir,
        unknownTowers: {
          en: 'Cardinal/Intercard Towers',
        },
        cardinalTowers: {
          en: 'Cardinal Towers',
        },
        intercardTowers: {
          en: 'Intercardinal Towers',
        },
      },
    },
    {
      id: 'Occult Crescent Marble Dragon Frigid Dive Cleanup',
      // Ability conflicts in timing with towers 2, this trigger fires before in emulator
      type: 'Ability',
      netRegex: { source: 'Marble Dragon', id: '7615', capture: false },
      condition: (data) => {
        // Only execute during Frigid Dive Towers
        return data.marbleDragonIsFrigidDive;
      },
      delaySeconds: 1,
      suppressSeconds: 1,
      run: (data) => {
        // Clear data for subsequent Frigid Dive/Towers
        data.marbleDragonIsFrigidDive = false;
        data.marbleDragonDiveDirNum = undefined;
      },
    },
    {
      id: 'Occult Crescent Marble Dragon Lifeless Legacy',
      // castTime is 35s
      type: 'StartsUsing',
      netRegex: { source: 'Marble Dragon', id: '7798', capture: true },
      delaySeconds: (_data, matches) => parseFloat(matches.castTime) - 7,
      response: Responses.bigAoe(),
    },
    {
      id: 'Occult Crescent Marble Dragon Wicked Water',
      // Boss casts 77E7 Wicked Water, several players get marked
      // After cast end, marked players affected the following:
      // 3AA Throttle (46s)
      // 10EE Wicked Water (46s)
      // An Imitation Blizzard hit changes Wicked Water into 10EF Gelid Gaol
      // Players must be broken out of the gaol to clear the Throttle debuff
      type: 'HeadMarker',
      netRegex: { id: [headMarkerData.marbleDragonWickedWater], capture: true },
      condition: Conditions.targetIsYou(),
      durationSeconds: 20, // Time until reminder
      infoText: (_data, _matches, output) => output.wickedWaterOnYou!(),
      run: (data) => data.marbleDragonHasWickedWater = true,
      outputStrings: {
        wickedWaterOnYou: {
          en: 'Wicked Water on YOU',
        },
      },
    },
    {
      id: 'Occult Crescent Marble Dragon Wicked Water Reminder',
      // Need to avoid getting hit by multiple Imitation Blizzards
      // Cross Imitation Blizzards should be avoided
      // Cross Imitation Blizzards resolve at ~23s remaining on the debuff
      // Needs some delay to not conflict with Draconiform Motion callouts
      // 20s is ~2s after Draconiform Motion and gives ~3s to get hit
      type: 'HeadMarker',
      netRegex: { id: [headMarkerData.marbleDragonWickedWater], capture: true },
      condition: Conditions.targetIsYou(),
      delaySeconds: 20,
      alertText: (_data, _matches, output) => output.getHitByIceExplosion!(),
      outputStrings: {
        getHitByIceExplosion: {
          en: 'Get hit by ice explosion',
        },
      },
    },
    {
      id: 'Occult Crescent Marble Dragon Gelid Gaol',
      // If capture someone in Gaol, trigger break Gaols
      type: 'GainsEffect',
      netRegex: { effectId: '10EF', capture: false },
      condition: (data) => {
        // Only output for those that do not have Wicked Water
        if (data.marbleDragonHasWickedWater)
          return false;
        return true;
      },
      suppressSeconds: 47, // Duration of Wicked Water + 1s
      alertText: (_data, _matches, output) => output.breakGaols!(),
      outputStrings: {
        breakGaols: {
          en: 'Break Gaols',
        },
      },
    },
    {
      id: 'Occult Crescent Marble Dragon Towers 5 and 6',
      // Ball of Ice A716 spawns the towers
      // Towers are either vertical (2 columns of 3) or horizontal (2 rows of 3)
      // The StartsUsing 20 log lines can be wrong, but the StartsUsingExtra 263 lines seem to be correct
      // There are six Marble Dragon actors that cast Immitation Blizzard 7615 which signifies end of towers
      // If StartsUsingExtra lines are wrong, may need to change to OverlayPlugin
      // Horizontal:
      // (-346.019, 151.006) (-337.016, 151.006) (-328.013, 151.006)
      // (-346.019, 162.999) (-337.016, 162.999) (-328.013, 162.999)
      // Vertical:
      // (-331.004, 148.015) (-342.998, 148.015)
      // (-331.004, 157.018) (-342.998, 157.018)
      // (-331.004, 165.990) (-342.998, 165.990)
      // Since the coords are unique between patterns, only need to check one tower's x or y coord
      // TODO: Additionall call earlier with infoText?
      type: 'StartsUsingExtra',
      netRegex: { id: 'A716', capture: true },
      condition: (data) => {
        // Only execute outside Frigid Dive Towers
        return !data.marbleDragonIsFrigidDive;
      },
      suppressSeconds: 1,
      alertText: (_data, matches, output) => {
        const x = parseFloat(matches.x);
        const y = parseFloat(matches.y);

        if ((x > -332 && x < -330) || (x > -344 && x < -342))
          return output.getVerticalTowers!();

        if ((y > 150 && y < 152) || (y > 162 && y < 164))
          return output.getHorizontalTowers!();

        // Unrecognized coordinates
        console.error(
          `Occult Crescent Marble Dragon Towers 3 and 4: Unrecognized coordinates (${x}, ${y})`,
        );
        return output.getTowers!();
      },
      outputStrings: {
        getTowers: Outputs.getTowers,
        getVerticalTowers: {
          en: 'Get Vertical Towers',
        },
        getHorizontalTowers: {
          en: 'Get Horizontal Towers',
        },
      },
    },
    {
      id: 'Occult Crescent Guardian Wraith Scream',
      // 10.5s castTime
      type: 'StartsUsing',
      netRegex: { source: 'Guardian Wraith', id: 'A7CE', capture: false },
      response: Responses.getOut(),
    },
    {
      id: 'Occult Crescent Guardian Golem Toxic Minerals',
      // Guardian Golem casts Toxic Minerals (A352), nearby players get affected by 25s Toxic Minerals (115C)
      // Phantom Oracle must use Recuperation to cleanse subsequent Doom from players
      // A 21s Doom is applied after the 25s Toxic Minerals effect ends
      // Recuperation adds a 20s buff to players and on expiration will cleanse the Doom
      // The Doom can also be cleansed with Esuna
      // TODO: Filter for Phantom Oracle
      // TODO: Cleanse call for Doom, but it is not yet logged, it's probably 11CE?
      type: 'GainsEffect',
      netRegex: { effectId: '115C', capture: true },
      condition: Conditions.targetIsYou(),
      // 25s - 20s, plus some delay for buff/debuff propagation
      delaySeconds: (_data, matches) => parseFloat(matches.duration) - 20 + 0.5,
      suppressSeconds: 1,
      infoText: (_data, _matches, output) => output.recuperation!(),
      outputStrings: {
        recuperation: {
          en: 'Recuperation (if possible)',
        },
      },
    },
    {
      id: 'Occult Crescent Guardian Knight Buster Knuckles',
      type: 'StartsUsing',
      netRegex: { source: 'Guardian Knight', id: 'A7D5', capture: false },
      response: Responses.getOutThenIn(),
    },
    {
      id: 'Occult Crescent Guardian Knight Earthquake',
      // Using Buster Knuckles (A7D5) delayed until 8.7s castTime as trigger for Earthquake (A7ED)
      type: 'StartsUsing',
      netRegex: { source: 'Guardian Knight', id: 'A7D5', capture: true },
      delaySeconds: (_data, matches) => parseFloat(matches.castTime),
      response: Responses.getIn(),
    },
    {
      id: 'Occult Crescent Guardian Knight Line of Fire',
      type: 'StartsUsing',
      netRegex: { source: 'Guardian Knight', id: 'A7D5', capture: false },
      response: Responses.awayFromFront(),
    },
    {
      id: 'Occult Crescent Guardian Weapon Whirl of Rage',
      type: 'StartsUsing',
      netRegex: { source: 'Guardian Weapon', id: 'A708', capture: false },
      response: Responses.outOfMelee(),
    },
    {
      id: 'Occult Crescent Guardian Weapon Smite of Rage',
      type: 'StartsUsing',
      netRegex: { source: 'Guardian Weapon', id: 'A707', capture: false },
      response: Responses.awayFromFront(),
    },
    {
      id: 'Occult Crescent Master Lockward',
      // Players must not intertupt Cunning Keywork (A7E4) 5.7s cast from Master Lockward
      type: 'AddedCombatant',
      netRegex: { name: 'Master Lockward', capture: false },
      infoText: (_data, _matches, output) => output.spawned!(),
      outputStrings: {
        spawned: {
          en: 'Master Lockward spawned',
        },
      },
    },
    {
      id: 'Occult Crescent Magitaur Unsealed Aura',
      // A264 Unsealed Aura cast
      // 9BE7 Unsealed Aura damage
      type: 'StartsUsing',
      netRegex: { source: 'Magitaur', id: 'A264', capture: false },
      response: Responses.aoe(),
    },
    {
      id: 'Occult Crescent Magitaur Unseal Tank Autos',
      // 3x near/far tank autos starts 5s after Unseal
      type: 'Ability',
      netRegex: { source: 'Magitaur', id: 'A264', capture: false },
      infoText: (_data, _matches, output) => output.tankAutos!(),
      outputStrings: {
        tankAutos: {
          en: 'Tank autos soon (3 Near/Far)',
        },
      },
    },
    {
      id: 'Occult Crescent Magitaur Critical Axeblow/Lanceblow',
      // Do not trigger for the Lanceblow during Rune Axe or during Holy Lance
      type: 'StartsUsing',
      netRegex: { source: 'Magitaur', id: ['A247', 'A24B'], capture: true },
      condition: (data) => {
        return !data.magitaurIsRuinousRune2 && !data.magitaurIsHolyLance;
      },
      alertText: (_data, matches, output) => {
        if (matches.id === 'A247')
          return output.out!();
        return output.in!();
      },
      outputStrings: magitaurOutputStrings,
    },
    {
      id: 'Occult Crescent Magitaur Forked Fury',
      // Hits 3 nearest and 3 furthest players with tankbuster
      // TODO: Determine close/far autos from boss buff?
      type: 'StartsUsing',
      netRegex: { source: 'Magitaur', id: 'A265', capture: false },
      alertText: (data, _matches, output) => {
        if (data.role === 'tank')
          return output.nearFarTankCleave!();
        return output.avoidCleave!();
      },
      outputStrings: {
        avoidCleave: {
          en: 'Be on boss hitbox (avoid tank cleaves)',
          de: 'Geh auf den Kreis vom Boss (vermeide Tank Cleaves)',
          fr: 'Sur la hitbox (évitez les tanks cleaves)',
          ja: 'ボス背面のサークル上に',
          cn: '站在目标圈上 (远离坦克死刑)',
          ko: '보스 히트박스 경계에 있기 (광역 탱버 피하기)',
        },
        nearFarTankCleave: {
          en: 'Near and far tank cleave => 2 tank autos',
        },
      },
    },
    {
      id: 'Occult Crescent Magitaur Aura Burst / Holy Canisters',
      // A25A Aura Burst (Yellow) cast or A25B Holy (Blue) cast
      // Tell for which canisters to focus
      type: 'StartsUsing',
      netRegex: { source: 'Magitaur', id: ['A25A', 'A25B'], capture: true },
      infoText: (_data, matches, output) => {
        if (matches.id === 'A25A')
          return output.yellowCanisters!();
        return output.blueCanisters!();
      },
      outputStrings: {
        blueCanisters: {
          en: 'Attack Blue Canisters (Lance)',
        },
        yellowCanisters: {
          en: 'Attack Yellow Canisters (Axe)',
        },
      },
    },
    {
      id: 'Occult Crescent Magitaur Aura Burst / Holy',
      // This is a long 18.7s cast + 1s damage
      // A25A Aura Burst (Yellow) cast or A25B Holy (Blue) cast
      // 9BE5 Aura Burst damage or 9BE6 Holy damage
      type: 'StartsUsing',
      netRegex: { source: 'Magitaur', id: ['A25A', 'A25B'], capture: true },
      delaySeconds: (_data, matches) => parseFloat(matches.castTime) - 5,
      response: Responses.aoe(),
    },
    {
      id: 'Occult Crescent Magitaur Sage\'s Staff',
      // Boss spawns three staves that will fire an untelegraphed line at nearest target
      // A25F Mana Expulsion is the untelegraphed line stack damage 14.4s after
      // There is an In/Out dodge before Mana Expulsion
      // These can be focused into a single stack, but some parties split into groups
      type: 'Ability',
      netRegex: { source: 'Magitaur', id: 'A25E', capture: false },
      delaySeconds: 8.5,
      suppressSeconds: 1,
      alertText: (_data, _matches, output) => output.lineStackStaff!(),
      outputStrings: {
        lineStackStaff: {
          en: 'Line stack at staff',
        },
      },
    }, /*
    {
      id: 'Occult Crescent Magitaur Rune Axe Debuffs',
      // This won't work until FFXIVACT Plugin captures StatusEffectListForay3
      // Applied with Rune Axe (A24F)
      // Prey: Greater Axebit (10F1) 9s
      // Prey: Lesser Axebit (10F0) 14s
      // Prey: Greater Axebit (10F1) 21s
      // Prey: Lesser Axebit (10F0) 21s
      // TODO: Add the ${player1} ${player2}... for the small rune calls
      type: 'GainsEffect',
      netRegex: { effectId: ['10F0', '11F1'], capture: true },
      condition: (data, matches) => {
        if (data.me === matches.target)
          return true;
        return false;
      },
      infoText: (_data, matches, output) => {
        const duration = parseFloat(matches.duration);
        if (duration < 15) {
          if (matches.effectId === '10F1')
            return output.shortBigRune!();
          return output.shortSmallRune!();
        }
        if (matches.effectId === '10F1')
          return output.longBigRune!();
        return output.longSmallRune!();
      },
      outputStrings: {
        shortBigRune: {
          en: 'Big AOE on YOU (First)',
        },
        shortSmallRune: {
          en: 'Small aoe on YOU (Second)',
        },
        longBigRune: {
          en: 'Big AOE on YOU (Third)',
        },
        longSmallRune: {
          en: 'Small aoe on YOU (Third)',
        },
      },
    },*/
    {
      id: 'Occult Crescent Magitaur Big Ruinous Rune 1 Target',
      // This can be placed N, SE, or SW at the wall by Universal Cylinders (purple circles)
      // Explosion must avoid square tiles
      // Earlier, players were given debuff at end of Rune Axe (A24F) cast
      // Prey: Greater Axebit (10F1) 9s
      type: 'HeadMarker',
      netRegex: { id: [headMarkerData.magitaurBigRuinousRune], capture: true },
      condition: (data) => {
        return !data.magitaurIsRuinousRune2;
      },
      response: (data, matches, output) => {
        // cactbot-builtin-response
        output.responseOutputStrings = magitaurOutputStrings;
        const target = matches.target;
        if (data.me === target)
          return { alarmText: output.rune1BigAoeOnYou!() };

        return {
          infoText: output.rune1BigAoeOnPlayer!({
            player: data.party.member(target),
          }),
        };
      },
    },
    {
      id: 'Occult Crescent Magitaur Small Ruinous Rune 1 Targets',
      // These must be placed on separate squares
      // Players are also given a debuff:
      // Prey: Lesser Axebit (10F0) 14s
      type: 'HeadMarker',
      netRegex: { id: [headMarkerData.magitaurSmallRuinousRune], capture: true },
      condition: (data) => {
        return !data.magitaurIsRuinousRune2;
      },
      response: (data, matches, output) => {
        // cactbot-builtin-response
        output.responseOutputStrings = magitaurOutputStrings;
        data.magitaurRuneTargets.push(matches.target);
        if (data.magitaurRuneTargets.length < 3)
          return;

        const target1 = data.magitaurRuneTargets[0];
        const target2 = data.magitaurRuneTargets[1];
        const target3 = data.magitaurRuneTargets[2];

        if (data.me === target1 || data.me === target2 || data.me === target3)
          return { infoText: output.rune1SmallAoeOnYou!() };

        return {
          infoText: output.rune1SmallAoesOnPlayers!({
            player1: data.party.member(target1),
            player2: data.party.member(target2),
            player3: data.party.member(target3),
          }),
        };
      },
      run: (data) => {
        // StartsUsing of A24B coincides with the Big Ruinous Rune Ability
        if (data.magitaurRuneTargets.length === 3)
          data.magitaurIsRuinousRune2 = true;
      },
    },
    {
      id: 'Occult Crescent Magitaur Ruinous Rune Lanceblow',
      // Trigger once the big Ruinous Rune (A251) has gone off
      // Players with first set of small Ruinous Runes (A250) stay on square
      // Rest of players must get off
      // This occurs with a Lanceblow almost immediately after, so pre-call that
      type: 'Ability',
      netRegex: { source: 'Magitaur', id: 'A251', capture: false },
      condition: (data) => {
        // On second set of A251, this value has been reset to default (false)
        return data.magitaurIsRuinousRune2;
      },
      alertText: (data, _matches, output) => {
        const target1 = data.magitaurRuneTargets[0];
        const target2 = data.magitaurRuneTargets[1];
        const target3 = data.magitaurRuneTargets[2];

        if (data.me === target1 || data.me === target2 || data.me === target3)
          return output.rune1SmallAoEStayThenIn!();
        return output.in!();
      },
      outputStrings: magitaurOutputStrings,
    },
    {
      id: 'Occult Crescent Magitaur Ruinous Rune 2 Collect',
      // Second set has a big and two smalls resolve simultaneously
      // These markers come out about 0.1~0.3s before set one smalls expire
      // There is some trigger overlap to handle for unlucky players who get both sets
      // Big resolves like usual
      // Players with small will be on their own square with party on 3rd square
      // Players are also given a debuff:
      // Prey: Greater Axebit (10F1) 21s
      // Prey: Lesser Axebit (10F0) 21s
      type: 'HeadMarker',
      netRegex: {
        id: [headMarkerData.magitaurBigRuinousRune, headMarkerData.magitaurSmallRuinousRune],
        capture: true,
      },
      condition: (data) => {
        return data.magitaurIsRuinousRune2;
      },
      preRun: (data, matches) => {
        if (matches.id === headMarkerData.magitaurBigRuinousRune)
          data.magitaurBigRune2Target = matches.target;
        else if (matches.id === headMarkerData.magitaurSmallRuinousRune)
          data.magitaurRune2Targets.push(matches.target);
      },
      response: (data, _matches, output) => {
        // cactbot-builtin-response
        output.responseOutputStrings = magitaurOutputStrings;
        if (data.magitaurBigRune2Target === undefined || data.magitaurRune2Targets.length < 2)
          return;

        const big = data.magitaurBigRune2Target;
        const small1 = data.magitaurRune2Targets[0];
        const small2 = data.magitaurRune2Targets[1];

        if (data.me === big || data.me === small1 || data.me === small2) {
          // Players who had small rune first need later call to prevent overlap
          const target1 = data.magitaurRuneTargets[0];
          const target2 = data.magitaurRuneTargets[1];
          const target3 = data.magitaurRuneTargets[2];
          if (data.me === target1 || data.me === target2 || data.me === target3)
            return;
          if (data.me === big)
            return { infoText: output.rune2BigAoeOnYou!() };
          if (data.me === small1 || data.me === small2)
            return { infoText: output.rune2SmallAoeOnYou!() };
        }

        return {
          infoText: output.rune2AoesOnPlayers!({
            player1: data.party.member(big),
            player2: data.party.member(small1),
            player3: data.party.member(small2),
          }),
        };
      },
    },
    {
      id: 'Occult Crescent Magitaur Ruinous Rune Lanceblow Reminder',
      // Players have ~2.1s to move based on damage cast timing of Critical Lanceblow
      type: 'Ability',
      netRegex: { source: 'Magitaur', id: 'A250', capture: true },
      condition: (data, matches) => {
        // magitaurIsRuinousRune2 is true at this time for first set
        // This could be altered to not call for players without markers, but
        // calling for player that got hit with the aoe could also save a life
        if (matches.target === data.me && data.magitaurIsRuinousRune2)
          return true;

        // Players that get hit and are not targeted do not get an output
        return false;
      },
      alertText: (data, _matches, output) => {
        // Check if player has a marker again
        const big = data.magitaurBigRune2Target;
        const small1 = data.magitaurRune2Targets[0];
        const small2 = data.magitaurRune2Targets[1];
        if (data.me === big)
          return output.rune2InBigAoeOnYou!();
        if (data.me === small1 || data.me === small2)
          return output.rune2InSmallAoeOnYou!();
        return output.inThenOnSquare!();
      },
      outputStrings: magitaurOutputStrings,
    },
    {
      id: 'Occult Crescent Magitaur Ruinous Rune 2 Reminder',
      // Capture either alliance's Critical Lanceblow damage cast
      // Using castTime of A24B is unreliable since damage cast comes later
      type: 'Ability',
      netRegex: { source: 'Magitaur', id: ['A24E', 'A24D'], capture: false },
      condition: (data) => {
        return data.magitaurIsRuinousRune2;
      },
      suppressSeconds: 1,
      alertText: (data, _matches, output) => {
        const big = data.magitaurBigRune2Target;
        const small1 = data.magitaurRune2Targets[0];
        const small2 = data.magitaurRune2Targets[1];

        if (data.me === big)
          return output.rune2BigAoeOnYouReminder!();
        if (data.me === small1 || data.me === small2)
          return output.rune2SmallAoeOnYouReminder!();

        return output.rune2AvoidPlayers!({
          player1: data.party.member(small1),
          player2: data.party.member(small2),
        });
      },
      outputStrings: magitaurOutputStrings,
    },
    {
      id: 'Occult Crescent Magitaur Ruinous Rune 2 Flag Unset',
      // Clear condition on Critical Lanceblow
      type: 'Ability',
      netRegex: { source: 'Magitaur', id: ['A24E', 'A24D'], capture: false },
      condition: (data) => {
        return data.magitaurIsRuinousRune2;
      },
      suppressSeconds: 1,
      run: (data) => {
        // Re-enable normal Axeblow / Lanceblow trigger and re-triggering Rune Lanceblow trigger
        data.magitaurIsRuinousRune2 = false;
      },
    },
    {
      id: 'Occult Crescent Magitaur Holy Lance Filter',
      // Lanceblow and Axeblow here need to be handled separately
      // Lanceblow would have an overlap with stack call, whereas Axeblow overlaps with Holy IV resolution
      type: 'StartsUsing',
      netRegex: { source: 'Magitaur', id: 'A255', capture: false },
      run: (data) => {
        data.magitaurIsHolyLance = true;
      },
    },
    {
      id: 'Occult Crescent Magitaur Lancelight On/Off Square',
      // TODO: Get player position for an alertText and filter?
      // Players can manually blank the outputString for the other squares in configuration
      // Holy IV first and second targets need to avoid overlapping outside square
      type: 'Ability',
      netRegex: { source: 'Magitaur', id: ['A259', 'A258'], capture: false },
      suppressSeconds: 1,
      response: (data, _matches, output) => {
        // cactbot-builtin-response
        output.responseOutputStrings = magitaurOutputStrings;
        data.magitaurLancelightCount = data.magitaurLancelightCount + 1;
        switch (data.magitaurLancelightCount) {
          case 1:
            return { infoText: output.northeastOff!() };
          case 4:
            return { infoText: output.northeastOn!() };
          case 5:
            return { infoText: output.southOff!() };
          case 8:
            return { infoText: output.southOn!() };
          case 9:
            return { infoText: output.northwestOff!() };
          case 12:
            // Re-enable normal Axeblow / Lanceblow trigger
            data.magitaurIsHolyLance = false;
            return { alertText: output.out!() };
        }
      },
    },
    {
      id: 'Occult Crescent Magitaur Holy Lance Critical Lanceblow',
      // TODO: Merge Lanceblow Stack trigger here?
      // Stack headmarkers come out at this time
      // Related debuff for headmarkers is Prey: Lancepoint (10F2)
      type: 'StartsUsing',
      netRegex: { source: 'Magitaur', id: 'A24B', capture: false },
      condition: (data) => {
        return data.magitaurIsHolyLance;
      },
      alertText: (_data, _matches, output) => output.in!(),
      outputStrings: magitaurOutputStrings,
    },
  ],
  timelineReplace: [
    {
      'locale': 'en',
      'replaceText': {
        'Close Call to Detonate / Far Cry to Detonate': 'Close/Far to Detonate',
        'Cometeor of Dangers Near / Cometeor of Expulsion Afar': 'Cometeor Near/Far',
        'Critical Axeblow / Critical Lanceblow': 'Critical Axe/Lanceblow',
        'Demonograph of Dangers Near / Demonograph of Expulsion Afar': 'Deomograph Near/Far',
        'Gravity of Dangers Near / Gravity of Expulsion Afar': 'Gravity Near/Far',
        'Ray of Dangers Near / Ray of Expulsion Afar': 'Ray Near/Far',
        'Rotate Right / Rotate Left': 'Rotate Left/Right',
        'Vertical Crosshatch/Horizontal Crosshatch': 'Vertical/Horizontal Crosshatch',
      },
    },
    {
      'locale': 'de',
      'missingTranslations': true,
      'replaceSync': {
        'Assassin\'s Dagger': 'Assassinendolch',
        'Axe Empowerment Conduit': 'magisch(?:e|er|es|en) Axtverstärker',
        'Ball of Fire': 'Feuerball',
        'Black Star': 'Schwarz(?:e|er|es|en) Stern',
        'Clawmarks': 'Nagelmal',
        'Cloister Demon': 'Klosterdämon',
        'Crescent Berserker': 'kreszent(?:e|er|es|en) Berserker',
        'Crystal Dragon': 'Kristalldrache',
        'Dead Stars': 'astronomisch(?:e|er|es|en) Trio',
        'Death Claw': 'Todesklaue',
        'Demon Tablet': 'Dämonentafel',
        'Draconic Double': 'Kristalldrachenphantom',
        'Frozen Phobos': 'tiefgekühlt(?:e|er|es|en) Phobos',
        'Frozen Triton': 'tiefgekühlt(?:e|er|es|en) Triton',
        'Gaseous Nereid': 'brennend(?:e|er|es|en) Nereid',
        'Gaseous Phobos': 'brennend(?:e|er|es|en) Phobos',
        'Hinkypunk': 'Irrwisch',
        'Ice Golem': 'Eisgolem',
        'Lance Empowerment Conduit': 'magisch(?:e|er|es|en) Lanzenverstärker',
        'Lion Rampant': 'ungezügelt(?:e|er|es|en) Löwe',
        'Liquified Triton': 'geschmolzen(?:e|er|es|en) Triton',
        'Luminous Lance': 'Lichtspeer',
        'Magitaur': 'Magitaurus',
        'Marble Dragon': 'Marmordrache',
        'Neo Garula': 'Neo Garula',
        'Nereid': 'Nereid',
        'Nymian Petalodus': 'nymeisch(?:e|er|es|en) Petalodus',
        'Phantom Claw': 'Illusions-Todesklaue',
        'Phobos': 'Phobos',
        'Repaired Lion': 'restauriert(?:e|er|es|en) Löwe',
        'Sage\'s Staff': 'Stab des Weisen',
        'Tower Abyss': 'Blut-Abyssus',
        'Tower Bhoot': 'Turm-Bhut',
        'Tower Idol': 'Blut-Götze',
        'Tower Progenitor': 'Blut-Progenitor',
        'Tower Progenitrix': 'Blut-Progenitrix',
        'Trap': 'Falle',
        'Triton': 'Triton',
        'Universal Empowerment Conduit': 'Verstärkungskontrolle',
      },
      'replaceText': {
        'Arcane Reaction': 'Abwehrstrahl',
        'Arcane Recoil': 'Abwehrfeuer',
        'Arcane Spear': 'Kreszenter Speer',
        'Assassin\'s Dagger': 'Assassinendolch',
        'Aura Burst': 'Auraknall',
        'Avalaunch': 'Durchschlagendes Firngeschoss',
        'Axeglow': 'Glanz der Axt',
        'Ball of Ice': 'Kontakteis',
        'Bedrock Uplift': 'Bodenhebung',
        'Blazing Belligerent': 'Dickes Feuermännchen',
        'Blazing Flare': 'Loderndes Flare',
        'Boil Over': 'Rasender Schlag',
        'Bombshell Drop': 'Kanonenfutter',
        'Carving Rune': 'Schneidende Runen',
        'Channeled Rage': 'Tobsucht',
        'Chilling Collision': 'Eisiger Einschlag',
        'Clawing Shadow': 'Schattenklauen',
        'Clawmarks': 'Nagelmal',
        'Close Call to Detonate': 'Nahexplosive Deklaration',
        'Collateral Damage': 'Kollateralschaden',
        'Cometeor of Dangers Near': 'Schmetternder Dämonen-Cometeor',
        'Cometeor of Expulsion Afar': 'Ächtender Dämonen-Cometeor',
        'Critical Axeblow': 'Kritischer Axttreffer',
        'Critical Lanceblow': 'Kritischer Speertreffer',
        'Crystal Call': 'Kristallisierung',
        'Crystal Mirror': 'Kristallene Transposition',
        'Crystallized Energy': 'Kristallene Woge',
        'Decisive Battle': 'Entscheidungsschlacht',
        'Delta Attack': 'Delta-Attacke',
        'Demonic Dark II': 'Dämonen-Negra',
        'Demonograph of Dangers Near': 'Schmetternde Dämonenglyphe',
        'Demonograph of Expulsion Afar': 'Ächtende Dämonenglyphe',
        'Demonography': 'Dämonenglyphe',
        'Dirty Nails': 'Dreckige Klauen',
        'Draconiform Motion': 'Geschick der Drachen',
        'Dread Deluge': 'Schreckensflut',
        'Elemental Impact': 'Einschlag',
        'End of History': 'Kreszente Apokalypse',
        'Erase Gravity': 'Mikro-Schwerkraft',
        'Excruciating Equilibrium': 'Schmerzhaftes Unentschieden',
        'Explosion': 'Explosion',
        'Far Cry to Detonate': 'Fernexplosive Deklaration',
        'Fearsome Facet': 'Phantomkristalle',
        'Fire Spread': 'Brandstiftung',
        'Firestrike': 'Schweres Steinschloss',
        'Flame Thrower': 'Flammensturm',
        'Forked Fury': 'Fork-Zorn',
        'Frigid Dive': 'Froststurz',
        'Frigid Twister': 'Eistornado',
        'Frozen Fallout': 'Giftmännchenflug',
        'Frozen Heart': 'Herz aus Eis',
        'Fusion Burst': 'Fusionsknall',
        'Geothermal Rupture': 'Geothermale Explosion',
        'Gigaflare': 'Gigaflare',
        'Gravity of Dangers Near': 'Schmetternde Mikro-Schwerkraft',
        'Gravity of Expulsion Afar': 'Ächtende Mikro-Schwerkraft',
        'Great Ball of Fire': 'Feuerball',
        'Heated Outburst': 'Jähzorn',
        'Heightened Rage': 'Wilder Furor',
        'Holy': 'Sanctus',
        'Holy IV': 'Giga-Sanctus',
        'Holy Lance': 'Heiligenspeer',
        'Hopping Mad': 'Tobender Stoß',
        'Horizontal Crosshatch': 'Horizontale Doppelnägel',
        'Icebound Buffoon': 'Dickes Schneemännchen',
        'Imitation Blizzard': 'Falscher Schneesturm',
        'Imitation Icicle': 'Falscher Eiszapfen',
        'Imitation Rain': 'Falscher Regen',
        'Imitation Star': 'Falscher Stern',
        'Karmic Drain': 'Karmischer Entzug',
        'Lacunate Stream': 'Glyphenfluss',
        'Lancelight': 'Glanz des Speeres',
        'Landing': '落着',
        'Lethal Nails': 'Todesnägel',
        'Lifeless Legacy': 'Lebloses Erbe',
        'Made Magic': 'Magiefeuer',
        'Mana Expulsion': 'Manaplosion',
        'Manifold Marks': 'Multimal',
        'Noisome Nuisance': 'Dickes Giftmännchen',
        'Noxious Nova': 'Giftige Explosion',
        'Occult Chisel': 'Magia-Glyphen',
        'Portentous Comet': 'Dämonen-Cometeor',
        'Portentous Cometeor': 'Dämonen-Cometeor',
        'Primal Roar': 'Lautes Gebrüll',
        'Primordial Chaos': 'Giftgalliges Paradies',
        'Prismatic Wing': 'Kristallene Schwingen',
        'Punishing Pounce': 'Verbrannter Hopser',
        'Raking Scratch': 'Harkenkratzer',
        'Ray of Dangers Near': 'Schmetternder Dunkelstrahl',
        'Ray of Expulsion Afar': 'Ächtender Dunkelstrahl',
        'Ray of Ignorance': 'Dunkelstrahl',
        'Restore Gravity': 'Erdung',
        'Rotate Left': 'Linksdrehung',
        'Rotate Right': 'Rechtsdrehung',
        'Rotation': 'Drehung',
        'Ruinous Rune': 'Ruinöse Runen',
        'Rune Axe': 'Runenaxt',
        'Sage\'s Staff': 'Stab des Weisen',
        'Scathing Sweep': 'Seitenhieb',
        'Seal Asunder': 'Siegelbruch',
        'Self-Destruct': 'Selbstzerstörung',
        'Self-destruct': 'Selbstzerstörung',
        'Six-Handed Fistfight': 'Handgemenge',
        'Skulking Orders': 'Strafbefehl',
        'Slice \'n\' Dice': 'Aufschlitzer',
        'Slice \'n\' Strike': 'Schweres Steinschlitzschloss',
        'Snow Boulder': 'Firngeschoss',
        'Snowball Flight': 'Amok-Schneemann',
        'Summon': 'Beschwörung',
        'Sunderseal Roar': 'Berstendes Gebrüll',
        'The Grip of Poison': 'Tückische Resonanz',
        'Three-Body Problem': 'Mond-Manöver',
        'Three-Body Probl─': 'Mond-Manöver?',
        'Threefold Marks': 'Tripelmal',
        'Tidal Breath': 'Hauch der Gezeiten',
        'To the Winds': 'Explosive Verstreuung',
        'Unseal': 'Entsiegelung',
        'Unsealed Aura': 'Entsiegelte Aura',
        'Vengeful Bio III': 'Rache-Bioga',
        'Vengeful Blizzard III': 'Rache-Eisga',
        'Vengeful Fire III': 'Rache-Feuga',
        'Vertical Crosshatch': 'Vertikale Doppelnägel',
        'Void Thunder III': 'Nichts-Blitzga',
        'White-hot Rage': 'Jähzorniger Schub',
        'Wicked Water': 'Verfluchtes Wasser',
        'Withering Eternity': 'Welkendes Zeitalter',
      },
    },
    {
      'locale': 'fr',
      'missingTranslations': true,
      'replaceSync': {
        'Assassin\'s Dagger': 'dague d\'assassin',
        'Axe Empowerment Conduit': 'décupleur magique de hache',
        'Ball of Fire': 'orbe de feu',
        'Black Star': 'Étoile noire',
        'Clawmarks': 'griffure',
        'Cloister Demon': 'démon du Cloître',
        'Crescent Berserker': 'berserker de Lunule',
        'Crystal Dragon': 'dragon cristallin',
        'Dead Stars': 'trio de la Fosse',
        'Death Claw': 'Griffe de mort',
        'Demon Tablet': 'muraille démonique',
        'Draconic Double': 'double de dragon cristallin',
        'Frozen Phobos': 'Phobos gelé',
        'Frozen Triton': 'Tritonien gelé',
        'Gaseous Nereid': 'Néregat enflammé',
        'Gaseous Phobos': 'Phobos enflammé',
        'Hinkypunk': 'follet folâtre',
        'Ice Golem': 'golem de glace',
        'Lance Empowerment Conduit': 'décupleur magique de lance',
        'Lion Rampant': 'lion rampant',
        'Liquified Triton': 'Tritonien fondu',
        'Luminous Lance': 'lance de lumière',
        'Magitaur': 'magitaure',
        'Marble Dragon': 'dragon marmoréen',
        'Neo Garula': 'néo-garula',
        'Nereid': 'Néregat',
        'Nymian Petalodus': 'petalodus de Nym',
        'Phantom Claw': 'mirage de Griffe de mort',
        'Phobos': 'Phobos',
        'Repaired Lion': 'lion réparé',
        'Sage\'s Staff': 'bâton de sage',
        'Tower Abyss': 'arabesque de la Tour',
        'Tower Bhoot': 'bhut de la Tour',
        'Tower Idol': 'idole de la Tour',
        'Tower Progenitor': 'papa bombo de la Tour',
        'Tower Progenitrix': 'maman bombo de la Tour',
        'Trap': 'piège',
        'Triton': 'Tritonien',
        'Universal Empowerment Conduit': 'unité de contrôle général',
      },
      'replaceText': {
        'Arcane Reaction': 'Rayon de riposte',
        'Arcane Recoil': 'Canon de riposte',
        'Arcane Spear': 'Magi Lance',
        'Assassin\'s Dagger': 'dague d\'assassin',
        'Aura Burst': 'Déflagration d\'aura',
        'Avalaunch': 'Boule de neige bondissante',
        'Axeglow': 'Hache chatoyante',
        'Ball of Ice': 'Boule de glace',
        'Bedrock Uplift': 'Surrection',
        'Blazing Belligerent': 'Boubou-boule de feu',
        'Blazing Flare': 'Brasier ardent',
        'Boil Over': 'Poussée de colère',
        'Bombshell Drop': 'Bombordement',
        'Carving Rune': 'Rune découpante',
        'Channeled Rage': 'Accès de fureur',
        'Chilling Collision': 'Impact glacé',
        'Clawing Shadow': 'Serres brumeuses',
        'Clawmarks': 'griffure',
        'Close Call to Detonate': 'Annonce d\'explosion proche',
        'Collateral Damage': 'Dégâts collatéraux',
        'Cometeor of Dangers Near': 'Cométéore démoniaque écrasant',
        'Cometeor of Expulsion Afar': 'Cométéore démoniaque balayant',
        'Critical Axeblow': 'Fendoir critique',
        'Critical Lanceblow': 'Pique critique',
        'Crystal Call': 'Cristallisation',
        'Crystal Mirror': 'Transfert cristallin',
        'Crystallized Energy': 'Onde cristalline',
        'Decisive Battle': 'Combat décisif',
        'Delta Attack': 'Attaque Delta',
        'Demonic Dark II': 'Extra Ténèbres démoniaques',
        'Demonograph of Dangers Near': 'Glyphe démoniaque écrasant',
        'Demonograph of Expulsion Afar': 'Glyphe démoniaque balayant',
        'Demonography': 'Glyphe démoniaque',
        'Dirty Nails': 'Serres putrides',
        'Draconiform Motion': 'Motion draconique',
        'Dread Deluge': 'Déluge effroyable',
        'Elemental Impact': 'Impact de canon',
        'End of History': 'Magi Apocalypse',
        'Erase Gravity': 'Microgravité',
        'Excruciating Equilibrium': 'Douleur partagée',
        'Explosion': 'Explosion',
        'Far Cry to Detonate': 'Annonce d\'explosion distante',
        'Fearsome Facet': 'Cristaux spectraux',
        'Fire Spread': 'Nappe de feu',
        'Firestrike': 'Artillerie lourde',
        'Flame Thrower': 'Crache-flammes',
        'Forked Fury': 'Furie fourchue',
        'Frigid Dive': 'Piqué glacé',
        'Frigid Twister': 'Tornades de glace',
        'Frozen Fallout': 'Lancer de boule de poison',
        'Frozen Heart': 'Cœur glacé',
        'Fusion Burst': 'Fusion explosive',
        'Geothermal Rupture': 'Explosion géothermique',
        'Gigaflare': 'GigaBrasier',
        'Gravity of Dangers Near': 'Microgravité écrasante',
        'Gravity of Expulsion Afar': 'Microgravité balayante',
        'Great Ball of Fire': 'Orbes de feu',
        'Heated Outburst': 'Courroux ardent',
        'Heightened Rage': 'Déchaînement de rage',
        'Holy': 'Miracle',
        'Holy IV': 'Giga Miracle',
        'Holy Lance': 'Lance sacrée',
        'Hopping Mad': 'Impulsion frénétique',
        'Horizontal Crosshatch': 'Intersection horizontale',
        'Icebound Buffoon': 'Boubou-boule de neige',
        'Imitation Blizzard': 'Réplique de blizzard',
        'Imitation Icicle': 'Réplique de stalactite',
        'Imitation Rain': 'Réplique de pluie',
        'Imitation Star': 'Réplique d\'étoile',
        'Karmic Drain': 'Érosion d\'existence',
        'Lacunate Stream': 'Flux glyphique',
        'Lancelight': 'Lance lumineuse',
        'Landing': '落着',
        'Lethal Nails': 'Griffes mortelles',
        'Lifeless Legacy': 'Morne héritage',
        'Made Magic': 'Déferlante magique',
        'Mana Expulsion': 'Explosion de mana',
        'Manifold Marks': 'Marques multiples',
        'Noisome Nuisance': 'Boubou-boule de poison',
        'Noxious Nova': 'Explosion toxique',
        'Occult Chisel': 'Glyphe Magia',
        'Portentous Comet': 'Comète démoniaque',
        'Portentous Cometeor': 'Cométéore démoniaque',
        'Primal Roar': 'Rugissement furieux',
        'Primordial Chaos': 'Paradis empoisonné',
        'Prismatic Wing': 'Aile cristalline',
        'Punishing Pounce': 'Bond belliqueux',
        'Raking Scratch': 'Griffes ratisseuses',
        'Ray of Dangers Near': 'Rayon ténébreux écrasant',
        'Ray of Expulsion Afar': 'Rayon ténébreux balayant',
        'Ray of Ignorance': 'Rayon ténébreux',
        'Restore Gravity': 'Réinitialisation de gravité',
        'Rotate Left': 'Pivot à gauche',
        'Rotate Right': 'Pivot à droite',
        'Rotation': 'Pivot',
        'Ruinous Rune': 'Rune ruineuse',
        'Rune Axe': 'Hache runique',
        'Sage\'s Staff': 'bâton de sage',
        'Scathing Sweep': 'Fauche latérale',
        'Seal Asunder': 'Descellement destructeur',
        'Self-Destruct': 'Auto-destruction',
        'Self-destruct': 'Auto-destruction',
        'Six-Handed Fistfight': 'Empoignade effrénée',
        'Skulking Orders': 'Ordre d\'élimination',
        'Slice \'n\' Dice': 'Éventrement',
        'Slice \'n\' Strike': 'Éventrement et artillerie lourde',
        'Snow Boulder': 'Bloc de neige',
        'Snowball Flight': 'Branle-bas de boule de neige',
        'Summon': 'Invocation',
        'Sunderseal Roar': 'Rugissement libérateur',
        'The Grip of Poison': 'Résonnance de la malfaisance',
        'Three-Body Problem': 'Satellites combinés',
        'Three-Body Probl─': 'Satellites combinés ?',
        'Threefold Marks': 'Triple marque',
        'Tidal Breath': 'Souffle supratidal',
        'To the Winds': 'Éparpillement venteux',
        'Unseal': 'Descellage',
        'Unsealed Aura': 'Libération d\'aura',
        'Vengeful Bio III': 'Méga Bactérie vengeresse',
        'Vengeful Blizzard III': 'Méga Glace vengeresse',
        'Vengeful Fire III': 'Méga Feu vengeur',
        'Vertical Crosshatch': 'Intersection verticale',
        'Void Thunder III': 'Méga Foudre du néant',
        'White-hot Rage': 'Rage incandescente',
        'Wicked Water': 'Eau abjecte',
        'Withering Eternity': 'Ère d\'extinction',
      },
    },
    {
      'locale': 'ja',
      'missingTranslations': true,
      'replaceSync': {
        'Assassin\'s Dagger': 'アサシンダガー',
        'Axe Empowerment Conduit': '魔道増幅器【アクス】',
        'Ball of Fire': '火球',
        'Black Star': 'ブラックスター',
        'Clawmarks': 'ネイルマーク',
        'Cloister Demon': 'クロイスターデーモン',
        'Crescent Berserker': 'クレセント・バーサーカー',
        'Crystal Dragon': '水晶竜',
        'Dead Stars': '星頭の三人組',
        'Death Claw': 'デスクロー',
        'Demon Tablet': 'デモンズ・タブレット',
        'Draconic Double': '水晶竜の幻影',
        'Frozen Phobos': '凍ったフォーボス',
        'Frozen Triton': '凍ったトライトン',
        'Gaseous Nereid': '燃えたネレゲイド',
        'Gaseous Phobos': '燃えたフォーボス',
        'Hinkypunk': 'ヒンキーパンク',
        'Ice Golem': 'アイスゴーレム',
        'Lance Empowerment Conduit': '魔道増幅器【ランス】',
        'Lion Rampant': 'ランパントライオン',
        'Liquified Triton': '溶けたトライトン',
        'Luminous Lance': '光の槍',
        'Magitaur': 'マギタウロス',
        'Marble Dragon': 'マーブルドラゴン',
        'Neo Garula': 'ネオガルラ',
        'Nereid': 'ネレゲイド',
        'Nymian Petalodus': 'ニーム・ペタロドゥス',
        'Phantom Claw': 'ミラージュ・デスクロー',
        'Phobos': 'フォーボス',
        'Repaired Lion': 'リペアドライオン',
        'Sage\'s Staff': '賢者の杖',
        'Tower Abyss': 'タワー・アビス',
        'Tower Bhoot': 'タワー・ブフート',
        'Tower Idol': 'タワー・アイドル',
        'Tower Progenitor': 'タワー・ファザーボム',
        'Tower Progenitrix': 'タワー・マザーボム',
        'Trap': 'トラップ',
        'Triton': 'トライトン',
        'Universal Empowerment Conduit': '増幅統括器',
      },
      'replaceText': {
        'Arcane Reaction': '反応魔光',
        'Arcane Recoil': '反応砲撃',
        'Arcane Spear': 'マギスピア',
        'Assassin\'s Dagger': 'アサシンダガー',
        'Aura Burst': 'オーラバースト',
        'Avalaunch': '跳ね飛び豪雪球',
        'Axeglow': 'アクスオーラ',
        'Ball of Ice': '氷結',
        'Bedrock Uplift': '地盤隆起',
        'Blazing Belligerent': 'やりすぎ火だるま',
        'Blazing Flare': 'ブレイジングフレア',
        'Boil Over': '怒発',
        'Bombshell Drop': 'ボムボム',
        'Carving Rune': 'カーヴィングルーン',
        'Channeled Rage': '激怒',
        'Chilling Collision': 'アイスインパクト',
        'Clawing Shadow': 'ヘイズクロー',
        'Clawmarks': 'ネイルマーク',
        'Close Call to Detonate': '爆発宣言：近',
        'Collateral Damage': 'とばっちり',
        'Cometeor of Dangers Near': '圧潰式デモンズコメテオ',
        'Cometeor of Expulsion Afar': '排斥式デモンズコメテオ',
        'Critical Axeblow': 'クリティカルアクス',
        'Critical Lanceblow': 'クリティカルランス',
        'Crystal Call': '晶石生成',
        'Crystal Mirror': '晶石転移',
        'Crystallized Energy': '水晶波動',
        'Decisive Battle': '決戦',
        'Delta Attack': 'デルタアタック',
        'Demonic Dark II': 'デモンズダーラ',
        'Demonograph of Dangers Near': '圧潰式デモンズグリフ',
        'Demonograph of Expulsion Afar': '排斥式デモンズグリフ',
        'Demonography': 'デモンズグリフ',
        'Dirty Nails': 'ダーティクロー',
        'Draconiform Motion': 'ドラゴニックムーブ',
        'Dread Deluge': 'ドレッドデリージュ',
        'Elemental Impact': '着弾',
        'End of History': 'マギ・アポカリプス',
        'Erase Gravity': 'マイクログラビティ',
        'Excruciating Equilibrium': '痛み分け',
        'Explosion': '爆発',
        'Far Cry to Detonate': '爆発宣言：遠',
        'Fearsome Facet': '幻影晶石',
        'Fire Spread': '放火',
        'Firestrike': '重火砲',
        'Flame Thrower': '火炎放射',
        'Forked Fury': 'フォークフューリー',
        'Frigid Dive': 'フロストダイブ',
        'Frigid Twister': 'アイストルネード',
        'Frozen Fallout': '毒だるま飛ばし',
        'Frozen Heart': 'フローズンハート',
        'Fusion Burst': '融合爆発',
        'Geothermal Rupture': '地熱爆破',
        'Gigaflare': 'ギガフレア',
        'Gravity of Dangers Near': '圧潰式マイクログラビティ',
        'Gravity of Expulsion Afar': '排斥式マイクログラビティ',
        'Great Ball of Fire': '火球',
        'Heated Outburst': '気炎',
        'Heightened Rage': '大激怒',
        'Holy': 'ホーリー',
        'Holy IV': 'ホーリジャ',
        'Holy Lance': 'ホーリーランス',
        'Hopping Mad': '震撃怒涛',
        'Horizontal Crosshatch': 'ホリゾンタル・ダブルネイル',
        'Icebound Buffoon': 'やりすぎ雪だるま',
        'Imitation Blizzard': 'イミテイトブリザード',
        'Imitation Icicle': 'イミテイトアイシクル',
        'Imitation Rain': 'イミテイトレイン',
        'Imitation Star': 'イミテイトスター',
        'Karmic Drain': 'ライフエロージョン',
        'Lacunate Stream': 'グリフストリーム',
        'Lancelight': 'ランスオーラ',
        'Landing': '落着',
        'Lethal Nails': 'デスネイル',
        'Lifeless Legacy': 'ライフレス・レガシー',
        'Made Magic': '魔力放出',
        'Mana Expulsion': 'マナプロ―ジョン',
        'Manifold Marks': 'マルチプルマーク',
        'Noisome Nuisance': 'やりすぎ毒だるま',
        'Noxious Nova': '毒素爆散',
        'Occult Chisel': 'グリフマギア',
        'Portentous Comet': 'デモンズコメット',
        'Portentous Cometeor': 'デモンズコメテオ',
        'Primal Roar': '大咆哮',
        'Primordial Chaos': '毒々パラダイス',
        'Prismatic Wing': '水晶の翼',
        'Punishing Pounce': 'ペンペンリープ',
        'Raking Scratch': 'ネイルストリーク',
        'Ray of Dangers Near': '圧潰式ダークレイ',
        'Ray of Expulsion Afar': '排斥式ダークレイ',
        'Ray of Ignorance': 'ダークレイ',
        'Restore Gravity': 'グラビティリセット',
        'Rotate Left': 'レフトターン',
        'Rotate Right': 'ライトターン',
        'Rotation': 'ターン',
        'Ruinous Rune': 'ルイナスルーン',
        'Rune Axe': 'ルーンアクス',
        'Sage\'s Staff': '賢者の杖',
        'Scathing Sweep': '横薙ぎ',
        'Seal Asunder': '封印破壊',
        'Self-Destruct': '自爆',
        'Self-destruct': '自爆',
        'Six-Handed Fistfight': '取っ組み合い',
        'Skulking Orders': 'パニッシングオーダー',
        'Slice \'n\' Dice': '切り裂き',
        'Slice \'n\' Strike': '切り裂いて重火砲',
        'Snow Boulder': '豪雪球',
        'Snowball Flight': '爆走雪だるま',
        'Summon': '召喚',
        'Sunderseal Roar': '壊封の咆哮',
        'The Grip of Poison': '邪気の共振',
        'Three-Body Problem': 'サテライトコンビネーション',
        'Three-Body Probl─': 'サテライトコンビネーション？',
        'Threefold Marks': 'トリプルマーク',
        'Tidal Breath': 'タイダルブレス',
        'To the Winds': '爆発四散',
        'Unseal': '封印解放',
        'Unsealed Aura': 'アンシール・オーラ',
        'Vengeful Bio III': 'リベンジバイオガ',
        'Vengeful Blizzard III': 'リベンジブリザガ',
        'Vengeful Fire III': 'リベンジファイガ',
        'Vertical Crosshatch': 'バーチカル・ダブルネイル',
        'Void Thunder III': 'ヴォイド・サンダガ',
        'White-hot Rage': '気炎怒涛',
        'Wicked Water': 'カースドウォーター',
        'Withering Eternity': 'ウィザリング・エイジ',
=======
      'locale': 'en',
      'replaceText': {
        'Vertical Crosshatch/Horizontal Crosshatch': 'Vertical/Horizontal Crosshatch',
        'Twopenny Inflation / Onepenny Inflation / Fourpenny Inflation':
          'Penny Inflation (knockback)',
        'Shades\' Nest/Shade\'s Crossing': 'Shades\' Nest/Crossing',
        'Shades\' Crossing/Shades\' Nest': 'Shades\' Crossing/Nest',
>>>>>>> fcb416e1
      },
    },
    {
      'locale': 'cn',
      'missingTranslations': true,
      'replaceSync': {
        'Ball of Fire': '火球',
        'Black Star': '黑色天星',
        'Clawmarks': '抓痕',
        'Cloister Demon': '回廊恶魔',
        'Crescent Berserker': '新月狂战士',
        'Crystal Dragon': '水晶龙',
        'Death Claw': '死亡爪',
        'Draconic Double': '水晶龙的幻影',
        'Hinkypunk': '鬼火苗',
        'Lion Rampant': '跃立狮',
        'Neo Garula': '进化加鲁拉',
        'Nymian Petalodus': '尼姆瓣齿鲨',
        'Phantom Claw': '死亡爪的幻影',
        'Repaired Lion': '复原狮像',
      },
      'replaceText': {
        '\\(in\\)': '(内)',
        '\\(jump\\)': '(跳)',
        '\\(Lightning\\)': '(雷)',
        '\\(out\\)': '(外)',
        '\\(Wind\\)': '(风)',
        'Bedrock Uplift': '地面隆起',
        'Blazing Flare': '炽热核爆',
        'Boil Over': '发怒',
        'Channeled Rage': '燥怒',
        'Clawing Shadow': '雾霾爪',
        'Clawmarks': '抓痕',
        'Crystal Call': '生成晶石',
        'Crystal Mirror': '转移晶石',
        'Crystallized Energy': '水晶波动',
        'Dirty Nails': '腐坏爪',
        'Explosion': '爆炸',
        'Fearsome Facet': '幻影晶石',
        'Gigaflare': '十亿核爆',
        'Great Ball of Fire': '火球',
        'Heated Outburst': '气焰',
        'Heightened Rage': '狂怒',
        'Hopping Mad': '震击怒涛',
        'Horizontal Crosshatch': '横向双重抓',
        'Karmic Drain': '生命侵蚀',
        'Lethal Nails': '死亡甲',
        'Made Magic': '释放魔力',
        'Manifold Marks': '多重抓痕',
        'Primal Roar': '大咆哮',
        'Prismatic Wing': '水晶之翼',
        'Raking Scratch': '尖甲疾袭',
        'Scathing Sweep': '横砍',
        'Seal Asunder': '封印破坏',
        'Skulking Orders': '处刑令',
        'Sunderseal Roar': '破封的咆哮',
        'The Grip of Poison': '邪气的共振',
        'Threefold Marks': '三重抓痕',
        'Tidal Breath': '怒潮吐息',
        'Vertical Crosshatch': '纵向双重抓',
        'Void Thunder III': '虚空暴雷',
        'White-hot Rage': '气焰怒涛',
      },
    },
    {
      'locale': 'ko',
      'missingTranslations': true,
      'replaceSync': {
        'Ball of Fire': '화염 구체',
        'Black Star': '검은 죽음의 운성',
        'Clawmarks': '손톱자국',
        'Cloister Demon': '회랑 악마',
        'Crescent Berserker': '초승달 광전사',
        'Crystal Dragon': '수정룡',
        'Death Claw': '죽음손아귀',
        'Draconic Double': '수정룡의 환영',
        'Hinkypunk': '힝키펑크',
        'Lion Rampant': '직립 사자',
        'Neo Garula': '네오 가루라',
        'Nymian Petalodus': '니므 페탈로두스',
        'Phantom Claw': '죽음손아귀의 환영',
        'Repaired Lion': '복원된 사자',
      },
      'replaceText': {
        '\\(in\\)': '(안)',
        '\\(jump\\)': '(점프)',
        '\\(Lightning\\)': '(번개)',
        '\\(out\\)': '(밖)',
        '\\(Wind\\)': '(바람)',
        'Bedrock Uplift': '지반 융기',
        'Blazing Flare': '플레어 작열',
        'Boil Over': '노발',
        'Channeled Rage': '진노',
        'Clawing Shadow': '안개 발톱',
        'Clawmarks': '손톱자국',
        'Crystal Call': '수정석 생성',
        'Crystal Mirror': '수정석 이동',
        'Crystallized Energy': '수정 파동',
        'Dirty Nails': '더러운 발톱',
        'Explosion': '폭발',
        'Fearsome Facet': '환영 수정석',
        'Gigaflare': '기가플레어',
        'Great Ball of Fire': '불덩이',
        'Heated Outburst': '기염',
        'Heightened Rage': '대진노',
        'Hopping Mad': '노도의 도끼질',
        'Karmic Drain': '생명 부식',
        'Lethal Nails': '죽음의 손톱',
        'Made Magic': '마력 방출',
        'Manifold Marks': '다중 손톱자국',
        'Primal Roar': '대포효',
        'Prismatic Wing': '수정 날개',
        'Raking Scratch': '연속 손톱',
        'Scathing Sweep': '가로 후리기',
        'Seal Asunder': '봉인 파괴',
        'Skulking Orders': '처벌 지시',
        'Sunderseal Roar': '해방의 포효',
        'The Grip of Poison': '사악한 공명',
        'Threefold Marks': '삼중 손톱자국',
        'Tidal Breath': '해일 숨결',
        'Vertical Crosshatch/Horizontal Crosshatch': '세로/가로 이중 손톱',
        'Void Thunder III': '보이드 선더가',
        'White-hot Rage': '노도의 기염',
      },
    },
  ],
};

export default triggerSet;<|MERGE_RESOLUTION|>--- conflicted
+++ resolved
@@ -419,7 +419,6 @@
       response: Responses.awayFromFront(),
     },
     {
-<<<<<<< HEAD
       id: 'Occult Crescent Demon Tablet Demonic Dark II',
       type: 'StartsUsing',
       netRegex: { source: 'Demon Tablet', id: 'A306', capture: false },
@@ -2694,6 +2693,10 @@
         'Ray of Dangers Near / Ray of Expulsion Afar': 'Ray Near/Far',
         'Rotate Right / Rotate Left': 'Rotate Left/Right',
         'Vertical Crosshatch/Horizontal Crosshatch': 'Vertical/Horizontal Crosshatch',
+        'Twopenny Inflation / Onepenny Inflation / Fourpenny Inflation':
+          'Penny Inflation (knockback)',
+        'Shades\' Nest/Shade\'s Crossing': 'Shades\' Nest/Crossing',
+        'Shades\' Crossing/Shades\' Nest': 'Shades\' Crossing/Nest',
       },
     },
     {
@@ -3213,15 +3216,6 @@
         'White-hot Rage': '気炎怒涛',
         'Wicked Water': 'カースドウォーター',
         'Withering Eternity': 'ウィザリング・エイジ',
-=======
-      'locale': 'en',
-      'replaceText': {
-        'Vertical Crosshatch/Horizontal Crosshatch': 'Vertical/Horizontal Crosshatch',
-        'Twopenny Inflation / Onepenny Inflation / Fourpenny Inflation':
-          'Penny Inflation (knockback)',
-        'Shades\' Nest/Shade\'s Crossing': 'Shades\' Nest/Crossing',
-        'Shades\' Crossing/Shades\' Nest': 'Shades\' Crossing/Nest',
->>>>>>> fcb416e1
       },
     },
     {
