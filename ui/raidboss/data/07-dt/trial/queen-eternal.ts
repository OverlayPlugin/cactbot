--- conflicted
+++ resolved
@@ -389,7 +389,6 @@
   ],
   timelineReplace: [
     {
-<<<<<<< HEAD
       'locale': 'de',
       'missingTranslations': true,
       'replaceSync': {
@@ -482,7 +481,9 @@
         'Ruthless Regalia': 'ルースレスレガリア',
         'Virtual Shift': 'ヴァーチャルシフト',
         'Waltz of the Regalia': 'レガリア・ワルツ',
-=======
+      },
+    },
+    {
       'locale': 'cn',
       'replaceSync': {
         'Queen Eternal': '永恒女王',
@@ -518,7 +519,6 @@
         'Ruthless Regalia': '王法无情',
         'Virtual Shift': '虚景切换',
         'Waltz of the Regalia': '王权圆舞曲',
->>>>>>> f86bcbbd
       },
     },
   ],
