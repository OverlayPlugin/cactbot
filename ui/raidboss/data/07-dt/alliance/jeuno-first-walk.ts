--- conflicted
+++ resolved
@@ -83,29 +83,20 @@
       outputStrings: {
         smallCircle: {
           en: 'Outside small circle => in',
-<<<<<<< HEAD
           de: 'Außen kleiner Kreis => Rein',
-=======
           ja: '円内側 外から中',
->>>>>>> 3ac6241f
           cn: '内环外 => 进',
         },
         midCircle: {
           en: 'Outside mid circle => in',
-<<<<<<< HEAD
           de: 'Außen mittlerer Kreis => Rein',
-=======
           ja: '円真ん中 外から中',
->>>>>>> 3ac6241f
           cn: '中环外 => 进',
         },
         bigCircle: {
           en: 'Outside big circle => in',
-<<<<<<< HEAD
           de: 'Außen großer Kreis => Rein',
-=======
           ja: '円外側 外から中',
->>>>>>> 3ac6241f
           cn: '外环外 => 进',
         },
         unknownCircle: Outputs.unknown,
@@ -125,11 +116,8 @@
       outputStrings: {
         avoidCircles: {
           en: 'Avoid radiating circles',
-<<<<<<< HEAD
           de: 'Strahlende Kreise vermeiden',
-=======
           ja: '放射矢印をよける',
->>>>>>> 3ac6241f
           cn: '躲避步进圆圈',
         },
       },
@@ -178,29 +166,20 @@
       outputStrings: {
         shortKnockback: {
           en: 'Knockback (short)',
-<<<<<<< HEAD
           de: 'Rückstoß (kurz)',
-=======
           ja: '近い ノックバック',
->>>>>>> 3ac6241f
           cn: '击退 (短距离)',
         },
         midKnockback: {
           en: 'Knockback (mid)',
-<<<<<<< HEAD
           de: 'Rückstoß (mittel)',
-=======
           ja: '真ん中 ノックバック',
->>>>>>> 3ac6241f
           cn: '击退 (中距离)',
         },
         bigKnockback: {
           en: 'Knockback (big)',
-<<<<<<< HEAD
           de: 'Rückstoß (groß)',
-=======
           ja: '遠い ノックバック',
->>>>>>> 3ac6241f
           cn: '击退 (长距离)',
         },
         unknownKnockback: Outputs.unknown,
@@ -222,11 +201,8 @@
       outputStrings: {
         avoidOrbs: {
           en: 'Avoid exploding orbs',
-<<<<<<< HEAD
           de: 'Explodierende Orbs vermeiden',
-=======
           ja: '爆発する玉をよける',
->>>>>>> 3ac6241f
           cn: '躲开即将爆炸的球',
         },
       },
@@ -294,11 +270,8 @@
         getOut: Outputs.out,
         outAtDirection: {
           en: 'Get out toward ${safeDir}',
-<<<<<<< HEAD
           de: 'Geh raus nach ${safeDir}',
-=======
           ja: '${safeDir} 安置',
->>>>>>> 3ac6241f
           cn: '去 ${safeDir} 远离',
         },
         dirN: Outputs.north,
@@ -378,11 +351,8 @@
       outputStrings: {
         outerFirst: {
           en: 'AoE x10',
-<<<<<<< HEAD
           de: 'AoE x10',
-=======
           ja: 'AoE 10回',
->>>>>>> 3ac6241f
           cn: 'AoE (10次)',
         },
       },
@@ -396,11 +366,8 @@
       outputStrings: {
         outerFirst: {
           en: 'Rings out to in',
-<<<<<<< HEAD
           de: 'Ringe außen nach innen',
-=======
           ja: 'ドーナツへ駆け込む',
->>>>>>> 3ac6241f
           cn: '步进月环 (由外到内)',
         },
       },
@@ -414,11 +381,8 @@
       outputStrings: {
         outerFirst: {
           en: 'Rings in to out',
-<<<<<<< HEAD
           de: 'Ringe innen nach außen',
-=======
           ja: 'ドーナツの外へ',
->>>>>>> 3ac6241f
           cn: '步进月环 (由内到外)',
         },
       },
@@ -461,20 +425,14 @@
       outputStrings: {
         attackAngel: {
           en: 'Attack ${angel}',
-<<<<<<< HEAD
           de: 'Greife ${angel} an',
-=======
           ja: '${angel} を殴る',
->>>>>>> 3ac6241f
           cn: '攻击 ${angel}',
         },
         unknownAngel: {
           en: 'Attack angel with matching buff',
-<<<<<<< HEAD
           de: 'Greife Engel mit apssendem Buff an',
-=======
           ja: 'バフのついた敵を殴る',
->>>>>>> 3ac6241f
           cn: '攻击对应Buff的Boss',
         },
       },
@@ -585,11 +543,8 @@
       outputStrings: {
         killShield: {
           en: 'Kill Ark Shield',
-<<<<<<< HEAD
           de: 'Besiege Erzengel-Schild',
-=======
           ja: '盾持ちを殴る',
->>>>>>> 3ac6241f
           cn: '击杀 Ark Shield', // FIXME: Update name while cn 7.1
         },
       },
@@ -605,11 +560,8 @@
       outputStrings: {
         interruptHM: {
           en: 'Interrupt HM',
-<<<<<<< HEAD
           de: 'HM unterbrechen',
-=======
           ja: 'HMへ中断',
->>>>>>> 3ac6241f
           cn: '打断 HM', // FIXME: Update name while cn 7.1
         },
       },
@@ -625,11 +577,8 @@
       outputStrings: {
         runFromTether: {
           en: 'Chasing tether -- run away!',
-<<<<<<< HEAD
           de: 'Verfolgende Verbindung -- renn weg!',
-=======
           ja: '線が付いた敵から逃げる',
->>>>>>> 3ac6241f
           cn: '追踪连线 -- 快跑!',
         },
       },
@@ -671,20 +620,14 @@
       outputStrings: {
         leftThenRightShadow: {
           en: 'Left => right of shadow',
-<<<<<<< HEAD
           de: 'Links => Rechts vom Schatten',
-=======
           ja: '分身 左 => 右',
->>>>>>> 3ac6241f
           cn: '分身 左 => 右',
         },
         rightThenLeftShadow: {
           en: 'Right => left of shadow',
-<<<<<<< HEAD
           de: 'Rechts => Links vom Schatten',
-=======
           ja: '分身 右 => 左',
->>>>>>> 3ac6241f
           cn: '分身 右 => 左',
         },
       },
@@ -698,11 +641,8 @@
       outputStrings: {
         avoidRadiatingLines: {
           en: 'Avoid Radiating Lines',
-<<<<<<< HEAD
           de: 'Strahlende Linien vermeiden',
-=======
           ja: '移動する直線をよける',
->>>>>>> 3ac6241f
           cn: '躲避步进直线',
         },
       },
@@ -753,29 +693,20 @@
       outputStrings: {
         getInCircles: {
           en: 'Get in circles',
-<<<<<<< HEAD
           de: 'Geh in Kreise',
-=======
           ja: '円の内側',
->>>>>>> 3ac6241f
           cn: '去圆圈内',
         },
         moatWithBattlements: {
           en: 'In circles + Close to boss',
-<<<<<<< HEAD
           de: 'In Kreise + Nah am Boss',
-=======
           ja: '円の内側 + ボスの近く',
->>>>>>> 3ac6241f
           cn: '圆圈内 + 靠近Boss',
         },
         moatWithKeep: {
           en: 'In circles + Away from boss',
-<<<<<<< HEAD
           de: 'In Kreise + Weg vom Boss',
-=======
           ja: '円の内側 + ボスから離れて',
->>>>>>> 3ac6241f
           cn: '圆圈内 + 远离Boss',
         },
       },
@@ -797,29 +728,20 @@
       outputStrings: {
         outOfCircles: {
           en: 'Out of circles',
-<<<<<<< HEAD
           de: 'Raus aus Kreisen',
-=======
           ja: '円の外側',
->>>>>>> 3ac6241f
           cn: '去圆圈外',
         },
         courtWithBattlements: {
           en: 'Out of circles + close to boss',
-<<<<<<< HEAD
           de: 'Raus aus Kreisen + Nah am Boss',
-=======
           ja: '円の外側 + ボスの近く',
->>>>>>> 3ac6241f
           cn: '圆圈外 + 靠近Boss',
         },
         courtWithKeep: {
           en: 'Out of circles + away from boss',
-<<<<<<< HEAD
           de: 'Raus aus Kreisen + Weg vom Boss',
-=======
           ja: '円の外側 + ボスから離れて',
->>>>>>> 3ac6241f
           cn: '圆圈外 + 远离Boss',
         },
       },
@@ -837,20 +759,14 @@
       outputStrings: {
         leftAndOut: {
           en: 'Go left + get out',
-<<<<<<< HEAD
           de: 'Geh Links + geh raus',
-=======
           ja: '離れて 左',
->>>>>>> 3ac6241f
           cn: '左 + 远离',
         },
         rightAndOut: {
           en: 'Go right + get out',
-<<<<<<< HEAD
           de: 'Geh Rechts + geh raus',
-=======
           ja: '離れて 右',
->>>>>>> 3ac6241f
           cn: '右 + 远离',
         },
       },
@@ -869,20 +785,14 @@
       outputStrings: {
         leftAndOut: {
           en: 'Left of shadow + get out',
-<<<<<<< HEAD
           de: 'Links vom Schatten + geh raus',
-=======
           ja: '分身 離れて 左',
->>>>>>> 3ac6241f
           cn: '分身 左 + 远离',
         },
         rightAndOut: {
           en: 'Right of shadow + get out',
-<<<<<<< HEAD
           de: 'Rechts vom Schatten + geh raus',
-=======
           ja: '分身 離れて 右',
->>>>>>> 3ac6241f
           cn: '分身 右 + 远离',
         },
       },
@@ -900,20 +810,14 @@
       outputStrings: {
         lineMultiKnockback: {
           en: '4x knockback from lines',
-<<<<<<< HEAD
           de: '4x Rückstoß von den Linien',
-=======
           ja: '4連 線からノックバック',
->>>>>>> 3ac6241f
           cn: '4x 直线击退',
         },
         lineSingleKnockback: {
           en: 'Knockback from line',
-<<<<<<< HEAD
           de: 'Rückstoß von der Linie',
-=======
           ja: '線からノックバック',
->>>>>>> 3ac6241f
           cn: '从直线击退',
         },
       },
@@ -972,11 +876,8 @@
       outputStrings: {
         sigilDodge: {
           en: 'Dodge puddles 3 to 1',
-<<<<<<< HEAD
           de: 'Weiche Flächen von 3 nach 1 aus',
-=======
           ja: '最初の予兆へ駆け込む',
->>>>>>> 3ac6241f
           cn: '三穿一躲避圆圈',
         },
       },
@@ -1008,38 +909,26 @@
       outputStrings: {
         rightLeftBack: {
           en: 'Start right => left => back',
-<<<<<<< HEAD
           de: 'Starte Rechts => Links => Hinter',
-=======
           ja: '右 => 左 => 後ろ',
->>>>>>> 3ac6241f
           cn: '右 => 左 => 后',
         },
         rightLeftFront: {
           en: 'Start right => left => front',
-<<<<<<< HEAD
           de: 'Starte Rechts => Links => Vorne',
-=======
           ja: '右 => 左 => 前',
->>>>>>> 3ac6241f
           cn: '右 => 左 => 前',
         },
         leftRightBack: {
           en: 'Start left => right => back',
-<<<<<<< HEAD
           de: 'Starte Links => Rechts => Hinter',
-=======
           ja: '左 => 右 => 後ろ',
->>>>>>> 3ac6241f
           cn: '左 => 右 => 后',
         },
         leftRightFront: {
           en: 'Start left => right => front',
-<<<<<<< HEAD
           de: 'Starte Links => Rechts => Vorne',
-=======
           ja: '左 => 右 => 前',
->>>>>>> 3ac6241f
           cn: '左 => 右 => 前',
         },
       },
@@ -1053,11 +942,8 @@
       outputStrings: {
         smashDodge: {
           en: 'Dodge Exalines, out => in',
-<<<<<<< HEAD
           de: 'Weiche Exalines aus, Raus => Rein',
-=======
           ja: '線を避ける 外から中へ',
->>>>>>> 3ac6241f
           cn: '躲避步进直线, 远离 => 靠近',
         },
       },
