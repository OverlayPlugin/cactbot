import Conditions from '../../../../../resources/conditions';
import { UnreachableCode } from '../../../../../resources/not_reached';
import Outputs from '../../../../../resources/outputs';
import { callOverlayHandler } from '../../../../../resources/overlay_plugin_api';
import { Responses } from '../../../../../resources/responses';
import ZoneId from '../../../../../resources/zone_id';
import { RaidbossData } from '../../../../../types/data';
import { TriggerSet } from '../../../../../types/trigger';

// TODO: tweak trigger durations/delays
// TODO: Break IV safe look-away direction?
// TODO: Surecast/Arm's Length call for Break IV/Aero IV during Blade of Darkness?
// TODO: tile refresh reminders?
// TODO: Active-pivot Particle Beam - call move/stay based on player position?

type ThirdArtOfDarknessId = keyof typeof thirdArtOfDarknessHeadmarker;
type ThirdArtOfDarkness = 'leftCleave' | 'rightCleave' | 'pairStacks' | 'proteanSpread';

const thirdArtOfDarknessHeadmarker = {
  '00EF': 'leftCleave',
  '00F0': 'rightCleave',
  '00F1': 'pairStacks',
  '00F2': 'proteanSpread',
} as const;

const isThirdArtOfDarknessId = (id: string): id is ThirdArtOfDarknessId => {
  return id in thirdArtOfDarknessHeadmarker;
};

const center = {
  'x': 100,
  'y': 100,
} as const;

const headMarkerData = {
  // player about to be tethered
  // Vfx Path: m0005sp_09o0t
  'tetherMarker': '000C',
  // stack marker on healers
  // Offsets: 83994
  // Vfx Path: com_share2i
  'healerStack': '0064',
  // chasing AoE marker
  // Vfx Path: tracking_lockon01i
  'chasingAoe': '00C5',
  // Stygian Shadow telegraph
  // Offsets: 220975
  // Vfx Path: m0684_charge_c0x
  'leftCleave': '00EF',
  // Stygian Shadow telegraph
  // Offsets: 220975
  // Vfx Path: m0684_charge_c1x
  'rightCleave': '00F0',
  // Stygian Shadow telegraph
  // Vfx Path: m0684_charge_c2x
  'pairStacks': '00F1',
  // Stygian Shadow telegraph
  // Vfx Path: m0684_charge_c3x
  'proteanSpread': '00F2',
  // tankbuster with circular cleave
  // Vfx Path: tank_lockonae_4m_5s_01t
  'tankCleave': '0156',
  // flare marker
  // Offsets: 76147,157739
  // Vfx Path: all_at8s_0v
  'flareMarker': '015A',
  // player who will drop a bramble
  // Vfx Path: m0302_seed_8s_x
  'evilSeed': '0227',
  // countdown to hand spawning on player
  // Offsets: 86301,97364,104403,111399,145339,153274,165355
  // Vfx Path: l1rz_grasp_count5s_0x
  'handCountdown': '0228',
  // clockwise rotation
  // Vfx Path: turnright_14m_14s_c0x
  'rotateClockwise': '0234',
  // counter-clockwise rotation
  // Vfx Path: turnleft_14m_14s_c0x
  'rotateCounterClockwise': '0235',
  // bramble about to tether to a player
  // Vfx Path: exclamation_8s_x
  'exclamationMarker': '0239',
} as const;

export interface Data extends RaidbossData {
  deadlyEmbraceDodgeDirectionCollected: 'front' | 'back' | 'unknown';
  deadlyEmbraceDodgeDirection: 'front' | 'back' | 'unknown';
  bladeOfDarknessFollowup?: 'death' | 'aero';
  innerDarkness?: boolean;
  outerDarkness?: boolean;
  mySide?: 'east' | 'west';
  thirdArtOfDarkness: {
    east?: ThirdArtOfDarkness[];
    west?: ThirdArtOfDarkness[];
  };
}

const triggerSet: TriggerSet<Data> = {
  id: 'TheCloudOfDarknessChaotic',
  zoneId: ZoneId.TheCloudOfDarknessChaotic,
  timelineFile: 'cloud_of_darkness_chaotic.txt',
  initData: () => ({
    deadlyEmbraceDodgeDirectionCollected: 'unknown',
    deadlyEmbraceDodgeDirection: 'unknown',
    thirdArtOfDarkness: {},
  }),
  triggers: [
    {
      id: 'Cloud Chaotic Doom',
      type: 'GainsEffect',
      netRegex: { effectId: 'D24', capture: true },
      condition: (data, matches) => {
        // this can get very noisy if we trigger on every player that receives Doom,
        // so limit to only calling for players in your immediate party.
        return data.CanCleanse() && data.party.inParty(matches.target);
      },
      suppressSeconds: 1,
      alertText: (_data, _matches, output) => {
        return output.text!();
      },
      outputStrings: {
        text: {
          en: 'Cleanse Doom',
<<<<<<< HEAD
          cn: '驱散死宣',
=======
          de: 'Verhängnis Reinigenm',
>>>>>>> 5ba804ee
        },
      },
    },
    {
      id: 'Cloud Chaotic Lightning Resistance Down Swap',
      type: 'GainsEffect',
      netRegex: { effectId: '1122', capture: true },
      condition: (data, matches) => {
        const stackCount = parseInt(matches.count);
        return stackCount >= 5 && data.role === 'tank' && data.party.inParty(matches.target);
      },
      alertText: (_data, _matches, output) => {
        return output.tankSwap!();
      },
      outputStrings: {
        tankSwap: Outputs.tankSwap,
      },
    },
    {
      id: 'Cloud Chaotic Blade of Darkness',
      type: 'StartsUsing',
      netRegex: { id: ['9DFD', '9DFB', '9DFF'], source: 'Cloud of Darkness', capture: true },
      durationSeconds: (data) => data.bladeOfDarknessFollowup !== undefined ? 7 : 3,
      suppressSeconds: 2,
      infoText: (data, matches, output) => {
        const mech = matches.id === '9DFD' ? 'left' : (matches.id === '9DFB' ? 'right' : 'out');
        const mechOutput = output[mech]!();
        const followup = data.bladeOfDarknessFollowup;
        if (followup === undefined)
          return mechOutput;

        delete data.bladeOfDarknessFollowup;

        return output.combo!({
          mech: mechOutput,
          followup: output[followup]!(),
        });
      },
      outputStrings: {
        combo: {
          en: '${mech} => ${followup}',
<<<<<<< HEAD
          cn: '${mech} => ${followup}',
        },
        left: {
          en: 'Left, under hand',
          cn: '左边脚下',
        },
        right: {
          en: 'Right, under hand',
          cn: '右边脚下',
        },
        aero: {
          en: 'Knockback',
          cn: '击退',
=======
          de: '${mech} => ${followup}',
        },
        left: {
          en: 'Left, under hand',
          de: 'Links, unter die Hand',
        },
        right: {
          en: 'Right, under hand',
          de: 'Rechts, unter die Hand',
        },
        aero: {
          en: 'Knockback',
          de: 'Rückstoß',
>>>>>>> 5ba804ee
        },
        death: Outputs.outThenIn,
        out: Outputs.out,
      },
    },
    {
      id: 'Cloud Chaotic Deluge of Darkness',
      type: 'StartsUsing',
      netRegex: { id: ['9E3D', '9E01'], source: 'Cloud of Darkness', capture: false },
      response: Responses.bleedAoe('alert'),
    },
    {
      id: 'Cloud Chaotic Grim Embrace Collector',
      type: 'StartsUsing',
      netRegex: { id: ['9E39', '9E3A'], source: 'Cloud of Darkness', capture: true },
      run: (data, matches) => {
        data.deadlyEmbraceDodgeDirectionCollected = matches.id === '9E39' ? 'back' : 'front';
      },
    },
    {
      id: 'Cloud Chaotic Deadly Embrace',
      type: 'GainsEffect',
      netRegex: { effectId: '1055', capture: true },
      condition: Conditions.targetIsYou(),
      preRun: (data) =>
        data.deadlyEmbraceDodgeDirection = data.deadlyEmbraceDodgeDirectionCollected,
      delaySeconds: (_data, matches) => parseFloat(matches.duration) - 7,
      durationSeconds: 7,
      infoText: (data, _matches, output) => output[data.deadlyEmbraceDodgeDirection]!(),
      outputStrings: {
        back: {
          en: 'Bait hand, dodge backwards',
<<<<<<< HEAD
          cn: '面朝场外放手',
        },
        front: {
          en: 'Bait hand, dodge forwards',
          cn: '面朝场内放手',
=======
          de: 'Hand ködern, nach Hinten ausweichen',
        },
        front: {
          en: 'Bait hand, dodge forwards',
          de: 'Hand ködern, nach Vorne ausweichen',
>>>>>>> 5ba804ee
        },
        unknown: Outputs.unknown,
      },
    },
    {
      id: 'Cloud Chaotic Rapid-sequence Particle Beam',
      type: 'StartsUsing',
      netRegex: { id: '9E40', source: 'Cloud of Darkness', capture: false },
      infoText: (_data, _matches, output) => output.text!(),
      outputStrings: {
        text: {
          en: 'Wild Charge (alliances)',
<<<<<<< HEAD
          cn: '分队挡枪分摊',
=======
          de: 'Wilde Rage (Allianzen)',
>>>>>>> 5ba804ee
        },
      },
    },
    {
      id: 'Cloud Chaotic Unholy Darkness',
      type: 'StartsUsing',
      netRegex: { id: 'A12D', source: 'Cloud of Darkness', capture: false },
      infoText: (_data, _matches, output) => output.healerGroups!(),
      outputStrings: {
        healerGroups: Outputs.healerGroups,
      },
    },
    {
      id: 'Cloud Chaotic Flare Marker',
      type: 'HeadMarker',
      netRegex: { id: headMarkerData.flareMarker, capture: true },
      condition: Conditions.targetIsYou(),
      alertText: (_data, _matches, output) => output.flare!(),
      outputStrings: {
        flare: {
          en: 'Flare on you',
<<<<<<< HEAD
          cn: '核爆点名',
=======
          de: 'Flare auf DIR',
>>>>>>> 5ba804ee
        },
      },
    },
    {
      id: 'Cloud Chaotic Break IV',
      type: 'StartsUsing',
      // 9E4F = dummy cast from boss (ends slightly before actual cast)
      // 9E50 = actual cast from boss (sometimes has stale source name)
      // 9E51 = dummy cast from adds (source: Sinister Eye)
      // 9E52 = actual cast from adds (sometimes has stale source name)
      netRegex: { id: '9E4F', source: 'Cloud of Darkness', capture: false },
      response: Responses.lookAway(),
    },
    {
      id: 'Cloud Chaotic Endeath IV Collector',
      type: 'StartsUsing',
      netRegex: { id: '9E53', source: 'Cloud of Darkness', capture: false },
      run: (data) => data.bladeOfDarknessFollowup = 'death',
    },
    {
      id: 'Cloud Chaotic Enaero IV Collector',
      type: 'StartsUsing',
      netRegex: { id: '9E54', source: 'Cloud of Darkness', capture: false },
      run: (data) => data.bladeOfDarknessFollowup = 'aero',
    },
    {
      id: 'Cloud Chaotic Death IV',
      type: 'StartsUsing',
      netRegex: { id: '9E43', source: 'Cloud of Darkness', capture: false },
      infoText: (_data, _matches, output) => output.text!(),
      outputStrings: {
        text: {
          en: 'Far away => in',
<<<<<<< HEAD
          cn: '远离 => 中间',
=======
          de: 'Weit weg => Rein',
>>>>>>> 5ba804ee
        },
      },
    },
    {
      id: 'Cloud Chaotic Aero IV',
      type: 'StartsUsing',
      netRegex: { id: '9E4C', source: 'Cloud of Darkness', capture: false },
      response: Responses.knockback(),
    },
    {
      id: 'Cloud Chaotic Flood of Darkness Raidwide',
      type: 'StartsUsing',
      netRegex: { id: ['9E3E', '9E07'], source: 'Cloud of Darkness', capture: false },
      response: Responses.aoe(),
    },
    {
      id: 'Cloud Chaotic Inner/Outer Darkness Gain',
      type: 'GainsEffect',
      netRegex: { effectId: ['1051', '1052'], capture: true },
      condition: Conditions.targetIsYou(),
      run: (data, matches) => {
        switch (matches.effectId) {
          case '1051':
            data.innerDarkness = true;
            break;
          case '1052':
            data.outerDarkness = true;
            break;
        }
      },
    },
    {
      id: 'Cloud Chaotic Inner/Outer Darkness Lose',
      type: 'LosesEffect',
      netRegex: { effectId: ['1051', '1052'], capture: true },
      condition: Conditions.targetIsYou(),
      run: (data, matches) => {
        switch (matches.effectId) {
          case '1051':
            delete data.innerDarkness;
            break;
          case '1052':
            delete data.outerDarkness;
            break;
        }
      },
    },
    {
      id: 'Cloud Chaotic Dark Dominion',
      type: 'StartsUsing',
      netRegex: { id: '9E08', source: 'Cloud of Darkness', capture: false },
      response: Responses.aoe(),
    },
    {
      id: 'Cloud Chaotic Side Collector',
      type: 'Ability',
      // 9E08 = Dark Dominion (from boss), occurs before The Third Art of Darkness add mechanics
      // 9E2E = unknown (from both adds), occurs before Lateral-core/Core-lateral add mechanics
      netRegex: { id: ['9E08', '9E2E'], capture: false },
      suppressSeconds: 1,
      promise: async (data) => {
        const actors = (await callOverlayHandler({
          call: 'getCombatants',
        })).combatants;

        const me = actors.find((actor) => actor.Name === data.me);

        if (!me) {
          console.error(`Cloud Chaotic Side Collector: can't find player ${data.me}`);
        } else {
          data.mySide = me.PosX < center.x ? 'east' : 'west';
        }
      },
    },
    {
      id: 'Cloud Chaotic Atomos Spawn',
      type: 'AddedCombatant',
      // 13626 = Atomos
      netRegex: { npcNameId: '13626', capture: false },
      suppressSeconds: 1,
      response: Responses.killAdds(),
    },
    {
      id: 'Cloud Chaotic Particle Concentration',
      type: 'Ability',
      netRegex: { id: '9E18', source: 'Cloud Of Darkness', capture: false },
      durationSeconds: 6,
      infoText: (_data, _matches, output) => output.text!(),
      outputStrings: {
        text: {
          en: 'Get Towers',
          de: 'Türme nehmen',
          fr: 'Prenez les tours',
          ja: '塔を踏む',
          cn: '踩塔',
          ko: '기둥 들어가기',
        },
      },
    },
    {
      id: 'Cloud Chaotic Ghastly Gloom',
      type: 'StartsUsing',
      netRegex: { id: ['9E09', '9E0B'], source: 'Cloud of Darkness', capture: true },
      alertText: (_data, matches, output) => {
        switch (matches.id) {
          case '9E09':
            return output.corners!();
          case '9E0B':
            return output.under!();
        }
      },
      outputStrings: {
        corners: {
          en: 'Corners',
<<<<<<< HEAD
          cn: '去四角',
=======
          de: 'Ecken',
>>>>>>> 5ba804ee
        },
        under: Outputs.getUnder,
      },
    },
    {
      id: 'Cloud Chaotic Flood of Darkness Interrupt',
      type: 'StartsUsing',
      netRegex: { id: '9E37', source: 'Stygian Shadow', capture: true },
      condition: (data, matches) => {
        const side = parseFloat(matches.x) < center.x ? 'east' : 'west';
        return data.outerDarkness && side === data.mySide;
      },
      response: Responses.interruptIfPossible(),
    },
    {
      id: 'Cloud Chaotic Chaos-condensed Particle Beam',
      type: 'StartsUsing',
      netRegex: { id: '9E0D', source: 'Cloud of Darkness', capture: false },
      // this is a Wild Charge, tanks should be in front
      response: Responses.stackMarker(),
    },
    {
      id: 'Cloud Chaotic Diffusive-force Particle Beam',
      type: 'StartsUsing',
      netRegex: { id: '9E10', source: 'Cloud of Darkness', capture: false },
      response: Responses.spread(),
    },
    {
      id: 'Cloud Chaotic Active-pivot Particle Beam',
      type: 'StartsUsing',
      // 9E13 = clockwise, 9E15 = counterclockwise
      netRegex: { id: ['9E13', '9E15'], source: 'Cloud of Darkness', capture: true },
      infoText: (_data, matches, output) => {
        const rotateStr = matches.id === '9E13' ? output.clockwise!() : output.counterClockwise!();
        return output.rotate!({ rotateStr: rotateStr });
      },
      outputStrings: {
        rotate: {
          en: 'Rotate ${rotateStr}',
<<<<<<< HEAD
          cn: '${rotateStr} 旋转',
=======
          de: 'Rotiere ${rotateStr}',
>>>>>>> 5ba804ee
        },
        clockwise: Outputs.clockwise,
        counterClockwise: Outputs.counterclockwise,
      },
    },
    {
      id: 'Cloud Chaotic Curse Of Darkness AoE',
      type: 'StartsUsing',
      netRegex: { id: '9E33', source: 'Stygian Shadow', capture: false },
      response: Responses.aoe(),
    },
    {
      id: 'Cloud Chaotic Curse Of Darkness Face Laser',
      type: 'GainsEffect',
      netRegex: { effectId: '953', capture: true },
      condition: Conditions.targetIsYou(),
      delaySeconds: (_data, matches) => parseFloat(matches.duration) - 3,
      alertText: (_data, _matches, output) => output.text!(),
      outputStrings: {
        text: {
          en: 'Face Laser Out',
          de: 'Laser nach draußen richten',
          fr: 'Orientez le laser vers l\'extérieur',
          ja: 'レーザーを外に向ける',
          cn: '面向场外放激光',
          ko: '바깥 바라보기 (레이저 유도)',
        },
      },
    },
    {
      id: 'Cloud Chaotic Excruciate',
      type: 'StartsUsing',
      netRegex: { id: '9E36', source: 'Stygian Shadow', capture: true },
      // TODO: some strats may prefer to have this call for any party members
      // being targeted by the buster regardless of inside/outside position
      condition: (data, matches) => {
        const side = parseFloat(matches.x) < center.x ? 'east' : 'west';
        return data.me === matches.target || (data.outerDarkness && side === data.mySide);
      },
      response: Responses.tankCleave(),
    },
    {
      id: 'Cloud Chaotic Lateral-core Phaser',
      type: 'StartsUsing',
      netRegex: { id: '9E2F', source: 'Stygian Shadow', capture: true },
      condition: (data, matches) => {
        const side = parseFloat(matches.x) < center.x ? 'east' : 'west';
        return data.outerDarkness && side === data.mySide;
      },
      infoText: (_data, _matches, output) => output.text!(),
      outputStrings: {
        text: {
          en: 'Sides => middle',
<<<<<<< HEAD
          cn: '两侧 => 中间',
=======
          de: 'Seiten => Mitte',
>>>>>>> 5ba804ee
        },
      },
    },
    {
      id: 'Cloud Chaotic Core-lateral Phaser',
      type: 'StartsUsing',
      netRegex: { id: '9E30', source: 'Stygian Shadow', capture: true },
      condition: (data, matches) => {
        const side = parseFloat(matches.x) < center.x ? 'east' : 'west';
        return data.outerDarkness && side === data.mySide;
      },
      infoText: (_data, _matches, output) => output.text!(),
      outputStrings: {
        text: {
          en: 'Middle => sides',
<<<<<<< HEAD
          cn: '中间 => 两侧',
=======
          de: 'Mitte => Seiten',
>>>>>>> 5ba804ee
        },
      },
    },
    {
      id: 'Cloud Chaotic Evil Seed',
      type: 'HeadMarker',
      netRegex: { id: headMarkerData.evilSeed, capture: true },
      condition: Conditions.targetIsYou(),
      infoText: (_data, _matches, output) => output.text!(),
      outputStrings: {
        text: {
          en: 'Place Bramble',
          de: 'Dornenstrauch plazieren',
          fr: 'Placez les ronces',
          ja: '苗木を捨てる',
          cn: '放置荆棘',
          ko: '장판 유도하기',
        },
      },
    },
    {
      id: 'Cloud Chaotic Thorny Vine',
      type: 'GainsEffect',
      netRegex: { effectId: '1BD', capture: true },
      condition: Conditions.targetIsYou(),
      response: Responses.breakChains(),
    },
    {
      id: 'Cloud Chaotic The Third Art of Darkness Collector',
      type: 'HeadMarker',
      netRegex: {
        id: Object.keys(thirdArtOfDarknessHeadmarker),
        target: 'Stygian Shadow',
        capture: true,
      },
      promise: async (data, matches) => {
        const actors = (await callOverlayHandler({
          call: 'getCombatants',
        })).combatants;

        const actorID = parseInt(matches.targetId, 16);
        const actor = actors.find((actor) => actor.ID === actorID);

        if (!actor) {
          console.error(
            `Cloud Chaotic The Third Art of Darkness Collector: can't find actor ${actorID}`,
          );
          return;
        }

        if (!isThirdArtOfDarknessId(matches.id)) {
          throw new UnreachableCode();
        }

        const side = actor.PosX < center.x ? 'east' : 'west';
        const mech = thirdArtOfDarknessHeadmarker[matches.id];

        if (side === 'east') {
          (data.thirdArtOfDarkness.east ??= []).push(mech);
        } else {
          (data.thirdArtOfDarkness.west ??= []).push(mech);
        }
      },
    },
    {
      id: 'Cloud Chaotic The Third Art of Darkness Initial',
      type: 'StartsUsing',
      netRegex: { id: ['9E20', '9E23'], source: 'Stygian Shadow', capture: true },
      condition: (data, matches) => {
        const side = parseFloat(matches.x) < center.x ? 'east' : 'west';
        return data.outerDarkness && side === data.mySide;
      },
      // delay enough to capture the first mechanic telegraph
      delaySeconds: 2,
      infoText: (data, matches, output) => {
        const side = parseFloat(matches.x) < center.x ? 'east' : 'west';
        const shadowData = side === 'east'
          ? data.thirdArtOfDarkness.east
          : data.thirdArtOfDarkness.west;

        if (!shadowData) {
          console.error(
            `Cloud Chaotic The Third Art of Darkness Initial: missing shadowData for side ${side}`,
          );
        }

        const [mech1] = shadowData ?? [];

        return output.text!({
          first: mech1 === undefined ? output.unknown!() : output[mech1]!(),
        });
      },
      outputStrings: {
        text: {
          en: 'Start ${first}',
<<<<<<< HEAD
          cn: '先 ${first}',
=======
          de: 'Start ${first}',
>>>>>>> 5ba804ee
        },
        leftCleave: Outputs.right,
        rightCleave: Outputs.left,
        pairStacks: Outputs.stacks,
        proteanSpread: Outputs.protean,
        unknown: Outputs.unknown,
      },
    },
    {
      id: 'Cloud Chaotic The Third Art of Darkness',
      type: 'StartsUsing',
      netRegex: { id: ['9E20', '9E23'], source: 'Stygian Shadow', capture: true },
      condition: (data, matches) => {
        const side = parseFloat(matches.x) < center.x ? 'east' : 'west';
        return data.outerDarkness && side === data.mySide;
      },
      // the adds take a long time to telegraph all of their upcoming mechanics
      delaySeconds: 7.5,
      alertText: (data, matches, output) => {
        const side = parseFloat(matches.x) < center.x ? 'east' : 'west';
        const shadowData = side === 'east'
          ? data.thirdArtOfDarkness.east
          : data.thirdArtOfDarkness.west;

        if (!shadowData) {
          console.error(
            `Cloud Chaotic The Third Art of Darkness: missing shadowData for side ${side}`,
          );
        }

        const [mech1, mech2, mech3] = shadowData ?? [];

        return output.text!({
          first: mech1 === undefined ? output.unknown!() : output[mech1]!(),
          second: mech2 === undefined ? output.unknown!() : output[mech2]!(),
          third: mech3 === undefined ? output.unknown!() : output[mech3]!(),
        });
      },
      outputStrings: {
        text: {
          en: '${first} => ${second} => ${third}',
          de: '${first} => ${second} => ${third}',
          fr: '${first} => ${second} => ${third}',
          ja: '${first} => ${second} => ${third}',
          cn: '${first} => ${second} => ${third}',
          ko: '${first} => ${second} => ${third}',
        },
        leftCleave: Outputs.right,
        rightCleave: Outputs.left,
        pairStacks: Outputs.stacks,
        proteanSpread: Outputs.protean,
        unknown: Outputs.unknown,
      },
    },
    {
      id: 'Cloud Chaotic The Third Art of Darkness Cleanup',
      type: 'Ability',
      netRegex: { id: ['9E20', '9E23'], source: 'Stygian Shadow', capture: false },
      suppressSeconds: 1,
      run: (data) => {
        delete data.thirdArtOfDarkness.east;
        delete data.thirdArtOfDarkness.west;
      },
    },
    {
      id: 'Cloud Chaotic Looming Chaos',
      type: 'StartsUsing',
      netRegex: { id: 'A2CB', source: 'Cloud of Darkness', capture: false },
      preRun: (data) => delete data.mySide,
      infoText: (_data, _matches, output) => output.text!(),
      outputStrings: {
        text: {
          en: 'AoE + player swaps',
<<<<<<< HEAD
          cn: 'AoE + 换位',
=======
          de: 'AoE + Spieler-Wechsel',
>>>>>>> 5ba804ee
        },
      },
    },
    {
      id: 'Cloud Chaotic Looming Chaos Enmity Reset',
      type: 'Ability',
      netRegex: { id: 'A2CB', source: 'Cloud of Darkness', capture: false },
      condition: (data) => data.role === 'tank',
      delaySeconds: 3,
      suppressSeconds: 1,
      alertText: (_data, _matches, output) => output.text!(),
      outputStrings: {
        text: {
          en: 'Provoke Boss',
          de: 'Boss abspotten',
          fr: 'Provoquez le Boss',
          ja: '挑発',
          cn: '挑衅',
          ko: '보스 도발',
        },
      },
    },
    {
      id: 'Cloud Chaotic Feint Particle Beam',
      type: 'HeadMarker',
      netRegex: { id: headMarkerData.chasingAoe, capture: true },
      condition: Conditions.targetIsYou(),
      alertText: (_data, _matches, output) => output.text!(),
      outputStrings: {
        text: {
          en: 'Chasing AoE on YOU',
          de: 'Verfolgende AoE auf DIR',
          fr: 'Ruée sur VOUS',
          ja: '追跡AOE',
          cn: '追踪AOE点名',
          ko: '연속장판 대상자',
        },
      },
    },
  ],
  timelineReplace: [
    {
      'locale': 'de',
      'replaceSync': {
        'Cloud Of Darkness': 'Wolke der Dunkelheit',
        'Cloud of Darkness': 'Wolke der Dunkelheit',
        'Cloudlet of Darkness': 'Zirrus der Dunkelheit',
        'Stygian Shadow': 'abyssisch(?:e|er|es|en) Abscheulichkeit',
      },
      'replaceText': {
        '--adds untargetable--': '--add nicht anvisierbar--',
        'Active-pivot Particle Beam': 'Rotierender Partikelstrahl',
        '(?<!En)Aero IV': 'Windka',
        'Blade of Darkness': 'Schwarze Schneide',
        'Break IV': 'Stillstandka',
        'Chaos-condensed Particle Beam': 'Hyperdichter Partikelstrahl',
        'Core-lateral Phaser': 'Lateral-Zentral-Phaser',
        'Curse of Darkness': 'Partikelfluch',
        'Dark Dominion': 'Dunkle Herrschaft',
        'Dark-energy Particle Beam': 'Dunkler Partikelstrahl',
        '(?<!En)Death IV': 'Todka',
        'Deluge of Darkness': 'Sintflut der Dunkelheit',
        'Diffusive-force Particle Beam': 'Diffusiver Partikelstrahl',
        'Enaero IV': 'Adwindka',
        'Endeath IV': 'Adtodka',
        'Evaporation': 'Verflüchtigung',
        'Evil Seed': 'Saatkugel',
        'Excruciate': 'Kreuzigung',
        'Feint Particle Beam': 'Schein-Partikelstrahl',
        'Flare': 'Flare',
        'Flood of Darkness': 'Dunkle Flut',
        'Ghastly Gloom': 'Schaurige Schwärze',
        'Grim Embrace': 'Grimmige Umarmung',
        'Lateral-core Phaser': 'Zentral-Lateral-Phaser',
        'Looming Chaos': 'Aufziehendes Chaos',
        '(?<! )Particle Beam': 'Partikeldetonation',
        'Particle Concentration': 'Partikelkugel',
        '(?<! )Phaser': 'Phaser',
        'Rapid-sequence Particle Beam': 'Dauerfeuer-Partikelstrahl',
        'Razing-volley Particle Beam': 'Salvenfeuer-Partikelstrahl',
        'Thorny Vine': 'Dornenranken',
        'Unholy Darkness': 'Unheiliges Dunkel',
        'Vortex': 'Einsaugen',
        'the Third Art of Darkness': 'Dunkle Taktik: Dreifach',
      },
    },
    {
      'locale': 'fr',
      'missingTranslations': true,
      'replaceSync': {
        'Cloud of Darkness': 'Nuage de Ténèbres',
        'Cloudlet of Darkness': 'stratus de Ténèbres',
        'Stygian Shadow': 'suppôt de Ténèbres',
      },
      'replaceText': {
        'Active-pivot Particle Beam': 'Canon plasma rotatif',
        '(?<!En)Aero IV': 'Giga Vent',
        'Blade of Darkness': 'Ténèbres acérées',
        'Break IV': 'Giga Brèche',
        'Chaos-condensed Particle Beam': 'Canon plasma hyperconcentré',
        'Core-lateral Phaser': 'Faisceaux latéraux et centrés',
        'Curse of Darkness': 'Malédiction particulaire',
        'Dark Dominion': 'Domaines obscurs',
        'Dark-energy Particle Beam': 'Faisceau de particules maudit',
        '(?<!En)Death IV': 'Giga Mort',
        'Deluge of Darkness': 'Grand déluge de Ténèbres',
        'Diffusive-force Particle Beam': 'Canon plasma diffus',
        'Enaero IV': 'Onction : Giga Vent',
        'Endeath IV': 'Onction : Giga Mort',
        'Evaporation': 'Évaporation',
        'Evil Seed': 'Tir semant',
        'Excruciate': 'Empalement ténébreux',
        'Feint Particle Beam': 'Rayon pénétrant',
        'Flare': 'Brasier',
        'Flood of Darkness': 'Déluge de Ténèbres',
        'Ghastly Gloom': 'Nuée calorifique',
        'Grim Embrace': 'Étreinte funèbre',
        'Lateral-core Phaser': 'Faisceaux centrés et latéraux',
        'Looming Chaos': 'Chaos rampant',
        '(?<! )Particle Beam': 'Rayon explosif',
        'Particle Concentration': 'Rayon sphérique',
        '(?<! )Phaser': 'Faisceau de particules bondissant',
        'Rapid-sequence Particle Beam': 'Rafale plasmique',
        'Razing-volley Particle Beam': 'Salve plasmique',
        'Thorny Vine': 'Sarment de ronces',
        'Unholy Darkness': 'Miracle ténébreux',
        'Vortex': 'Aspiration',
        'the Third Art of Darkness': 'Arts ténébreux triple',
      },
    },
    {
      'locale': 'ja',
      'missingTranslations': true,
      'replaceSync': {
        'Cloud of Darkness': '暗闇の雲',
        'Cloudlet of Darkness': '暗闇の片乱雲',
        'Stygian Shadow': '闇より出づる者',
      },
      'replaceText': {
        'Active-pivot Particle Beam': '旋回式波動砲',
        '(?<!En)Aero IV': 'エアロジャ',
        'Blade of Darkness': '闇の刃',
        'Break IV': 'ブレクジャ',
        'Chaos-condensed Particle Beam': '凝縮式波動砲',
        'Core-lateral Phaser': '跳躍波動砲【側撃・正撃】',
        'Curse of Darkness': '波動の呪詛',
        'Dark Dominion': '深闇領域',
        'Dark-energy Particle Beam': '呪詛式 波動砲',
        '(?<!En)Death IV': 'デスジャ',
        'Deluge of Darkness': '闇の大氾濫',
        'Diffusive-force Particle Beam': '分散式波動砲',
        'Enaero IV': 'エンエアロジャ',
        'Endeath IV': 'エンデスジャ',
        'Evaporation': '雲散',
        'Evil Seed': '種子弾',
        'Excruciate': '磔殺',
        'Feint Particle Beam': '潜地式波動砲',
        'Flare': 'フレア',
        'Flood of Darkness': '闇の氾濫',
        'Ghastly Gloom': '怖れの雲',
        'Grim Embrace': 'グリムエンブレイス',
        'Lateral-core Phaser': '跳躍波動砲【正撃・側撃】',
        'Looming Chaos': 'ルーミングカオス',
        '(?<! )Particle Beam': '波動爆発',
        'Particle Concentration': '波動球',
        '(?<! )Phaser': '跳躍波動砲',
        'Rapid-sequence Particle Beam': '連射式波動砲',
        'Razing-volley Particle Beam': '斉射式波動砲',
        'Thorny Vine': '茨の蔓',
        'Unholy Darkness': 'ダークホーリー',
        'Vortex': '吸引',
        'the Third Art of Darkness': '闇の戦技：三重',
      },
    },
  ],
};

export default triggerSet;<|MERGE_RESOLUTION|>--- conflicted
+++ resolved
@@ -121,11 +121,8 @@
       outputStrings: {
         text: {
           en: 'Cleanse Doom',
-<<<<<<< HEAD
+          de: 'Verhängnis Reinigenm',
           cn: '驱散死宣',
-=======
-          de: 'Verhängnis Reinigenm',
->>>>>>> 5ba804ee
         },
       },
     },
@@ -167,35 +164,23 @@
       outputStrings: {
         combo: {
           en: '${mech} => ${followup}',
-<<<<<<< HEAD
+          de: '${mech} => ${followup}',
           cn: '${mech} => ${followup}',
-        },
-        left: {
-          en: 'Left, under hand',
-          cn: '左边脚下',
-        },
-        right: {
-          en: 'Right, under hand',
-          cn: '右边脚下',
-        },
-        aero: {
-          en: 'Knockback',
-          cn: '击退',
-=======
-          de: '${mech} => ${followup}',
         },
         left: {
           en: 'Left, under hand',
           de: 'Links, unter die Hand',
+          cn: '左边脚下',
         },
         right: {
           en: 'Right, under hand',
           de: 'Rechts, unter die Hand',
+          cn: '右边脚下',
         },
         aero: {
           en: 'Knockback',
           de: 'Rückstoß',
->>>>>>> 5ba804ee
+          cn: '击退',
         },
         death: Outputs.outThenIn,
         out: Outputs.out,
@@ -228,19 +213,13 @@
       outputStrings: {
         back: {
           en: 'Bait hand, dodge backwards',
-<<<<<<< HEAD
+          de: 'Hand ködern, nach Hinten ausweichen',
           cn: '面朝场外放手',
-        },
-        front: {
-          en: 'Bait hand, dodge forwards',
-          cn: '面朝场内放手',
-=======
-          de: 'Hand ködern, nach Hinten ausweichen',
         },
         front: {
           en: 'Bait hand, dodge forwards',
           de: 'Hand ködern, nach Vorne ausweichen',
->>>>>>> 5ba804ee
+          cn: '面朝场内放手',
         },
         unknown: Outputs.unknown,
       },
@@ -253,11 +232,9 @@
       outputStrings: {
         text: {
           en: 'Wild Charge (alliances)',
-<<<<<<< HEAD
+          de: 'Wilde Rage (Allianzen)',
           cn: '分队挡枪分摊',
-=======
-          de: 'Wilde Rage (Allianzen)',
->>>>>>> 5ba804ee
+
         },
       },
     },
@@ -279,11 +256,9 @@
       outputStrings: {
         flare: {
           en: 'Flare on you',
-<<<<<<< HEAD
+          de: 'Flare auf DIR',
           cn: '核爆点名',
-=======
-          de: 'Flare auf DIR',
->>>>>>> 5ba804ee
+
         },
       },
     },
@@ -317,11 +292,9 @@
       outputStrings: {
         text: {
           en: 'Far away => in',
-<<<<<<< HEAD
+          de: 'Weit weg => Rein',
           cn: '远离 => 中间',
-=======
-          de: 'Weit weg => Rein',
->>>>>>> 5ba804ee
+
         },
       },
     },
@@ -436,11 +409,8 @@
       outputStrings: {
         corners: {
           en: 'Corners',
-<<<<<<< HEAD
+          de: 'Ecken',
           cn: '去四角',
-=======
-          de: 'Ecken',
->>>>>>> 5ba804ee
         },
         under: Outputs.getUnder,
       },
@@ -480,11 +450,8 @@
       outputStrings: {
         rotate: {
           en: 'Rotate ${rotateStr}',
-<<<<<<< HEAD
+          de: 'Rotiere ${rotateStr}',
           cn: '${rotateStr} 旋转',
-=======
-          de: 'Rotiere ${rotateStr}',
->>>>>>> 5ba804ee
         },
         clockwise: Outputs.clockwise,
         counterClockwise: Outputs.counterclockwise,
@@ -538,11 +505,8 @@
       outputStrings: {
         text: {
           en: 'Sides => middle',
-<<<<<<< HEAD
+          de: 'Seiten => Mitte',
           cn: '两侧 => 中间',
-=======
-          de: 'Seiten => Mitte',
->>>>>>> 5ba804ee
         },
       },
     },
@@ -558,11 +522,8 @@
       outputStrings: {
         text: {
           en: 'Middle => sides',
-<<<<<<< HEAD
+          de: 'Mitte => Seiten',
           cn: '中间 => 两侧',
-=======
-          de: 'Mitte => Seiten',
->>>>>>> 5ba804ee
         },
       },
     },
@@ -658,11 +619,8 @@
       outputStrings: {
         text: {
           en: 'Start ${first}',
-<<<<<<< HEAD
+          de: 'Start ${first}',
           cn: '先 ${first}',
-=======
-          de: 'Start ${first}',
->>>>>>> 5ba804ee
         },
         leftCleave: Outputs.right,
         rightCleave: Outputs.left,
@@ -736,11 +694,8 @@
       outputStrings: {
         text: {
           en: 'AoE + player swaps',
-<<<<<<< HEAD
+          de: 'AoE + Spieler-Wechsel',
           cn: 'AoE + 换位',
-=======
-          de: 'AoE + Spieler-Wechsel',
->>>>>>> 5ba804ee
         },
       },
     },
