import Outputs from '../../../../../resources/outputs';
import { Responses } from '../../../../../resources/responses';
<<<<<<< HEAD
=======
import {
  DirectionOutput8,
  DirectionOutputIntercard,
  Directions,
} from '../../../../../resources/util';
>>>>>>> 55f3c5e5
import ZoneId from '../../../../../resources/zone_id';
import { RaidbossData } from '../../../../../types/data';
import { NetMatches } from '../../../../../types/net_matches';
import { TriggerSet } from '../../../../../types/trigger';

export interface Data extends RaidbossData {
  actorSetPosTracker: { [id: string]: NetMatches['ActorSetPos'] };
  lastDoubleStyle?: DoubleStyleEntry;
  tetherTracker: { [id: string]: NetMatches['Tether'] };
}

type DoubleStyleActors = 'bomb' | 'wing' | 'succ' | 'marl';
type DoubleStyleEntry = {
  red: DoubleStyleActors;
  blue: DoubleStyleActors;
  count: number;
};
const doubleStyleMap: { [id: string]: DoubleStyleEntry } = {
  '93CA': { red: 'marl', blue: 'succ', count: 2 },
  '9408': { red: 'succ', blue: 'marl', count: 2 },
  'A67D': { red: 'marl', blue: 'marl', count: 2 },
  'A67E': { red: 'succ', blue: 'succ', count: 2 },
  'A67F': { red: 'bomb', blue: 'succ', count: 4 },
  'A680': { red: 'wing', blue: 'succ', count: 4 },
  'A681': { red: 'bomb', blue: 'marl', count: 4 },
  'A682': { red: 'wing', blue: 'marl', count: 4 },
};

const dirToSameCorners = (dir: DirectionOutput8): DirectionOutput8[] => {
  switch (dir) {
    case 'dirN':
      return ['dirNE', 'dirNW'];
    case 'dirE':
      return ['dirSE', 'dirNE'];
    case 'dirS':
      return ['dirSE', 'dirSW'];
    case 'dirW':
      return ['dirNW', 'dirSW'];
  }
  return [];
};

const triggerSet: TriggerSet<Data> = {
  id: 'AacCruiserweightM2Savage',
  zoneId: ZoneId.AacCruiserweightM2Savage,
  timelineFile: 'r6s.txt',
<<<<<<< HEAD
=======
  initData: () => ({
    actorSetPosTracker: {},
    tetherTracker: {},
  }),
>>>>>>> 55f3c5e5
  triggers: [
    {
      id: 'R6S Mousse Mural',
      type: 'StartsUsing',
      netRegex: { id: 'A6BC', source: 'Sugar Riot', capture: false },
      response: Responses.aoe(),
    },
    {
<<<<<<< HEAD
      id: 'R6S Color Clash',
      type: 'StartsUsing',
      netRegex: { id: ['A68D', 'A68B'], source: 'Sugar Riot' },
      alertText: (_data, matches, output) => {
        if (matches.id === 'A68D')
          return output.stackPartner!();
        return output.healerGroups!();
      },
      outputStrings: {
        stackPartner: Outputs.stackPartner,
        healerGroups: Outputs.healerGroups,
      },
    },
    {
      id: 'R6S Sticky Mousse',
      type: 'StartsUsing',
      netRegex: { id: 'A695', source: 'Sugar Riot', capture: false },
      response: Responses.spread(),
=======
      id: 'R6S ActorSetPos Tracker',
      type: 'ActorSetPos',
      netRegex: { id: '4[0-9A-Fa-f]{7}', capture: true },
      run: (data, matches) => data.actorSetPosTracker[matches.id] = matches,
    },
    {
      id: 'R6S Sticky Mousse',
      type: 'StartsUsing',
      netRegex: { id: 'A695', source: 'Sugar Riot', capture: false },
      response: Responses.spread(),
    },
    {
      id: 'R6S Color Riot',
      type: 'StartsUsing',
      netRegex: { id: ['A691', 'A692'], source: 'Sugar Riot' },
      response: Responses.tankCleave(),
    },
    {
      id: 'R6S Color Clash',
      type: 'StartsUsing',
      netRegex: { id: ['A68B', 'A68D'], source: 'Sugar Riot', capture: true },
      infoText: (_data, matches, output) => {
        const mech = matches.id === 'A68B' ? 'healerStacks' : 'partners';
        return output.stored!({ mech: output[mech]!() });
      },
      outputStrings: {
        healerStacks: Outputs.healerGroups,
        partners: Outputs.stackPartner,
        stored: {
          en: 'Stored ${mech} for later',
          cn: '稍后 ${mech}',
        },
      },
    },
    {
      id: 'R6S Color Clash Followup',
      type: 'StartsUsing',
      netRegex: { id: ['A68B', 'A68D'], source: 'Sugar Riot', capture: true },
      delaySeconds: 18,
      infoText: (_data, matches, output) => {
        const mech = matches.id === 'A68B' ? 'healerStacks' : 'partners';
        return output[mech]!();
      },
      outputStrings: {
        healerStacks: Outputs.healerGroups,
        partners: Outputs.stackPartner,
      },
    },
    {
      id: 'R6S Double Style Tracker',
      type: 'StartsUsing',
      netRegex: { id: Object.keys(doubleStyleMap), source: 'Sugar Riot', capture: true },
      run: (data, matches) => data.lastDoubleStyle = doubleStyleMap[matches.id],
    },
    {
      id: 'R6S Double Style Tether Tracker',
      type: 'Tether',
      netRegex: { targetId: '4[0-9A-Fa-f]{7}', id: ['013F', '0140'], capture: true },
      condition: (data) => data.lastDoubleStyle !== undefined,
      preRun: (data, matches) => data.tetherTracker[matches.sourceId] = matches,
      infoText: (data, _matches, output) => {
        const doubleStyle = data.lastDoubleStyle;
        if (doubleStyle === undefined)
          return;

        if (Object.keys(data.tetherTracker).length < doubleStyle.count)
          return;

        let safeDirs: DirectionOutputIntercard[] = [
          'dirNE',
          'dirNW',
          'dirSE',
          'dirSW',
        ];

        const startDirMap = {
          'dirNE': 'dirSW',
          'dirNW': 'dirSE',
          'dirSE': 'dirNW',
          'dirSW': 'dirNE',
          'unknown': 'unknown',
        } as const;

        const tethers = Object.entries(data.tetherTracker);
        data.tetherTracker = {};

        for (const [id, tether] of tethers) {
          const actorSetPosData = data.actorSetPosTracker[id];
          if (actorSetPosData === undefined)
            return;

          const actorType = doubleStyle[tether.id === '013F' ? 'red' : 'blue'];
          const x = parseFloat(actorSetPosData.x);
          const y = parseFloat(actorSetPosData.y);
          const mirroredX = ((x - 100) * -1) + 100;
          const actorDir = Directions.xyTo8DirOutput(x, y, 100, 100);
          const mirroredXDir = Directions.xyTo8DirOutput(mirroredX, y, 100, 100);
          const sameDirCorners = dirToSameCorners(actorDir);

          switch (actorType) {
            case 'bomb':
              safeDirs = safeDirs.filter((dir) => dir !== actorDir);
              break;
            case 'wing':
              safeDirs = safeDirs.filter((dir) => dir !== mirroredXDir);
              break;
            case 'succ':
              safeDirs = safeDirs.filter((dir) => !sameDirCorners.includes(dir));
              break;
            case 'marl':
              safeDirs = safeDirs.filter((dir) => sameDirCorners.includes(dir));
              break;
          }
        }

        const [dir] = safeDirs;

        if (safeDirs.length !== 1 || dir === undefined) {
          console.log(`R6S Double Style Tether Tracker - Invalid data!`);
          return;
        }

        const startDir = startDirMap[dir] ?? 'unknown';

        return output.text!({
          dir1: output[startDir]!(),
          dir2: output[dir]!(),
        });
      },
      outputStrings: {
        ...Directions.outputStringsIntercardDir,
        text: {
          en: 'Start ${dir1}, launch towards ${dir2}',
          cn: '从 ${dir1} 飞向 ${dir2}',
        },
      },
>>>>>>> 55f3c5e5
    },
  ],
};

export default triggerSet;<|MERGE_RESOLUTION|>--- conflicted
+++ resolved
@@ -1,13 +1,10 @@
 import Outputs from '../../../../../resources/outputs';
 import { Responses } from '../../../../../resources/responses';
-<<<<<<< HEAD
-=======
 import {
   DirectionOutput8,
   DirectionOutputIntercard,
   Directions,
 } from '../../../../../resources/util';
->>>>>>> 55f3c5e5
 import ZoneId from '../../../../../resources/zone_id';
 import { RaidbossData } from '../../../../../types/data';
 import { NetMatches } from '../../../../../types/net_matches';
@@ -54,13 +51,10 @@
   id: 'AacCruiserweightM2Savage',
   zoneId: ZoneId.AacCruiserweightM2Savage,
   timelineFile: 'r6s.txt',
-<<<<<<< HEAD
-=======
   initData: () => ({
     actorSetPosTracker: {},
     tetherTracker: {},
   }),
->>>>>>> 55f3c5e5
   triggers: [
     {
       id: 'R6S Mousse Mural',
@@ -69,26 +63,6 @@
       response: Responses.aoe(),
     },
     {
-<<<<<<< HEAD
-      id: 'R6S Color Clash',
-      type: 'StartsUsing',
-      netRegex: { id: ['A68D', 'A68B'], source: 'Sugar Riot' },
-      alertText: (_data, matches, output) => {
-        if (matches.id === 'A68D')
-          return output.stackPartner!();
-        return output.healerGroups!();
-      },
-      outputStrings: {
-        stackPartner: Outputs.stackPartner,
-        healerGroups: Outputs.healerGroups,
-      },
-    },
-    {
-      id: 'R6S Sticky Mousse',
-      type: 'StartsUsing',
-      netRegex: { id: 'A695', source: 'Sugar Riot', capture: false },
-      response: Responses.spread(),
-=======
       id: 'R6S ActorSetPos Tracker',
       type: 'ActorSetPos',
       netRegex: { id: '4[0-9A-Fa-f]{7}', capture: true },
@@ -225,7 +199,6 @@
           cn: '从 ${dir1} 飞向 ${dir2}',
         },
       },
->>>>>>> 55f3c5e5
     },
   ],
 };
