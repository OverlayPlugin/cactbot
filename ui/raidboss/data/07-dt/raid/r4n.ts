--- conflicted
+++ resolved
@@ -29,10 +29,12 @@
   separator: {
     en: ' => ',
     de: ' => ',
+    ja: ' => ',
   },
   combo: {
     en: '${dirs}',
     de: '${dirs}',
+    ja: '${dirs}',
   },
 } as const;
 
@@ -330,25 +332,7 @@
         data.expectedBlasts = 0;
         data.storedBlasts = [];
       },
-<<<<<<< HEAD
       outputStrings: directionOutputStrings,
-=======
-      outputStrings: {
-        south: Outputs.dirS,
-        north: Outputs.dirN,
-        unknown: Outputs.unknown,
-        separator: {
-          en: ' => ',
-          de: ' => ',
-          ja: ' => ',
-        },
-        combo: {
-          en: '${dirs}',
-          de: '${dirs}',
-          ja: '${dirs}',
-        },
-      },
->>>>>>> bd77b71a
     },
     {
       id: 'R4N Bewitching Flight Right Safe',
