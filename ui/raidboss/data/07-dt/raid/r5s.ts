import Conditions from '../../../../../resources/conditions';
import Outputs from '../../../../../resources/outputs';
import { Responses } from '../../../../../resources/responses';
import { DirectionOutputCardinal, Directions } from '../../../../../resources/util';
import ZoneId from '../../../../../resources/zone_id';
import { RaidbossData } from '../../../../../types/data';
import { TriggerSet } from '../../../../../types/trigger';

// TODOs:
// - Arcady Night Fever/Get Down - dodge followup cleave call
// - Frogtourage 1 - E+W or N+S safe
// - Frogtourage 2 - safe wedges + boss e/w cleave
// - Frogtourage 3 - inside/outside + baits

type EastWest = 'east' | 'west';
type SnapCount = 'two' | 'three' | 'four';

// map of ids to number of hits and first safe side
const snapTwistIdMap: { [id: string]: [SnapCount, EastWest] } = {
  // 2-snap Twist & Drop the Needle
  'A728': ['two', 'west'],
  'A729': ['two', 'west'],
  'A72A': ['two', 'west'],
  'A4DB': ['two', 'west'],
  'A72B': ['two', 'east'],
  'A72C': ['two', 'east'],
  'A72D': ['two', 'east'],
  'A4DC': ['two', 'east'],
  // 3-snap Twist & Drop the Needle
  'A730': ['three', 'west'],
  'A731': ['three', 'west'],
  'A732': ['three', 'west'],
  'A4DD': ['three', 'west'],
  'A733': ['three', 'east'],
  'A734': ['three', 'east'],
  'A735': ['three', 'east'],
  'A4DE': ['three', 'east'],
  // 4-snap Twist & Drop the Needle
  'A739': ['four', 'west'],
  'A73A': ['four', 'west'],
  'A73B': ['four', 'west'],
  'A4DF': ['four', 'west'],
  'A73C': ['four', 'east'],
  'A73D': ['four', 'east'],
  'A73E': ['four', 'east'],
  'A4E0': ['four', 'east'],
};

// map of Frogtourage cast ids to safe dirs
const feverIdMap: { [id: string]: DirectionOutputCardinal } = {
  'A70A': 'dirN', // south cleave
  'A70B': 'dirS', // north cleave
  'A70C': 'dirW', // east cleave
  'A70D': 'dirE', // west cleave
};

export interface Data extends RaidbossData {
  deepCutTargets: string[];
  storedABSideMech?: 'lightParty' | 'roleGroup';
  discoInfernalCount: number;
  feverSafeDirs: DirectionOutputCardinal[];
  wavelengthCount: {
    alpha: number;
    beta: number;
  };
}

const triggerSet: TriggerSet<Data> = {
  id: 'AacCruiserweightM1Savage',
  zoneId: ZoneId.AacCruiserweightM1Savage,
  timelineFile: 'r5s.txt',
  initData: () => ({
    deepCutTargets: [],
    discoInfernalCount: 0,
    feverSafeDirs: [],
    wavelengthCount: {
      alpha: 0,
      beta: 0,
    },
  }),
  triggers: [
    {
      // headmarkers with self-targeted cast
      id: 'R5S Deep Cut',
      type: 'HeadMarker',
      netRegex: { id: '01D7' },
      infoText: (data, matches, output) => {
        data.deepCutTargets.push(matches.target);
        if (data.deepCutTargets.length < 2)
          return;

        if (data.deepCutTargets.includes(data.me))
          return output.cleaveOnYou!();
        return output.avoidCleave!();
      },
      run: (data) => {
        if (data.deepCutTargets.length >= 2)
          data.deepCutTargets = [];
      },
      outputStrings: {
        cleaveOnYou: Outputs.tankCleaveOnYou,
        avoidCleave: Outputs.avoidTankCleave,
      },
    },
    {
      id: 'R5S Flip to AB Side',
      type: 'StartsUsing',
      netRegex: { id: ['A780', 'A781'], source: 'Dancing Green' },
      infoText: (data, matches, output) => {
        // A780 = Flip to A-side, A781 = Flip to B-side
        data.storedABSideMech = matches.id === 'A780' ? 'roleGroup' : 'lightParty';
        return output.stored!({ mech: output[data.storedABSideMech]!() });
      },
      outputStrings: {
        stored: {
          en: '(${mech} later)',
<<<<<<< HEAD
          ja: '(あとで ${mech})',
=======
          de: '(${mech} später)',
>>>>>>> ec404519
          cn: '(稍后 ${mech})',
          ko: '(나중에 ${mech})',
        },
        lightParty: Outputs.healerGroups,
        roleGroup: Outputs.rolePositions,
      },
    },
    {
      id: 'R5S X-Snap Twist',
      type: 'StartsUsing',
      netRegex: { id: Object.keys(snapTwistIdMap), source: 'Dancing Green' },
      durationSeconds: 10,
      alertText: (data, matches, output) => {
        const snapTwist = snapTwistIdMap[matches.id];
        if (!snapTwist)
          return;

        const snapCountStr = output[snapTwist[0]]!();
        const safeDirStr = output[snapTwist[1]]!();
        const mechStr = output[data.storedABSideMech ?? 'unknown']!();
        return output.combo!({ dir: safeDirStr, num: snapCountStr, mech: mechStr });
      },
      run: (data) => delete data.storedABSideMech,
      outputStrings: {
        combo: {
          en: 'Start ${dir} (${num} hits) => ${mech}',
<<<<<<< HEAD
          ja: '${dir} 開始 (${num} ポイント) からの ${mech}',
=======
          de: 'Start ${dir} (${num} Treffer) => ${mech}',
>>>>>>> ec404519
          cn: '${dir} 开始 (打 ${num} 次) => ${mech}',
          ko: '${dir} 시작 (${num}번 공격) => ${mech}',
        },
        lightParty: Outputs.healerGroups,
        roleGroup: Outputs.rolePositions,
        east: Outputs.east,
        west: Outputs.west,
        two: Outputs.num2,
        three: Outputs.num3,
        four: Outputs.num4,
        unknown: Outputs.unknown,
      },
    },
    {
      id: 'R5S Celebrate Good Times',
      type: 'StartsUsing',
      netRegex: { id: 'A723', source: 'Dancing Green', capture: false },
      response: Responses.bigAoe(),
    },
    {
      id: 'R5S Disco Inferno',
      type: 'StartsUsing',
      netRegex: { id: 'A756', source: 'Dancing Green', capture: false },
      response: Responses.bigAoe(),
      run: (data) => data.discoInfernalCount++,
    },
    {
      id: 'R5S Burn Baby Burn 1 Early',
      type: 'GainsEffect',
      netRegex: { effectId: '116D' },
      condition: (data, matches) =>
        data.discoInfernalCount === 1 &&
        data.me === matches.target,
      durationSeconds: 7,
      infoText: (_data, matches, output) => {
        // During Disco 1, debuffs are by role: 23.5s or 31.5s
        if (parseFloat(matches.duration) < 25)
          return output.shortBurn!();
        return output.longBurn!();
      },
      outputStrings: {
        shortBurn: {
          en: '(short cleanse)',
<<<<<<< HEAD
          ja: '(先にスポットライト)',
=======
          de: '(kurze Reinigung)',
>>>>>>> ec404519
          cn: '(短舞点名)',
          ko: '(짧은 디버프)',
        },
        longBurn: {
          en: '(long cleanse)',
<<<<<<< HEAD
          ja: '(あとでスポットライト)',
=======
          de: '(lange Reinigung)',
>>>>>>> ec404519
          cn: '(长舞点名)',
          ko: '(긴 디버프)',
        },
      },
    },
    {
      id: 'R5S Burn Baby Burn 1 Cleanse',
      type: 'GainsEffect',
      netRegex: { effectId: '116D' },
      condition: (data, matches) =>
        data.discoInfernalCount === 1 &&
        data.me === matches.target,
      delaySeconds: (_data, matches) => parseFloat(matches.duration) - 5,
      countdownSeconds: 5,
      alertText: (_data, _matches, output) => output.cleanse!(),
      outputStrings: {
        cleanse: {
          en: 'Cleanse in spotlight',
<<<<<<< HEAD
          ja: 'スポットライトで浄化',
=======
          de: 'Reinige im Scheinwerfer',
>>>>>>> ec404519
          cn: '灯下跳舞',
          ko: '스포트라이트에 서기',
        },
      },
    },
    {
      id: 'R5S Burn Baby Burn 2 First',
      type: 'GainsEffect',
      netRegex: { effectId: '116D' },
      condition: (data, matches) =>
        data.discoInfernalCount === 2 &&
        data.me === matches.target,
      durationSeconds: 9,
      alertText: (_data, matches, output) => {
        // During Disco 2, debuffs are by role: 9s or 19s
        if (parseFloat(matches.duration) < 14)
          return output.cleanse!();
        return output.bait!();
      },
      outputStrings: {
        cleanse: {
          en: 'Cleanse in spotlight',
<<<<<<< HEAD
          ja: 'スポットライトで浄化',
=======
          de: 'Reinige im Scheinwerfer',
>>>>>>> ec404519
          cn: '灯下跳舞',
          ko: '스포트라이트에 서기',
        },
        bait: {
          en: 'Bait Frog',
<<<<<<< HEAD
          ja: 'カエル誘導',
=======
          de: 'Frosch ködern',
>>>>>>> ec404519
          cn: '引导青蛙',
          ko: '개구리 유도',
        },
      },
    },
    {
      id: 'R5S Burn Baby Burn 2 Second',
      type: 'GainsEffect',
      netRegex: { effectId: '116D' },
      condition: (data, matches) =>
        data.discoInfernalCount === 2 &&
        data.me === matches.target,
      delaySeconds: 11,
      durationSeconds: 8,
      alertText: (_data, matches, output) => {
        // During Disco 2, debuffs are by role: 9s or 19s
        if (parseFloat(matches.duration) < 14)
          return output.bait!();
        return output.cleanse!();
      },
      outputStrings: {
        cleanse: {
          en: 'Cleanse in spotlight',
<<<<<<< HEAD
          ja: 'スポットライトで浄化',
=======
          de: 'Reinige im Scheinwerfer',
>>>>>>> ec404519
          cn: '灯下跳舞',
          ko: '스포트라이트에 서기',
        },
        bait: {
          en: 'Bait Frog',
<<<<<<< HEAD
          ja: 'カエル誘導',
=======
          de: 'Frosch ködern',
>>>>>>> ec404519
          cn: '引导青蛙',
          ko: '개구리 유도',
        },
      },
    },
    {
      id: 'R5S Inside Out',
      type: 'StartsUsing',
      netRegex: { id: 'A77C', source: 'Dancing Green', capture: false },
      durationSeconds: 8.5,
      alertText: (_data, _matches, output) => output.insideOut!(),
      outputStrings: {
        insideOut: {
          en: 'Max Melee => Under',
<<<<<<< HEAD
          ja: '外からボス下に',
=======
          de: 'Max Nahkampf => Unter ihn',
>>>>>>> ec404519
          cn: '钢铁 => 月环',
          ko: '칼끝딜 => 안으로',
        },
      },
    },
    {
      id: 'R5S Outside In',
      type: 'StartsUsing',
      netRegex: { id: 'A77E', source: 'Dancing Green', capture: false },
      durationSeconds: 8.5,
      alertText: (_data, _matches, output) => output.outsideIn!(),
      outputStrings: {
        outsideIn: {
          en: 'Under => Max Melee',
<<<<<<< HEAD
          ja: 'ボス下から外に',
=======
          de: 'Unter ihn => Max Nahkampf',
>>>>>>> ec404519
          cn: '月环 => 钢铁',
          ko: '안으로 => 칼끝딜',
        },
      },
    },
    {
      // Wavelength α debuff timers are applied with 40.5, 25.5, 25.5, 30.5 or
      //  38.0, 23.0, 23.0, 28.0 durations depending on which group gets hit first
      //
      // Wavelength β debuff timers are applied with 45.5, 30.5, 20.5, 25.5 or
      //  43.0, 28.0, 18.0, 23.0 durations depending on which group gets hit first
      id: 'R5S Wavelength Merge Order',
      type: 'GainsEffect',
      netRegex: { effectId: ['116E', '116F'] },
      preRun: (data, matches) => {
        matches.effectId === '116E' ? data.wavelengthCount.alpha++ : data.wavelengthCount.beta++;
      },
      durationSeconds: (_data, matches) => parseFloat(matches.duration),
      infoText: (data, matches, output) => {
        if (matches.target === data.me) {
          if (matches.effectId === '116E') {
            const count = data.wavelengthCount.alpha;
            switch (count) {
              case 1:
                return output.merge!({ order: output.third!() });
              case 2:
                return output.merge!({ order: output.first!() });
              case 3:
                return output.merge!({ order: output.second!() });
              case 4:
                return output.merge!({ order: output.fourth!() });
              default:
                return output.merge!({ order: output.unknown!() });
            }
          } else {
            const count = data.wavelengthCount.beta;
            switch (count) {
              case 1:
                return output.merge!({ order: output.fourth!() });
              case 2:
                return output.merge!({ order: output.second!() });
              case 3:
                return output.merge!({ order: output.first!() });
              case 4:
                return output.merge!({ order: output.third!() });
              default:
                return output.merge!({ order: output.unknown!() });
            }
          }
        }
      },
      outputStrings: {
        merge: {
          en: '${order} merge',
<<<<<<< HEAD
          ja: '${order} にペア割り',
=======
          de: '${order} berühren',
>>>>>>> ec404519
          cn: '${order} 撞毒',
          ko: '${order} 융합',
        },
        first: {
          en: 'First',
<<<<<<< HEAD
          ja: '最初',
=======
          de: 'Erstes',
>>>>>>> ec404519
          cn: '第1组',
          ko: '첫번째',
        },
        second: {
          en: 'Second',
<<<<<<< HEAD
          ja: '2番目',
=======
          de: 'Zweites',
>>>>>>> ec404519
          cn: '第2组',
          ko: '두번째',
        },
        third: {
          en: 'Third',
<<<<<<< HEAD
          ja: '3番目',
=======
          de: 'Drittes',
>>>>>>> ec404519
          cn: '第3组',
          ko: '세번째',
        },
        fourth: {
          en: 'Fourth',
<<<<<<< HEAD
          ja: '4番目',
=======
          de: 'Viertes',
>>>>>>> ec404519
          cn: '第4组',
          ko: '네번째',
        },
        unknown: Outputs.unknown,
      },
    },
    {
      id: 'R5S Wavelength Merge Reminder',
      type: 'GainsEffect',
      netRegex: { effectId: ['116E', '116F'] },
      condition: Conditions.targetIsYou(),
      delaySeconds: (_data, matches) => parseFloat(matches.duration) - 5,
      alertText: (_data, _matches, output) => output.merge!(),
      outputStrings: {
        merge: {
          en: 'Merge debuff',
<<<<<<< HEAD
          ja: 'ペア割り',
=======
          de: 'Debuff berühren',
>>>>>>> ec404519
          cn: '撞毒',
          ko: '융합하기',
        },
      },
    },
    {
      id: 'R5S Quarter Beats',
      type: 'StartsUsing',
      netRegex: { id: 'A75B', source: 'Dancing Green', capture: false },
      infoText: (_data, _matches, output) => output.quarterBeats!(),
      outputStrings: {
        quarterBeats: Outputs.stackPartner,
      },
    },
    {
      id: 'R5S Eighth Beats',
      type: 'StartsUsing',
      netRegex: { id: 'A75D', source: 'Dancing Green', capture: false },
      infoText: (_data, _matches, output) => output.eighthBeats!(),
      outputStrings: {
        eighthBeats: Outputs.spread,
      },
    },
    {
      // cast order of the 8 adds is always W->E, same as firing order
      id: 'R5S Arcady Night Fever + Encore Collect',
      type: 'StartsUsing',
      netRegex: { id: Object.keys(feverIdMap), source: 'Frogtourage' },
      run: (data, matches) => data.feverSafeDirs.push(feverIdMap[matches.id] ?? 'unknown'),
    },
    {
      id: 'R5S Let\'s Dance!',
      type: 'StartsUsing',
      // A76A - Let's Dance!; A390 - Let's Dance! Remix
      // Remix is faster, so use a shorter duration
      netRegex: { id: ['A76A', 'A390'], source: 'Dancing Green' },
      durationSeconds: (_data, matches) => matches.id === 'A76A' ? 23 : 18,
      infoText: (data, _matches, output) => {
        if (data.feverSafeDirs.length < 8)
          return output['unknown']!();
        const dirStr = data.feverSafeDirs.map((dir) => output[dir]!()).join(output.next!());
        return dirStr;
      },
      run: (data) => data.feverSafeDirs = [],
      outputStrings: {
        ...Directions.outputStringsCardinalDir,
        next: Outputs.next,
      },
    },
    {
      id: 'R5S Let\'s Pose',
      type: 'StartsUsing',
      netRegex: { id: 'A770', source: 'Dancing Green', capture: false },
      response: Responses.bigAoe(),
    },
  ],
  timelineReplace: [
    {
      'locale': 'de',
      'replaceSync': {
        'Dancing Green': 'Springhis Khan',
        'Frogtourage': 'Schenkelschwinger',
      },
      'replaceText': {},
    },
    {
      'locale': 'fr',
      'replaceSync': {
        'Dancing Green': 'Dancing Green',
        'Frogtourage': 'danceur batracien',
      },
      'replaceText': {},
    },
    {
      'locale': 'ja',
      'replaceSync': {
        'Dancing Green': 'ダンシング・グリーン',
        'Frogtourage': 'カモン！ フロッグダンサー',
      },
      'replaceText': {
        'Deep Cut': 'ディープカット',
        'Flip to A-side': 'ジングル予約A',
        'Flip to B-side': 'ジングル予約B',
        '2-snap Twist & Drop the Needle': '2ポイント、ポーズ&ジングル',
        '3-snap Twist & Drop the Needle': '3ポイント、ポーズ&ジングル',
        '4-snap Twist & Drop the Needle': '4ポイント、ポーズ&ジングル',
        'Play A-side': 'ラウドジングルA',
        'Play B-side': 'ラウドジングルB',
        'Celebrate Good Times': 'セレブレート・グッドタイムズ',
        'Disco Infernal': 'ディスコインファーナル',
        'Funky Floor': 'ダンシングフィールド',
        'Inside Out': 'インサイドアウト',
        'Outside In': 'アウトサイドイン',
        'Ensemble Assemble': 'ダンサーズ・アッセンブル',
        'Arcady Night Fever': 'アルカディア・ナイトフィーバー',
        'Get Down!': 'ゲットダウン！',
        'Let\'s Dance!': 'レッツダンス！',
        'Freak Out': '静音爆発',
        'Let\'s Pose!': 'レッツポーズ！',
        'Ride the Waves': 'ウェーブ・オン・ウェーブ',
        'Quarter Beats': '4ビート',
        'Eighth Beats': '8ビート',
        'Frogtourage': 'カモン！ フロッグダンサー',
        'Moonburn': 'ムーンバーン',
        'Back-up Dance': 'ダンシングウェーブ',
        'Arcady Night Encore Starts': 'ナイトフィーバー・アンコール',
        'Let\'s Dance! Remix': 'レッツダンス・ダンス・ダンス！',
        'Do the Hustle': 'ドゥ・ザ・ハッスル',
        'Frogtourage Finale': 'ファイナル・アッセンブル',
        'Hi-NRG Fever': 'ハイエナジー・ナイトフィーバー',
      },
    },
  ],
};

export default triggerSet;<|MERGE_RESOLUTION|>--- conflicted
+++ resolved
@@ -114,11 +114,8 @@
       outputStrings: {
         stored: {
           en: '(${mech} later)',
-<<<<<<< HEAD
+          de: '(${mech} später)',
           ja: '(あとで ${mech})',
-=======
-          de: '(${mech} später)',
->>>>>>> ec404519
           cn: '(稍后 ${mech})',
           ko: '(나중에 ${mech})',
         },
@@ -145,11 +142,8 @@
       outputStrings: {
         combo: {
           en: 'Start ${dir} (${num} hits) => ${mech}',
-<<<<<<< HEAD
+          de: 'Start ${dir} (${num} Treffer) => ${mech}',
           ja: '${dir} 開始 (${num} ポイント) からの ${mech}',
-=======
-          de: 'Start ${dir} (${num} Treffer) => ${mech}',
->>>>>>> ec404519
           cn: '${dir} 开始 (打 ${num} 次) => ${mech}',
           ko: '${dir} 시작 (${num}번 공격) => ${mech}',
         },
@@ -193,21 +187,15 @@
       outputStrings: {
         shortBurn: {
           en: '(short cleanse)',
-<<<<<<< HEAD
+          de: '(kurze Reinigung)',
           ja: '(先にスポットライト)',
-=======
-          de: '(kurze Reinigung)',
->>>>>>> ec404519
           cn: '(短舞点名)',
           ko: '(짧은 디버프)',
         },
         longBurn: {
           en: '(long cleanse)',
-<<<<<<< HEAD
+          de: '(lange Reinigung)',
           ja: '(あとでスポットライト)',
-=======
-          de: '(lange Reinigung)',
->>>>>>> ec404519
           cn: '(长舞点名)',
           ko: '(긴 디버프)',
         },
@@ -226,11 +214,8 @@
       outputStrings: {
         cleanse: {
           en: 'Cleanse in spotlight',
-<<<<<<< HEAD
+          de: 'Reinige im Scheinwerfer',
           ja: 'スポットライトで浄化',
-=======
-          de: 'Reinige im Scheinwerfer',
->>>>>>> ec404519
           cn: '灯下跳舞',
           ko: '스포트라이트에 서기',
         },
@@ -253,21 +238,15 @@
       outputStrings: {
         cleanse: {
           en: 'Cleanse in spotlight',
-<<<<<<< HEAD
+          de: 'Reinige im Scheinwerfer',
           ja: 'スポットライトで浄化',
-=======
-          de: 'Reinige im Scheinwerfer',
->>>>>>> ec404519
           cn: '灯下跳舞',
           ko: '스포트라이트에 서기',
         },
         bait: {
           en: 'Bait Frog',
-<<<<<<< HEAD
+          de: 'Frosch ködern',
           ja: 'カエル誘導',
-=======
-          de: 'Frosch ködern',
->>>>>>> ec404519
           cn: '引导青蛙',
           ko: '개구리 유도',
         },
@@ -291,21 +270,15 @@
       outputStrings: {
         cleanse: {
           en: 'Cleanse in spotlight',
-<<<<<<< HEAD
+          de: 'Reinige im Scheinwerfer',
           ja: 'スポットライトで浄化',
-=======
-          de: 'Reinige im Scheinwerfer',
->>>>>>> ec404519
           cn: '灯下跳舞',
           ko: '스포트라이트에 서기',
         },
         bait: {
           en: 'Bait Frog',
-<<<<<<< HEAD
+          de: 'Frosch ködern',
           ja: 'カエル誘導',
-=======
-          de: 'Frosch ködern',
->>>>>>> ec404519
           cn: '引导青蛙',
           ko: '개구리 유도',
         },
@@ -320,11 +293,8 @@
       outputStrings: {
         insideOut: {
           en: 'Max Melee => Under',
-<<<<<<< HEAD
+          de: 'Max Nahkampf => Unter ihn',
           ja: '外からボス下に',
-=======
-          de: 'Max Nahkampf => Unter ihn',
->>>>>>> ec404519
           cn: '钢铁 => 月环',
           ko: '칼끝딜 => 안으로',
         },
@@ -339,11 +309,8 @@
       outputStrings: {
         outsideIn: {
           en: 'Under => Max Melee',
-<<<<<<< HEAD
+          de: 'Unter ihn => Max Nahkampf',
           ja: 'ボス下から外に',
-=======
-          de: 'Unter ihn => Max Nahkampf',
->>>>>>> ec404519
           cn: '月环 => 钢铁',
           ko: '안으로 => 칼끝딜',
         },
@@ -398,51 +365,36 @@
       outputStrings: {
         merge: {
           en: '${order} merge',
-<<<<<<< HEAD
+          de: '${order} berühren',
           ja: '${order} にペア割り',
-=======
-          de: '${order} berühren',
->>>>>>> ec404519
           cn: '${order} 撞毒',
           ko: '${order} 융합',
         },
         first: {
           en: 'First',
-<<<<<<< HEAD
+          de: 'Erstes',
           ja: '最初',
-=======
-          de: 'Erstes',
->>>>>>> ec404519
           cn: '第1组',
           ko: '첫번째',
         },
         second: {
           en: 'Second',
-<<<<<<< HEAD
+          de: 'Zweites',
           ja: '2番目',
-=======
-          de: 'Zweites',
->>>>>>> ec404519
           cn: '第2组',
           ko: '두번째',
         },
         third: {
           en: 'Third',
-<<<<<<< HEAD
+          de: 'Drittes',
           ja: '3番目',
-=======
-          de: 'Drittes',
->>>>>>> ec404519
           cn: '第3组',
           ko: '세번째',
         },
         fourth: {
           en: 'Fourth',
-<<<<<<< HEAD
+          de: 'Viertes',
           ja: '4番目',
-=======
-          de: 'Viertes',
->>>>>>> ec404519
           cn: '第4组',
           ko: '네번째',
         },
@@ -459,11 +411,8 @@
       outputStrings: {
         merge: {
           en: 'Merge debuff',
-<<<<<<< HEAD
+          de: 'Debuff berühren',
           ja: 'ペア割り',
-=======
-          de: 'Debuff berühren',
->>>>>>> ec404519
           cn: '撞毒',
           ko: '융합하기',
         },
