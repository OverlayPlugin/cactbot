import Conditions from '../../../../../resources/conditions';
import { UnreachableCode } from '../../../../../resources/not_reached';
import Outputs from '../../../../../resources/outputs';
import { callOverlayHandler } from '../../../../../resources/overlay_plugin_api';
import { Responses } from '../../../../../resources/responses';
import { Directions } from '../../../../../resources/util';
import ZoneId from '../../../../../resources/zone_id';
import { RaidbossData } from '../../../../../types/data';
import { PluginCombatantState } from '../../../../../types/event';
import { TriggerSet } from '../../../../../types/trigger';

type Phase = 'one' | 'adds' | 'rage' | 'moonlight' | 'two' | 'twofold' | 'champion';
type PlatformBaitMap = {
  [key: number]: string;
};
type ChampionOrders = {
  [key: number]: string[];
};
type ChampionCounterMap = {
  [key: number]: number[];
};

export interface Data extends RaidbossData {
  phase: Phase;
  // Phase 1
  reignDir?: number;
  decayAddCount: number;
  galeTetherDirNum?: number;
  galeTetherCount: number;
  towerDirs?: 'EW' | 'NS';
  towerfallSafeDirs?: 'NESW' | 'SENW';
  towerfallSafeDir?: 'dirNE' | 'dirSE' | 'dirSW' | 'dirNW' | 'unknown';
  fangedCrossingIds: number[];
  stoneWindCallGroup?: number;
  surgeTracker: number;
  packPredationTracker: number;
  packPredationTargets: string[];
  stoneWindDebuff?: 'stone' | 'wind';
  isFirstRage: boolean;
  hasSpread?: boolean;
  stackOnPlayer?: string;
  moonbeamBites: number[];
  moonbeamBitesTracker: number;
  moonlightQuadrant2?: string;
  // Phase 2
  hasUVRay: boolean;
  uvFangSafeSide?: 'left' | 'right' | 'unknown';
  gleamingBeamIds: number[];
  herosBlowInOut?: 'in' | 'out';
  herosBlowSafeDir?: number;
  purgeTargets: string[];
  hasTwofoldTether: boolean;
  twofoldInitialDir?: string;
  twofoldTracker: number;
  championClock?: 'clockwise' | 'counterclockwise';
  championDonutStart?: number;
  myLastPlatformNum?: number;
  myPlatformNum?: number;
  gleamingBarrageIds: number[];
  championFangSafeSide?: 'left' | 'right' | 'unknown';
  championOrders?: ChampionOrders;
  championTracker: number;
  platforms: number;
}

const centerX = 100;
const centerY = 100;
const eminentReign1 = 'A911'; // N=>S, WSW=>ENE, ESE=>WNW
const eminentReign2 = 'A912'; // S=>N, WNW=>ESE, ENE=>WSW
const revolutionaryReign1 = 'A913'; // N=>S, WSW=>ENE, ESE=>WNW
const revolutionaryReign2 = 'A914'; // S=>N, WNW=>ESE, ENE=>WSW

const phaseMap: { [id: string]: Phase } = {
  'A3C8': 'adds', // Tactical Pack
  'A3CB': 'rage', // Ravenous Saber
  'A3C1': 'moonlight', // Beckon Moonlight
  'A471': 'twofold', // Twofold Tempest
  'A477': 'champion', // Champion's Circuit (clockwise)
  'A478': 'champion', // Chanpion's Circuit (counterclockwise)
};

const headMarkerData = {
  // Shared tankbuster marker
  'tankbuster': '0256',
  // Prowling Gale Tether from Wolf of Wind
  'galeTether': '0039',
  // Adds red headmarker showing you will be targeted by Pack Predation
  // Also used for Elemental Purge in Phase 2
  'predation': '0017',
  // Stony tether from Wolf of Stone
  'stoneTether': '014F',
  // Windy Tether from Wolf of Wind
  'windTether': '0150',
  // Big, pulsing, 4-arrow stack marker
  'eightHitStack': '013C',
  // Spread marker used in Terrestial Rage and Beckon Moonlight
  'spread': '008B',
  // Stack marker used in Terrestial Rage and Beckon Moonlight
  'stack': '005D',
  // Blue circle marker with spikes used for Ultraviolent Ray target in Phase 2
  'ultraviolent': '000E',
  // Passable tether used for Twofold Tempest in Phase 2
  'twofoldTether': '0054',
  // Blue arrows going counterclock on the boss
  'counterclockwise': '01F6',
  // Orange arrows going clockwise on the boss
  'clockwise': '01F5',
  // Blue far tether in Lone Wolf's Lament in Phase 2
  'farTether': '013E',
  // Green close tether in Lone Wolf's Lament in Phase 2
  'closeTether': '013D',
} as const;

const stoneWindOutputStrings = {
  stoneWindNum: {
    en: '${debuff} ${num}',
    de: '${debuff} ${num}',
    ja: '${debuff} ${num}',
    cn: '${debuff} ${num}',
    ko: '${debuff} ${num}',
  },
  stone: {
    en: 'Stone',
    de: 'Erde',
    ja: '土',
    cn: '土',
    ko: '땅',
  },
  wind: {
    en: 'Wind',
    de: 'Wind',
    ja: '風',
    cn: '风',
    ko: '바람',
  },
  unknown: Outputs.unknown,
};

const moonlightOutputStrings = {
  ...Directions.outputStrings8Dir,
  safeQuad: {
    en: '${quad}',
    de: '${quad}',
    ja: '${quad}',
    cn: '${quad}',
    ko: '${quad}',
  },
  safeQuadrants: {
    en: '${quad1} => ${quad2}',
    de: '${quad1} => ${quad2}',
    ja: '${quad1} => ${quad2}',
    cn: '${quad1} => ${quad2}',
    ko: '${quad1} => ${quad2}',
  },
};

const championOutputStrings = {
  clockwise: Outputs.clockwise,
  counterclockwise: Outputs.counterclockwise,
  in: Outputs.in,
  out: Outputs.out,
  donut: {
    en: 'Donut',
    de: 'Donut',
    ja: 'ドーナツ',
    cn: '月环',
    ko: '도넛',
  },
  sides: Outputs.sides,
  mechanics: {
    en: '(${dir}) ${mech1} => ${mech2} => ${mech3} => ${mech4} => ${mech5}',
    de: '(${dir}) ${mech1} => ${mech2} => ${mech3} => ${mech4} => ${mech5}',
    ja: '(${dir}) ${mech1} => ${mech2} => ${mech3} => ${mech4} => ${mech5}',
    cn: '(${dir}) ${mech1} => ${mech2} => ${mech3} => ${mech4} => ${mech5}',
    ko: '(${dir}) ${mech1} => ${mech2} => ${mech3} => ${mech4} => ${mech5}',
  },
  left: Outputs.left,
  right: Outputs.right,
  leftSide: {
    en: 'Left Side',
    de: 'Linke Seite',
    ja: '左側',
    ca: '左侧',
  },
  rightSide: {
    en: 'Right Side',
    de: 'Rechte Seite',
    ja: '右側',
    cn: '右侧',
  },
  unknownSide: {
    en: '??? Side',
    de: '??? Seite',
    ja: '??? 側',
    cn: '??? 侧',
  },
  dirMechanic: {
    en: '${dir} ${mech}',
    de: '${dir} ${mech}',
    ja: '${dir} ${mech}',
    cn: '${dir} ${mech}',
  },
};

// Platform, Mechs
// S = 0, SW = 1, NW = 2, NE = 3, SE = 4
const championClockOrders: ChampionOrders = {
  0: ['donut', 'in', 'out', 'in', 'sides'],
  1: ['sides', 'donut', 'in', 'out', 'in'],
  2: ['in', 'sides', 'donut', 'in', 'out'],
  3: ['out', 'in', 'sides', 'donut', 'in'],
  4: ['in', 'out', 'in', 'sides', 'donut'],
};
const championCounterOrders: ChampionOrders = {
  0: ['donut', 'sides', 'in', 'out', 'in'],
  1: ['in', 'donut', 'sides', 'in', 'out'],
  2: ['out', 'in', 'donut', 'sides', 'in'],
  3: ['in', 'out', 'in', 'donut', 'sides'],
  4: ['sides', 'in', 'out', 'in', 'donut'],
};

<<<<<<< HEAD
// Twofold Tempest Platform to Bait Mapping
const twofoldPlatformNumToBaitDir: PlatformBaitMap = {
  0: 'unknown',
  1: 'dirNE',
  2: 'dirSE',
  3: 'dirSW',
  4: 'dirNW',
=======
// Map donutPlatform to mechIndex for Counterclockwise
const championCounterIndex: ChampionCounterMap = {
  0: [0, 1, 2, 3, 4],
  1: [4, 0, 1, 2, 3],
  2: [3, 4, 0, 1, 2],
  3: [2, 3, 4, 0, 1],
  4: [1, 2, 3, 4, 0],
>>>>>>> 7d093ab8
};

// Return the combatant's platform by number
const getPlatformNum = (
  x: number,
  y: number,
): number => {
  // S Platform
  if (x > 90 && x < 108 && y > 107)
    return 0;

  // SW Platform
  if (x <= 92 && y > 95)
    return 1;

  // NW Platform
  if (x <= 100 && y <= 95)
    return 2;

  // NE Platform
  if (x > 100 && y <= 95)
    return 3;

  // SE Platform
  if (x >= 109 && y > 95)
    return 4;

  return -1;
};

const getFangPlatform = (
  combatant: PluginCombatantState,
): number => {
  const x = combatant.PosX;
  const y = combatant.PosY;

  // S Platform
  // (96, 126.5) Left and (104, 126.5) Right
  if (x > 95 && x < 105 && y > 125)
    return 0;

  // SW Platform
  // (73.56, 104.38) Left and (76.03, 111.99) Right
  if (x > 72 && x < 77 && y > 103 && y < 113)
    return 1;

  // NW Platform
  // (87.66, 76.20) Left and (81.19, 80.91) Right
  if (x > 80 && x < 89 && y > 75 && y < 82)
    return 2;

  // NE Platform
  // (118.81, 80.91) Left and (112.34, 76.2) Right
  if (x > 111 && x < 120 && y > 75 && y < 82)
    return 3;

  // SE Platform
  // (123.97, 111.99) Left and (126.44, 104.38) Right
  if (x > 122 && x < 128 && y > 103 && y < 113)
    return 4;

  return -1;
};

// Find the actor on the platform we want
const findFang = (
  actors: PluginCombatantState[],
  platform: number,
): PluginCombatantState | undefined => {
  for (const actor of actors) {
    const actorPlatform = getFangPlatform(actor);

    if (platform === actorPlatform) {
      return actor;
    }
  }

  // Did not find actor on the platform
  return undefined;
};

const getFangSafeSide = (
  x: number,
  platform: number,
): 'left' | 'right' | 'unknown' => {
  if (
    (platform === 0 && x < 100) ||
    (platform === 1 && x < 75) ||
    (platform === 2 && x > 85) ||
    (platform === 3 && x > 115) ||
    (platform === 4 && x < 125)
  )
    return 'right';
  if (
    (platform === 0 && x > 100) ||
    (platform === 1 && x > 75) ||
    (platform === 2 && x < 85) ||
    (platform === 3 && x < 115) ||
    (platform === 4 && x > 125)
  )
    return 'left';

  return 'unknown';
};

const triggerSet: TriggerSet<Data> = {
  id: 'AacCruiserweightM4Savage',
  zoneId: ZoneId.AacCruiserweightM4Savage,
  timelineFile: 'r8s.txt',
  initData: () => ({
    phase: 'one',
    // Phase 1
    decayAddCount: 0,
    galeTetherCount: 0,
    fangedCrossingIds: [],
    packPredationTracker: 0,
    packPredationTargets: [],
    surgeTracker: 0,
    isFirstRage: true,
    moonbeamBites: [],
    moonbeamBitesTracker: 0,
    // Phase 2
    hasUVRay: false,
    gleamingBeamIds: [],
    purgeTargets: [],
    hasTwofoldTether: false,
    twofoldTracker: 0,
    gleamingBarrageIds: [],
    championTracker: 0,
    platforms: 5,
  }),
  timelineTriggers: [
    {
      id: 'R8S Light Party Platform',
      regex: /Quake III/,
      beforeSeconds: 7,
      infoText: (_data, _matches, output) => output.text!(),
      outputStrings: {
        text: {
          en: 'Light Party Platform',
          de: 'Leichter Trupp Platform',
          ja: '東西の島で 4：4 頭割り',
          cn: '东西岛治疗组分摊站位',
        },
      },
    },
    {
      id: 'R8S Ultraviolent Positions',
      regex: /Ultraviolent Ray [123]/,
      beforeSeconds: 8,
      infoText: (_data, _matches, output) => output.text!(),
      outputStrings: {
        text: {
          en: 'UV Positions',
          de: 'Ätherlicht Positionen',
          ja: '魔光位置へ',
          cn: '魔光站位',
        },
      },
    },
    {
      id: 'R8S Ultraviolent 4 Positions',
      regex: /Ultraviolent Ray 4/,
      beforeSeconds: 8,
      infoText: (_data, _matches, output) => output.text!(),
      outputStrings: {
        text: {
          en: 'UV Positions',
          de: 'Ätherlicht Positionen',
          ja: '魔光位置へ',
          cn: '魔光站位',
        },
      },
    },
    {
      id: 'R8S Mooncleaver Bait',
      regex: /Mooncleaver$/,
      beforeSeconds: 7, // 3.7s castTime
      infoText: (_data, _matches, output) => output.text!(),
      outputStrings: {
        text: {
          en: 'Bait Mooncleaver',
          de: 'Ködere Klingensturz',
          ja: '剛刃一閃を誘導',
          cn: '引导碎地板',
        },
      },
    },
    {
      id: 'R8S Howling Eight Initial Position',
      regex: /Ultraviolent Ray 4/,
      infoText: (_data, _matches, output) => output.text!(),
      outputStrings: {
        text: {
          en: 'Howling Eight Position',
          de: 'Achtfache Lichtkugel Position',
          ja: '八連光弾の位置へ',
          cn: '八连光弹集合',
        },
      },
    },
  ],
  triggers: [
    {
      id: 'R8S Phase Tracker',
      type: 'StartsUsing',
      netRegex: { id: Object.keys(phaseMap), source: 'Howling Blade' },
      suppressSeconds: 1,
      run: (data, matches) => {
        const phase = phaseMap[matches.id];
        if (phase === undefined)
          throw new UnreachableCode();

        data.phase = phase;
        data.isFirstRage = true;
      },
    },
    {
      id: 'R8S Phase Two Tracker',
      // unknown_a82d, causes Down for the Count (968)
      type: 'Ability',
      netRegex: { id: 'A82D', source: 'Howling Blade', capture: false },
      suppressSeconds: 1,
      run: (data) => data.phase = 'two',
    },
    {
      id: 'R8S Extraplanar Pursuit',
      type: 'StartsUsing',
      netRegex: { id: 'A3DA', source: 'Howling Blade', capture: false },
      response: Responses.bigAoe(),
    },
    {
      id: 'R8S Windfang/Stonefang',
      type: 'StartsUsing',
      netRegex: { id: ['A39E', 'A39D', 'A3A1', 'A3A2'], source: 'Howling Blade', capture: true },
      infoText: (_data, matches, output) => {
        const windfangCards = 'A39D';
        const windfangInter = 'A39E';
        const stonefangCards = 'A3A1';
        const stonefangInter = 'A3A2';
        // A39F is cast for both A39D (card windfang) and A39E (intercard windfang)
        // A3B0 is cast for both A3A1 (card stonefang) and A3A2 (intercard stonefang)
        switch (matches.id) {
          case windfangCards:
            return output.inInterCardsPartners!();
          case windfangInter:
            return output.inCardsPartners!();
          case stonefangCards:
            return output.outInterCardsProtean!();
          case stonefangInter:
            return output.outCardsProtean!();
        }
      },
      outputStrings: {
        inCardsPartners: {
          en: 'In + Cards + Partners',
          de: 'Rein + Kardinal + Partner',
          ja: '内側 + 十字 + ペア',
          cn: '内侧 + 十字 + 分摊',
          ko: '안 + 십자방향 + 쉐어',
        },
        inInterCardsPartners: {
          en: 'In + Intercards + Partners',
          de: 'Rein + Interkardinal + Partner',
          ja: '内側 + 斜め + ペア',
          cn: '内侧 + 斜角 + 分摊',
          ko: '안 + 대각선 + 쉐어',
        },
        outCardsProtean: {
          en: 'Out + Cards + Protean',
          de: 'Raus + Kardinal + Himmelsrichtungen',
          ja: '外側 + 十字 + 散開',
          cn: '外侧 + 十字 + 分散',
          ko: '밖 + 십자방향 + 산개',
        },
        outInterCardsProtean: {
          en: 'Out + InterCards + Protean',
          de: 'Raus + Interkardinal + Himmelsrichtungen',
          ja: '外側 + 斜め + 散開',
          cn: '外侧 + 斜角 + 分散',
          ko: '밖 + 대각선 + 산개',
        },
      },
    },
    {
      id: 'R8S Eminent/Revolutionary Reign',
      type: 'StartsUsing',
      netRegex: { id: ['A911', 'A912', 'A913', 'A914'], source: 'Howling Blade', capture: true },
      infoText: (_data, matches, output) => {
        switch (matches.id) {
          case eminentReign1:
          case eminentReign2:
            return output.inLater!();
          case revolutionaryReign1:
          case revolutionaryReign2:
            return output.outLater!();
        }
      },
      outputStrings: {
        inLater: {
          en: '(In Later)',
          de: '(später Rein)',
          ja: '(あとで内側)',
          cn: '(稍后内侧)',
          ko: '(나중에 안)',
        },
        outLater: {
          en: '(Out Later)',
          de: '(später Raus)',
          ja: '(あとで外側)',
          cn: '(稍后外侧)',
          ko: '(나중에 밖)',
        },
      },
    },
    {
      id: 'R8S Eminent/Revolutionary Reign Direction',
      type: 'StartsUsing',
      netRegex: { id: ['A911', 'A912', 'A913', 'A914'], source: 'Howling Blade', capture: true },
      delaySeconds: (_data, matches) => parseFloat(matches.castTime) + 1.2,
      promise: async (data, matches) => {
        const actors = (await callOverlayHandler({
          call: 'getCombatants',
          ids: [parseInt(matches.sourceId, 16)],
        })).combatants;
        const actor = actors[0];
        if (actors.length !== 1 || actor === undefined) {
          console.error(
            `R8S Eminent/Revolutionary Reign Direction: Wrong actor count ${actors.length}`,
          );
          return;
        }

        switch (matches.id) {
          case eminentReign1:
          case eminentReign2:
            data.reignDir = (Directions.hdgTo16DirNum(actor.Heading) + 8) % 16;
            break;
          case revolutionaryReign1:
          case revolutionaryReign2:
            data.reignDir = Directions.hdgTo16DirNum(actor.Heading);
            break;
        }
      },
      infoText: (data, matches, output) => {
        const dir = output[Directions.output16Dir[data.reignDir ?? -1] ?? 'unknown']!();
        switch (matches.id) {
          case eminentReign1:
          case eminentReign2:
            return output.inDir!({ dir: dir });
          case revolutionaryReign1:
          case revolutionaryReign2:
            return output.outDir!({ dir: dir });
        }
      },
      run: (data) => {
        data.reignDir = undefined;
      },
      outputStrings: {
        ...Directions.outputStrings16Dir,
        inDir: {
          en: 'In ${dir}',
          de: 'Rein ${dir}',
          ja: '内側 ${dir}',
          cn: '内侧 ${dir}',
          ko: '${dir} 안',
        },
        outDir: {
          en: 'Out ${dir}',
          de: 'Raus ${dir}',
          ja: '外側 ${dir}',
          cn: '外侧 ${dir}',
          ko: '${dir} 밖',
        },
      },
    },
    {
      id: 'R8S Millenial Decay',
      type: 'StartsUsing',
      netRegex: { id: 'A3B2', source: 'Howling Blade', capture: false },
      response: Responses.bigAoe(),
    },
    {
      id: 'R8S Breath of Decay Rotation',
      type: 'StartsUsing',
      netRegex: { id: 'A3B4', source: 'Wolf of Wind', capture: true },
      durationSeconds: 6,
      infoText: (data, matches, output) => {
        // 1st add always spawns N or S, and 2nd add always spawns intercardinal
        // we only need the position of the 2nd add to determine rotation
        data.decayAddCount++;
        if (data.decayAddCount !== 2)
          return;

        const addX = parseFloat(matches.x);
        const addY = parseFloat(matches.y);
        const addDir = Directions.xyTo8DirNum(addX, addY, centerX, centerY);
        if (addDir === 1 || addDir === 5)
          return output.clockwise!();
        else if (addDir === 3 || addDir === 7)
          return output.counterclockwise!();
      },
      outputStrings: {
        clockwise: {
          en: '<== Clockwise',
          de: '<== Im Uhrzeigersinn',
          ja: '<== 時計回り',
          cn: '<== 顺时针',
          ko: '<== 시계방향',
        },
        counterclockwise: {
          en: 'Counterclockwise ==>',
          de: 'Gegen den Uhrzeigersinn ==>',
          ja: '反時計回り ==>',
          cn: '逆时针 ==>',
          ko: '반시계방향 ==>',
        },
      },
    },
    {
      id: 'R8S Aero III',
      // Happens twice, but Prowling Gale occurs simultaneously on the second one
      type: 'StartsUsing',
      netRegex: { id: 'A3B7', source: 'Howling Blade', capture: false },
      suppressSeconds: 16,
      response: Responses.knockback(),
    },
    {
      id: 'R8S Prowling Gale Tower/Tether',
      // Calls each tether or get towers
      type: 'Tether',
      netRegex: { id: [headMarkerData.galeTether], capture: true },
      preRun: (data, matches) => {
        // Set galeTetherDirNum to avoid triggering tower call
        if (data.me === matches.target)
          data.galeTetherDirNum = -1;
        data.galeTetherCount = data.galeTetherCount + 1;
      },
      promise: async (data, matches) => {
        if (data.me !== matches.target)
          return;
        const actors = (await callOverlayHandler({
          call: 'getCombatants',
          ids: [parseInt(matches.sourceId, 16)],
        })).combatants;
        const actor = actors[0];
        if (actors.length !== 1 || actor === undefined) {
          console.error(
            `R8S Prowling Gale Tethers: Wrong actor count ${actors.length}`,
          );
          return;
        }

        const dirNum = Directions.xyTo8DirNum(actor.PosX, actor.PosY, centerX, centerY);
        data.galeTetherDirNum = (dirNum + 4) % 8;
      },
      infoText: (data, matches, output) => {
        if (
          data.galeTetherDirNum !== undefined && data.me === matches.target
        ) {
          // This will trigger for each tether a player has
          const dir = output[Directions.outputFrom8DirNum(data.galeTetherDirNum)]!();
          return output.knockbackTetherDir!({ dir: dir });
        }

        if (data.galeTetherDirNum === undefined && data.galeTetherCount === 4)
          return output.knockbackTowers!();
      },
      outputStrings: {
        ...Directions.outputStrings8Dir,
        knockbackTetherDir: {
          en: 'Tether: Knockback to ${dir}',
          de: 'Verbindung: Rückstoß nach ${dir}',
          ja: '線: ${dir}へノックバック',
          cn: '击退拉线: ${dir}',
          ko: '선: ${dir}로 넉백',
        },
        knockbackTowers: {
          en: 'Knockback Towers',
          de: 'Rückstoß-Türme',
          ja: 'ノックバック塔踏み',
          cn: '击退踩塔',
          ko: '넉백 탑',
        },
      },
    },
    {
      id: 'R8S Terrestrial Titans Towerfall Safe Spots',
      // A3C5 Terrestrial Titans
      // A3C6 Towerfall
      // East/West Towers are (93, 100) and (107, 100)
      // North/South Towers are (100, 93) and (100, 107)
      type: 'StartsUsingExtra',
      netRegex: { id: 'A3C5', capture: true },
      durationSeconds: 15,
      suppressSeconds: 1,
      infoText: (data, matches, output) => {
        const getTowerfallSafeDir = (
          hdg: number,
        ): 'SENW' | 'NESW' | undefined => {
          switch (hdg) {
            case 1:
            case 5:
              return 'SENW';
            case 3:
            case 7:
              return 'NESW';
          }
          return undefined;
        };
        const x = parseFloat(matches.x);
        const y = parseFloat(matches.y);
        const hdg = Directions.hdgTo8DirNum(parseFloat(matches.heading));

        // towerDirs will be undefined if we receive bad coords
        if ((x >= 92 && x <= 94) || (x >= 106 && x <= 108))
          data.towerDirs = 'EW';
        else if ((y >= 92 && y <= 94) || (y >= 106 && y <= 108))
          data.towerDirs = 'NS';

        data.towerfallSafeDirs = getTowerfallSafeDir(hdg);

        if (data.towerfallSafeDirs === undefined)
          return;

        const safeDir1 = data.towerfallSafeDirs === 'SENW'
          ? output['dirSE']!()
          : output['dirNE']!();
        const safeDir2 = data.towerfallSafeDirs === 'SENW'
          ? output['dirNW']!()
          : output['dirSW']!();

        return output.dirs!({ dir1: safeDir1, dir2: safeDir2 });
      },
      outputStrings: {
        ...Directions.outputStringsIntercardDir,
        dirs: {
          en: '${dir1} or ${dir2}',
          de: '${dir1} oder ${dir2}',
          ja: '${dir1} か ${dir2}',
          cn: '${dir1} 或 ${dir2}',
          ko: '${dir1} 또는 ${dir2}',
        },
      },
    },
    {
      id: 'R8S Titanic Pursuit',
      type: 'StartsUsing',
      netRegex: { id: 'A3C7', source: 'Howling Blade', capture: false },
      response: Responses.aoe(),
    },
    {
      // Gleaming Fang's cast Fanged Crossing (A3D7) 2.1s after ActorControlExtra
      // This ActorControlExtra is in Terrestrial Titans and Terrestrial Rage
      // Gleaming Fangs in Terrestrial Titans are at:
      // NS Towers: (108, 100) E, (92, 100) W
      // EW Towers: (100, 92) N, (100, 108) S
      // 2 spawn in Terrestrial Titans, 5 in Terrestrial Rage
      id: 'R8S Terrestrial Titans Safe Spot',
      type: 'ActorControlExtra',
      netRegex: { category: '0197', param1: '11D1', capture: true },
      condition: (data, matches) => {
        if (data.phase === 'one') {
          data.fangedCrossingIds.push(parseInt(matches.id, 16));
          if (data.fangedCrossingIds.length === 2)
            return true;
        }
        return false;
      },
      promise: async (data) => {
        const actors = (await callOverlayHandler({
          call: 'getCombatants',
          ids: [...data.fangedCrossingIds],
        })).combatants;
        if (actors.length !== 2 || actors[0] === undefined || actors[1] === undefined) {
          console.error(
            `R8S Terrestrial Titans Safe Spot: Wrong actor count ${actors.length}`,
          );
          return;
        }

        const hdg1 = Directions.hdgTo8DirNum(actors[0].Heading);
        const hdg2 = Directions.hdgTo8DirNum(actors[1].Heading);

        // Only trigger on the actor targetting intercards
        const isFang1Plus = (hdg1 === 0 || hdg1 === 2 || hdg1 === 4 || hdg1 === 6);
        const isFang2Plus = (hdg2 === 0 || hdg2 === 2 || hdg2 === 4 || hdg2 === 6);
        if ((isFang1Plus && isFang2Plus) || (!isFang1Plus && !isFang2Plus)) {
          console.error(
            `R8S Terrestrial Titans Safe Spot: Both fangs detected facing same way.`,
          );
          return;
        }
        const actor = isFang1Plus ? actors[1] : actors[0];

        if (data.towerfallSafeDirs === undefined)
          return;

        const x = actor.PosX;
        const y = actor.PosY;
        const towerfallSafeDirs = data.towerfallSafeDirs;

        // Assume towerDirs from Fang if received bad coords for towers
        if (data.towerDirs === undefined) {
          if (y > 99 && y < 100)
            data.towerDirs === 'NS';
          else if (x > 99 && x < 101)
            data.towerDirs === 'EW';
          else
            return;
        }
        const towerDirs = data.towerDirs;

        if (
          towerfallSafeDirs === 'SENW' &&
          ((towerDirs === 'EW' && y < 100) || (towerDirs === 'NS' && x < 100))
        )
          data.towerfallSafeDir = 'dirNW';
        else if (
          towerfallSafeDirs === 'SENW' &&
          ((towerDirs === 'EW' && y > 100) || (towerDirs === 'NS' && x > 100))
        )
          data.towerfallSafeDir = 'dirSE';
        else if (
          towerfallSafeDirs === 'NESW' &&
          ((towerDirs === 'EW' && y < 100) || (towerDirs === 'NS' && x > 100))
        )
          data.towerfallSafeDir = 'dirNE';
        else if (
          towerfallSafeDirs === 'NESW' &&
          ((towerDirs === 'EW' && y > 100) || (towerDirs === 'NS' && x < 100))
        )
          data.towerfallSafeDir = 'dirSW';
        else
          data.towerfallSafeDir = 'unknown';
      },
      infoText: (data, _matches, output) => {
        if (data.towerfallSafeDir === undefined)
          return;

        return output[data.towerfallSafeDir]!();
      },
      outputStrings: Directions.outputStringsIntercardDir,
    },
    {
      id: 'R8S Tracking Tremors',
      type: 'StartsUsing',
      netRegex: { id: 'A3B9', source: 'Howling Blade', capture: false },
      durationSeconds: 9,
      infoText: (_data, _matches, output) => output.text!(),
      outputStrings: {
        text: {
          en: 'Stack x8',
          de: 'Sammeln x8',
          fr: 'Package x8',
          ja: '頭割り x8',
          cn: '8次分摊',
          ko: '쉐어 8번',
        },
      },
    },
    {
      id: 'R8S Great Divide',
      type: 'HeadMarker',
      netRegex: { id: [headMarkerData.tankbuster], capture: true },
      response: Responses.sharedTankBuster(),
    },
    {
      id: 'R8S Howling Havoc',
      // There are two additional casts, but only the Wolf Of Stone cast one (A3DD) does damage
      // A3DC Howling Havoc from Wolf of Stone self-cast
      // A3DB Howling Havoc from Wolf of Wind self-cast
      type: 'StartsUsing',
      netRegex: { id: 'A3DD', source: 'Wolf Of Stone', capture: true },
      // 4.7s castTime
      delaySeconds: (_data, matches) => parseFloat(matches.castTime) - 2,
      response: Responses.aoe(),
    },
    {
      id: 'R8S Tactical Pack Tethers',
      // TODO: Call East/West instead of add?
      type: 'Tether',
      netRegex: { id: [headMarkerData.stoneTether, headMarkerData.windTether], capture: true },
      condition: (data, matches) => data.me === matches.source,
      infoText: (_data, matches, output) => {
        if (matches.id === headMarkerData.stoneTether)
          return output.side!({ wolf: output.wolfOfWind!() });
        return output.side!({ wolf: output.wolfOfStone!() });
      },
      outputStrings: {
        wolfOfWind: {
          en: 'Green',
          de: 'Grün',
          ja: '緑',
          cn: '绿',
          ko: '초록',
        },
        wolfOfStone: {
          en: 'Yellow',
          de: 'Gelb',
          ja: '黄',
          cn: '黄',
          ko: '노랑',
        },
        side: {
          en: '${wolf} Side',
          de: '${wolf} Seite',
          ja: '${wolf} 側',
          cn: '${wolf} 侧',
          ko: '${wolf} 쪽',
        },
      },
    },
    {
      id: 'R8S Tactical Pack Debuffs',
      // Durations could be 21s, 37s, or 54s
      type: 'GainsEffect',
      netRegex: { effectId: ['1127', '1128'], capture: true },
      condition: (data, matches) => {
        return data.me === matches.target && data.phase === 'adds';
      },
      response: (data, matches, output) => {
        // cactbot-builtin-response
        output.responseOutputStrings = stoneWindOutputStrings;

        // 1127 = Earthborne End (Yellow Cube) Debuff
        // 1128 = Windborne End (Green Sphere) Debuff
        const cubeDebuffId = '1127';
        data.stoneWindDebuff = matches.effectId === cubeDebuffId ? 'stone' : 'wind';

        if (parseFloat(matches.duration) < 22) {
          data.stoneWindCallGroup = 1;
        } else if (parseFloat(matches.duration) < 38) {
          data.stoneWindCallGroup = 2;
        } else {
          data.stoneWindCallGroup = 3;
        }

        return {
          infoText: output.stoneWindNum!({
            debuff: output[data.stoneWindDebuff]!(),
            num: data.stoneWindCallGroup,
          }),
        };
      },
    },
    {
      // headmarkers with casts:
      // A3CF (Pack Predation) from Wolf of Wind
      // A3E4 (Pack Predation) from Wolf of Stone
      // Simultaneously highest aggro gets cleaved:
      // A3CD (Alpha Wind) from Wolf of Wind
      // A3E2 (Alpha Wind) from Wolf of Stone
      id: 'R8S Pack Predation',
      type: 'HeadMarker',
      netRegex: { id: headMarkerData.predation },
      condition: (data) => data.phase === 'adds',
      infoText: (data, matches, output) => {
        data.packPredationTargets.push(matches.target);
        if (data.packPredationTargets.length < 2)
          return;

        // Increment count for group tracking
        data.packPredationTracker = data.packPredationTracker + 1;

        const name1 = data.party.member(data.packPredationTargets[0]);
        const name2 = data.party.member(data.packPredationTargets[1]);

        return output.predationOnPlayers!({ player1: name1, player2: name2 });
      },
      run: (data) => {
        if (data.packPredationTargets.length >= 2)
          data.packPredationTargets = [];
      },
      outputStrings: {
        predationOnPlayers: {
          en: 'Predation on ${player1} and ${player2}',
          de: 'Lichtwolfszirkel auf ${player1} und ${player2}',
          ja: '${player1} と ${player2} に直線攻撃',
          cn: '${player1} 与 ${player2} 引导直线',
          ko: '${player1} + ${player2} 징 대상자',
        },
      },
    },
    {
      id: 'R8S Tactical Pack First Pop',
      // infoText as we do not know who should pop first
      // TODO: Add config for selecting wind/earth first
      // These will trigger the following spells on cleanse
      // A3EE (Sand Surge) from Font of Earth Aether
      // A3ED (Wind Surge) from Font of Wind Aether
      type: 'GainsEffect',
      netRegex: { effectId: 'B7D', capture: true },
      condition: (data, matches) => data.phase === 'adds' && parseFloat(matches.duration) < 2,
      // Magic Vulnerabilities from Pack Predation and Alpha Wind are 0.96s
      delaySeconds: (_data, matches) => parseFloat(matches.duration),
      suppressSeconds: 1,
      infoText: (data, _matches, output) => {
        if (data.stoneWindCallGroup === data.packPredationTracker) {
          return output.stoneWindNum!({
            debuff: output[data.stoneWindDebuff ?? 'unknown']!(),
            num: data.stoneWindCallGroup,
          });
        }
      },
      outputStrings: stoneWindOutputStrings,
    },
    {
      id: 'R8S Tactical Pack Cleanup',
      type: 'LosesEffect',
      netRegex: { effectId: ['1127', '1128'], capture: true },
      condition: Conditions.targetIsYou(),
      run: (data) => data.stoneWindCallGroup = undefined,
    },
    {
      id: 'R8S Tactical Pack Second Pop',
      // Timing based on Tether and Magic Vulnerability (3.96s)
      type: 'GainsEffect',
      netRegex: { effectId: 'B7D', capture: true },
      condition: (data, matches) => {
        return data.phase === 'adds' && parseFloat(matches.duration) > 2;
      },
      preRun: (data) => data.surgeTracker = data.surgeTracker + 1,
      delaySeconds: (_data, matches) => parseFloat(matches.duration),
      suppressSeconds: 1,
      alarmText: (data, _matches, output) => {
        const surge = data.surgeTracker;
        if (data.stoneWindCallGroup === data.packPredationTracker) {
          if (surge === 1 || surge === 3 || surge === 5) {
            return output.stoneWindNum!({
              debuff: output[data.stoneWindDebuff ?? 'unknown']!(),
              num: data.stoneWindCallGroup,
            });
          }
        }
      },
      outputStrings: stoneWindOutputStrings,
    },
    {
      id: 'R8S Ravenous Saber',
      type: 'StartsUsing',
      netRegex: { id: 'A749', source: 'Howling Blade', capture: false },
      durationSeconds: 7,
      response: Responses.bigAoe(),
    },
    {
      id: 'R8S Spread/Stack Collect',
      type: 'HeadMarker',
      netRegex: { id: [headMarkerData.stack, headMarkerData.spread] },
      run: (data, matches) => {
        const id = matches.id;
        const target = matches.target;
        if (headMarkerData.stack === id)
          data.stackOnPlayer = target;
        if (headMarkerData.spread === id && target === data.me)
          data.hasSpread = true;
      },
    },
    {
      id: 'R8S Terrestrial Rage Spread/Stack',
      // For Shadowchase (A3BC), actors available roughly 2.9s after cast
      // Only need one of the 5 actors to determine pattern
      // Ids are sequential, starting 2 less than the boss
      // Two patterns (in order of IDs):
      // S, WSW, NW, NE, ESE
      // N, ENE, SE, SW, WNW
      // TODO: Add call for pattern to aid in determining spread spots and stack spot
      type: 'HeadMarker',
      netRegex: { id: [headMarkerData.stack, headMarkerData.spread], capture: false },
      condition: (data) => data.phase === 'rage',
      delaySeconds: 0.1,
      suppressSeconds: 1,
      infoText: (data, _matches, output) => {
        if (data.hasSpread)
          return data.isFirstRage ? output.spreadThenStack!() : output.spreadBehindClones!();

        if (data.stackOnPlayer === data.me)
          return data.isFirstRage
            ? output.stackThenSpread!({
              stack: output.stackOnYou!(),
            })
            : output.stackOnYouBehindClones!();

        if (data.stackOnPlayer !== undefined) {
          const name = data.party.member(data.stackOnPlayer);
          return data.isFirstRage
            ? output.stackThenSpread!({
              stack: output.stackOnPlayer!({ player: name }),
            })
            : output.stackOnPlayerBehindClones!({ player: name });
        }
      },
      run: (data) => {
        data.stackOnPlayer = undefined;
        data.hasSpread = undefined;
        data.isFirstRage = false;
      },
      outputStrings: {
        spreadThenStack: Outputs.spreadThenStack,
        stackThenSpread: {
          en: '${stack} => Spread',
          de: '${stack} => Verteilen',
          ja: '${stack} => 散開',
          cn: '${stack} => 散开',
          ko: '${stack} => 산개',
        },
        spreadBehindClones: {
          en: 'Spread (Behind Clones)',
          de: 'Verteilen (hinter Klone)',
          ja: '散開 (分身の後ろ)',
          cn: '分散 (躲在分身后)',
          ko: '산개 (분신 뒤)',
        },
        stackOnPlayer: Outputs.stackOnPlayer,
        stackOnPlayerBehindClones: {
          en: 'Stack on ${player} (Behind Clones)',
          de: 'Sammeln auf ${player} (hinter Klone)',
          ja: '${player} に頭割り (分身の後ろ)',
          cn: '${player} 分摊 (躲在分身后)',
          ko: '${player}에게 모이기 (분신 뒤)',
        },
        stackOnYou: Outputs.stackOnYou,
        stackOnYouBehindClones: {
          en: 'Stack on YOU (Behind Clones)',
          de: 'Sammeln auf DIR (hinter Klone)',
          ja: '自分に頭割り (分身の後ろ)',
          cn: '分摊点名 (躲在分身后)',
          ko: '쉐어징 대상자 (분신 뒤)',
        },
      },
    },
    {
      id: 'R8S Shadowchase Rotate',
      // Call to move behind Dragon Head after clones dash
      type: 'StartsUsing',
      netRegex: { id: 'A3BD', source: 'Howling Blade', capture: true },
      delaySeconds: (_data, matches) => parseFloat(matches.castTime),
      suppressSeconds: 1,
      infoText: (_data, _matches, output) => {
        return output.rotate!();
      },
      outputStrings: {
        rotate: {
          en: 'Rotate',
          de: 'Rotieren',
          ja: '回転',
          cn: '旋转',
          ko: '회전',
        },
      },
    },
    {
      id: 'R8S Weal of Stone',
      // TODO: Add direction such as Avoid lines from ${dir}
      type: 'StartsUsing',
      netRegex: { id: 'A78E', source: 'Wolf of Stone', capture: false },
      suppressSeconds: 1,
      infoText: (_data, _matches, output) => {
        return output.lines!();
      },
      outputStrings: {
        lines: {
          en: 'Avoid Lines',
          de: 'Vermeide Linien',
          ja: '直線攻撃を避ける',
          cn: '躲避直线 AoE',
          ko: '직선장판 피하기',
        },
      },
    },
    {
      id: 'R8S Beckon Moonlight Quadrants',
      type: 'Ability',
      // A3E0 => Right cleave self-cast
      // A3E1 => Left cleave self-cast
      netRegex: { id: ['A3E0', 'A3E1'], source: 'Moonlit Shadow', capture: true },
      delaySeconds: 0.1,
      durationSeconds: 10,
      promise: async (data, matches) => {
        const actors = (await callOverlayHandler({
          call: 'getCombatants',
          ids: [parseInt(matches.sourceId, 16)],
        })).combatants;
        const actor = actors[0];
        if (actors.length !== 1 || actor === undefined) {
          console.error(
            `R8S Beckon Moonlight Quadrants: Wrong actor count ${actors.length}`,
          );
          return;
        }

        const dirNum = Directions.xyTo8DirNum(actor.PosX, actor.PosY, centerX, centerY);
        // Moonbeam's Bite (A3C2 Left / A3C3 Right) half-room cleaves
        // Defining the cleaved side
        if (matches.id === 'A3E0') {
          const counterclock = dirNum === 0 ? 6 : dirNum - 2;
          data.moonbeamBites.push(counterclock);
        }
        if (matches.id === 'A3E1') {
          const clockwise = (dirNum + 2) % 8;
          data.moonbeamBites.push(clockwise);
        }
      },
      infoText: (data, _matches, output) => {
        if (data.moonbeamBites.length === 1 || data.moonbeamBites.length === 3)
          return;

        const quadrants = [1, 3, 5, 7];
        const moonbeam1 = data.moonbeamBites[0] ?? -1;
        const moonbeam2 = data.moonbeamBites[1] ?? -1;
        let safeQuads1 = quadrants.filter((quadrant) => {
          return quadrant !== moonbeam1 + 1;
        });
        safeQuads1 = safeQuads1.filter((quadrant) => {
          return quadrant !== (moonbeam1 === 0 ? 7 : moonbeam1 - 1);
        });
        safeQuads1 = safeQuads1.filter((quadrant) => {
          return quadrant !== moonbeam2 + 1;
        });
        safeQuads1 = safeQuads1.filter((quadrant) => {
          return quadrant !== (moonbeam2 === 0 ? 7 : moonbeam2 - 1);
        });

        // Early output for first two
        if (data.moonbeamBites.length === 2) {
          if (safeQuads1.length !== 1 || safeQuads1[0] === undefined) {
            console.error(
              `R8S Beckon Moonlight Quadrants: Invalid safeQuads1, length of ${safeQuads1.length}.`,
            );
            return;
          }
          const quad = output[Directions.outputFrom8DirNum(safeQuads1[0] ?? -1)]!();
          return output.safeQuad!({ quad: quad });
        }

        const moonbeam3 = data.moonbeamBites[2] ?? -1;
        const moonbeam4 = data.moonbeamBites[3] ?? -1;
        let safeQuads2 = quadrants.filter((quadrant) => {
          return quadrant !== moonbeam3 + 1;
        });
        safeQuads2 = safeQuads2.filter((quadrant) => {
          return quadrant !== (moonbeam3 === 0 ? 7 : moonbeam3 - 1);
        });
        safeQuads2 = safeQuads2.filter((quadrant) => {
          return quadrant !== moonbeam4 + 1;
        });
        safeQuads2 = safeQuads2.filter((quadrant) => {
          return quadrant !== (moonbeam4 === 0 ? 7 : moonbeam4 - 1);
        });

        if (safeQuads1[0] === undefined || safeQuads2[0] === undefined) {
          console.error(
            `R8S Beckon Moonlight Quadrants: First safeQuads missing`,
          );
          return;
        }
        if (safeQuads1.length !== 1) {
          console.error(
            `R8S Beckon Moonlight Quadrants: Invalid safeQuads1, length of ${safeQuads1.length}`,
          );
          return;
        }
        if (safeQuads2.length !== 1) {
          console.error(
            `R8S Beckon Moonlight Quadrants: Invalid safeQuads2, length of ${safeQuads2.length}`,
          );
          return;
        }

        // Store quadrant for move call
        data.moonlightQuadrant2 = output[Directions.outputFrom8DirNum(safeQuads2[0] ?? -1)]!();

        const quad1 = output[Directions.outputFrom8DirNum(safeQuads1[0] ?? -1)]!();
        return output.safeQuadrants!({ quad1: quad1, quad2: data.moonlightQuadrant2 });
      },
      outputStrings: moonlightOutputStrings,
    },
    {
      id: 'R8S Beckon Moonlight Spread/Stack',
      type: 'HeadMarker',
      netRegex: { id: [headMarkerData.stack, headMarkerData.spread], capture: false },
      condition: (data) => data.phase === 'moonlight',
      delaySeconds: 0.1,
      suppressSeconds: 1,
      infoText: (data, _matches, output) => {
        if (data.hasSpread)
          return data.isFirstRage ? output.spreadThenStack!() : output.spread!();

        if (data.stackOnPlayer === data.me)
          return data.isFirstRage
            ? output.stackThenSpread!({
              stack: output.stackOnYou!(),
            })
            : output.stackOnYou!();

        if (data.stackOnPlayer !== undefined) {
          const name = data.party.member(data.stackOnPlayer);
          return data.isFirstRage
            ? output.stackThenSpread!({
              stack: output.stackOnPlayer!({ player: name }),
            })
            : output.stackOnPlayer!({ player: name });
        }
      },
      run: (data) => {
        data.stackOnPlayer = undefined;
        data.hasSpread = undefined;
        data.isFirstRage = false;
      },
      outputStrings: {
        spreadThenStack: Outputs.spreadThenStack,
        stackThenSpread: {
          en: '${stack} => Spread',
          de: '${stack} => Verteilen',
          ja: '${stack} => 散開',
          cn: '${stack} => 分散',
          ko: '${stack} => 산개',
        },
        spread: Outputs.spread,
        stackOnPlayer: Outputs.stackOnPlayer,
        stackOnYou: Outputs.stackOnYou,
      },
    },
    {
      id: 'R8S Beckon Moonlight Quadrant Two',
      type: 'StartsUsing',
      // A3C2 => Moonbeam's Bite dash with Left cleave
      // A3C3 => Moonbeam's Bite dash with Right cleave
      netRegex: { id: ['A3C2', 'A3C3'], source: 'Moonlit Shadow', capture: true },
      condition: (data) => {
        data.moonbeamBitesTracker = data.moonbeamBitesTracker + 1;
        if (data.moonbeamBitesTracker === 2)
          return true;
        return false;
      },
      delaySeconds: (_data, matches) => parseFloat(matches.castTime),
      infoText: (data, _matches, output) => {
        return output.safeQuad!({ quad: data.moonlightQuadrant2 });
      },
      outputStrings: moonlightOutputStrings,
    },
    {
      id: 'R8S Weal of Stone Cardinals',
      // There are two casts and cardinals is always safe:
      // A791 Weal of Stone
      // A792 Weal of Stone
      // Due to timing of this impacting Windfang/Stonefang, call earlier
      // Using Moonbeam Bites +1s for spread (A3BF) and stack (A3C0) abilities to complete
      type: 'StartsUsing',
      netRegex: { id: ['A3C2', 'A3C3'], source: 'Moonlit Shadow', capture: true },
      condition: (data) => {
        if (data.moonbeamBitesTracker === 4)
          return true;
        return false;
      },
      delaySeconds: (_data, matches) => parseFloat(matches.castTime) + 1,
      infoText: (_data, _matches, output) => {
        return output.cardinals!();
      },
      outputStrings: {
        cardinals: Outputs.cardinals,
      },
    },
    // Phase 2
    {
      id: 'R8S Quake III',
      type: 'StartsUsing',
      netRegex: { id: 'A45A', source: 'Howling Blade', capture: false },
      alertText: (_data, _matches, output) => output.healerGroups!(),
      outputStrings: {
        healerGroups: Outputs.healerGroups,
      },
    },
    {
      // headmarkers with casts:
      // A45D (Ultraviolent Ray)
      // TODO: Determine platform to move to based on player positions/role?
      id: 'R8S Ultraviolent Ray Target',
      type: 'HeadMarker',
      netRegex: { id: headMarkerData.ultraviolent },
      condition: Conditions.targetIsYou(),
      infoText: (_data, _matches, output) => {
        return output.uvRayOnYou!();
      },
      run: (data) => data.hasUVRay = true,
      outputStrings: {
        uvRayOnYou: {
          en: 'UV Ray on YOU',
          de: 'Ätherlicht auf DIR',
          ja: '自分に魔光',
          cn: '魔光点名',
          ko: '파란징 대상자',
        },
      },
    },
    {
      // Gleaming Fang's cast Gleaming Beam (A45E) 2.1s after ActorControlExtra
      // PlayActionTimeline param1 of '11D3' is unique to the Ultraviolent Ray and Champion's Circuit
      // Five spawn for Ultraviolent Ray, 10 spawn for Champion's Circuit
      id: 'R8S Gleaming Beam',
      type: 'ActorControlExtra',
      netRegex: { category: '0197', param1: '11D3', capture: true },
      condition: (data) => {
        if (data.phase !== 'twofold')
          return true;
        return false;
      },
      preRun: (data, matches) => data.gleamingBeamIds.push(parseInt(matches.id, 16)),
      delaySeconds: (data) => {
        // Return later if player has UV Ray to allow for platform change
        if (data.hasUVRay === true)
          return 3; // A45E has 4s castTime, 6.1s - 3s = 3.1s before beam
        return 0;
      },
      promise: async (data) => {
        // Wait for all 5
        if (data.gleamingBeamIds.length !== 5)
          return;

        const combatants = (await callOverlayHandler({
          call: 'getCombatants',
          names: [data.me],
        })).combatants;
        const me = combatants[0];
        if (combatants.length !== 1 || me === undefined) {
          console.error(
            `R8S Gleaming Beam: Wrong combatants count ${combatants.length}`,
          );
          return;
        }

        data.myPlatformNum = getPlatformNum(me.PosX, me.PosY);
        const actors = (await callOverlayHandler({
          call: 'getCombatants',
          ids: [...data.gleamingBeamIds],
        })).combatants;
        if (
          actors.length !== 5 || actors[0] === undefined ||
          actors[1] === undefined || actors[2] === undefined ||
          actors[3] === undefined || actors[4] === undefined
        ) {
          console.error(
            `R8S Gleaming Beam: Wrong actor count ${actors.length}`,
          );
          return;
        }

        const fang = findFang(actors, data.myPlatformNum);

        if (fang === undefined)
          return;

        data.uvFangSafeSide = getFangSafeSide(fang.PosX, data.myPlatformNum);
      },
      infoText: (data, _matches, output) => {
        if (data.gleamingBeamIds.length !== 5)
          return;
        // Prevent firing again if delay changes
        data.gleamingBeamIds = [];

        const dir = data.uvFangSafeSide;
        return output[dir ?? 'unknown']!();
      },
      run: (data) => {
        if (data.uvFangSafeSide !== undefined) {
          data.myPlatformNum = undefined;
          data.uvFangSafeSide = undefined;
          data.hasUVRay = false;
        }
      },
      outputStrings: {
        left: Outputs.left,
        right: Outputs.right,
        unknown: Outputs.unknown,
      },
    },
    {
      id: 'R8S Twinbite',
      type: 'StartsUsing',
      netRegex: { id: 'A4CD', source: 'Howling Blade', capture: true },
      response: Responses.tankBuster(),
    },
    {
      id: 'R8S Fanged Maw/Perimeter Collect',
      // A463 Fanged Maw (In cleave)
      // A464 Fanged Perimeter (Out cleave)
      type: 'StartsUsing',
      netRegex: { id: ['A463', 'A464'], source: 'Gleaming Fang', capture: true },
      run: (data, matches) => {
        data.herosBlowInOut = matches.id === 'A463' ? 'out' : 'in';
      },
    },
    {
      id: 'R8S Hero\'s Blow',
      // Has two casts
      // A45F for Hero's Blow Left cleave
      // A460 for Hero's Blow Left cleave damage
      // A461 Hero's Blow Right cleave
      // A462 Hero's Blow Right cleave damage
      // Hero's Blow targets a player, the player could be anywhere
      // Call relative to boss facing
      type: 'StartsUsing',
      netRegex: { id: ['A45F', 'A461'], source: 'Howling Blade', capture: true },
      delaySeconds: 0.3,
      promise: async (data, matches) => {
        const actors = (await callOverlayHandler({
          call: 'getCombatants',
          ids: [parseInt(matches.sourceId, 16)],
        })).combatants;
        const actor = actors[0];
        if (actors.length !== 1 || actor === undefined) {
          console.error(
            `R8S Hero's Blow: Wrong actor count ${actors.length}`,
          );
          return;
        }

        switch (matches.id) {
          case 'A45F':
            data.herosBlowSafeDir = Math.abs(Directions.hdgTo16DirNum(actor.Heading) - 4) % 16;
            break;
          case 'A461':
            data.herosBlowSafeDir = (Directions.hdgTo16DirNum(actor.Heading) + 4) % 16;
            break;
        }
      },
      infoText: (data, _matches, output) => {
        const inout = output[data.herosBlowInOut ?? 'unknown']!();
        const dir = output[Directions.output16Dir[data.herosBlowSafeDir ?? -1] ?? 'unknown']!();
        return output.text!({ inout: inout, dir: dir });
      },
      run: (data) => {
        data.herosBlowSafeDir = undefined;
      },
      outputStrings: {
        ...Directions.outputStrings16Dir,
        in: Outputs.in,
        out: Outputs.out,
        left: Outputs.left,
        right: Outputs.right,
        text: {
          en: '${inout} + ${dir}',
          de: '${inout} + ${dir}',
          ja: '${inout} + ${dir}',
          cn: '${inout} + ${dir}',
          ko: '${inout} + ${dir}',
        },
        unknown: Outputs.unknown,
      },
    },
    {
      id: 'R8S Mooncleaver',
      type: 'StartsUsing',
      netRegex: { id: 'A465', source: 'Howling Blade', capture: false },
      infoText: (_data, _matches, output) => output.changePlatform!(),
      outputStrings: {
        changePlatform: {
          en: 'Change Platform',
          de: 'Platform wechseln',
          ja: '次の島へ',
          cn: '换平台',
          ko: '플랫폼 변경',
        },
      },
    },
    {
      // headmarkers with casts:
      // A467 (Elemental Purge)
      // A468 (Aerotemporal Blast) on one random non-tank
      // A469 (Geotemporal Blast) on one Tank
      id: 'R8S Elemental Purge Targets',
      type: 'HeadMarker',
      netRegex: { id: headMarkerData.predation },
      condition: (data) => data.phase === 'two',
      infoText: (data, matches, output) => {
        data.purgeTargets.push(matches.target);
        if (data.purgeTargets.length < 2)
          return;

        const name1 = data.party.member(data.purgeTargets[0]);
        const name2 = data.party.member(data.purgeTargets[1]);

        return output.purgeOnPlayers!({ player1: name1, player2: name2 });
      },
      run: (data) => {
        if (data.purgeTargets.length >= 2)
          data.purgeTargets = [];
      },
      outputStrings: {
        purgeOnPlayers: {
          en: 'Elemental Purge on ${player1} and ${player2}',
          de: 'Siegel des Windes auf ${player1} und ${player2}',
          ja: '魔印: ${player1} と ${player2}',
          cn: '魔印点名: ${player1} 和 ${player2}',
        },
      },
    },
    {
      id: 'R8S Twofold Tempest Tether Tracker',
      type: 'Tether',
      netRegex: { id: [headMarkerData.twofoldTether], capture: true },
      run: (data, matches) => {
        if (matches.target === data.me)
          data.hasTwofoldTether = true;
        else
          data.hasTwofoldTether = false;
      },
    },
    {
      id: 'R8S Twofold Tempest Initial Tether/Bait',
      type: 'Tether',
      netRegex: { id: [headMarkerData.twofoldTether], capture: true },
      suppressSeconds: 50, // Duration of mechanic
      promise: async (data, matches) => {
        const actors = (await callOverlayHandler({
          call: 'getCombatants',
          ids: [parseInt(matches.sourceId, 16)],
        })).combatants;
        const actor = actors[0];
        if (actors.length !== 1 || actor === undefined) {
          console.error(
            `R8S Twofold Tempest Initial Tether/Bait: Wrong actor count ${actors.length}`,
          );
          return;
        }

        const northTwoPlatforms = 94;
        const dirNS = actor.PosY < northTwoPlatforms ? 'N' : 'S';
        const dirEW = actor.PosX > centerX ? 'E' : 'W';

        if (dirNS === 'N' && dirEW === 'E')
          data.twofoldInitialDir = 'dirNE';
        else if (dirNS === 'S' && dirEW === 'E')
          data.twofoldInitialDir = 'dirSE';
        else if (dirNS === 'S' && dirEW === 'W')
          data.twofoldInitialDir = 'dirSW';
        else if (dirNS === 'N' && dirEW === 'W')
          data.twofoldInitialDir = 'dirNW';

        // Check player position for bait call
        const combatants = (await callOverlayHandler({
          call: 'getCombatants',
          names: [data.me],
        })).combatants;
        const me = combatants[0];
        if (combatants.length !== 1 || me === undefined) {
          console.error(
            `R8S Twofold Tempest Initial Tether/Bait: Wrong combatants count ${combatants.length}`,
          );
          return;
        }

        data.myPlatformNum = getPlatformNum(me.PosX, me.PosY);
      },
      infoText: (data, _matches, output) => {
        // Default starting tether locations
        const startingDir1 = 'dirSE';
        const startingDir2 = 'dirSW';

        const initialDir = data.twofoldInitialDir ?? 'unknown';
        const baitDir = twofoldPlatformNumToBaitDir[data.myPlatformNum ?? 0];

        switch (initialDir) {
          case startingDir1:
          case startingDir2:
            if (data.hasTwofoldTether === true)
              return output.tetherOnYou!();
            if (baitDir === initialDir)
              return output.baitNearTetherDir!({ dir: output[initialDir]!() });
            return output.tetherOnDir!({ dir: output[initialDir]!() });
          case 'dirNE':
            if (data.hasTwofoldTether === true)
              return output.passTetherDir!({ dir: output[startingDir1]!() });
            if (baitDir === startingDir1)
              return output.baitNearTetherDir!({ dir: output[startingDir1]!() });
            return output.tetherOnDir!({ dir: output[startingDir1]!() });
          case 'dirNW':
            if (data.hasTwofoldTether === true)
              return output.passTetherDir!({ dir: output[startingDir2]!() });
            if (baitDir === startingDir2)
              return output.baitNearTetherDir!({ dir: output[startingDir2]!() });
            return output.tetherOnDir!({ dir: output[startingDir2]!() });
          case 'unknown':
            return output.tetherOnDir!({ dir: output['unknown']!() });
        }
      },
      run: (data) => {
        // Set initialDir if pass was needed
        if (data.twofoldInitialDir === 'dirNE')
          data.twofoldInitialDir = 'dirSE';
        if (data.twofoldInitialDir === 'dirNW')
          data.twofoldInitialDir = 'dirSW';
      },
      outputStrings: {
        ...Directions.outputStringsIntercardDir,
        passTetherDir: {
          en: 'Pass Tether to ${dir}',
          de: 'Übergebe Verbindung nach ${dir}',
          ja: '${dir} に線を渡す',
          cn: '送线给 ${dir}',
          ko: '${dir}로 선 넘기기',
        },
        tetherOnYou: {
          en: 'Tether on YOU',
          de: 'Verbindung auf DIR',
          ja: '自分に線',
          cn: '连线点名',
          ko: '선 대상자',
        },
        tetherOnDir: {
          en: 'Tether on ${dir}',
          de: 'Verbindung auf ${dir}',
          ja: '${dir} に線',
          cn: '连线在 ${dir}',
          ko: '${dir}쪽에 선',
        },
        baitNearTetherDir: {
          en: 'Bait Near (Tether on ${dir})',
        },
      },
    },
    {
      id: 'R8S Twofold Tempest Tether Pass/Bait',
      // Call pass after the puddle has been dropped
      type: 'Ability',
      netRegex: { id: 'A472', source: 'Howling Blade', capture: false },
      preRun: (data) => data.twofoldTracker = data.twofoldTracker + 1,
      suppressSeconds: 1,
      promise: async (data) => {
        // Check player position for bait call
        const combatants = (await callOverlayHandler({
          call: 'getCombatants',
          names: [data.me],
        })).combatants;
        const me = combatants[0];
        if (combatants.length !== 1 || me === undefined) {
          console.error(
            `R8S Twofold Tempest Tether Pass/Bait: Wrong combatants count ${combatants.length}`,
          );
          return;
        }

        data.myPlatformNum = getPlatformNum(me.PosX, me.PosY);
      },
      infoText: (data, _matches, output) => {
        if (data.hasTwofoldTether) {
          if (data.twofoldInitialDir === 'unknown')
            return output.passTether!();
          if (data.twofoldTracker === 1) {
            const passDir = data.twofoldInitialDir === 'dirSE' ? 'dirNE' : 'dirNW';
            return output.passTetherDir!({ dir: output[passDir]!() });
          }
          if (data.twofoldTracker === 2) {
            const passDir = data.twofoldInitialDir === 'dirSE' ? 'dirNW' : 'dirNE';
            return output.passTetherDir!({ dir: output[passDir]!() });
          }
          if (data.twofoldTracker === 3) {
            const passDir = data.twofoldInitialDir === 'dirSE' ? 'dirSW' : 'dirSE';
            return output.passTetherDir!({ dir: output[passDir]!() });
          }
        }
        if (data.twofoldInitialDir === 'unknown')
          return output.tetherOnDir!({ dir: Outputs.unknown });
        const baitDir = twofoldPlatformNumToBaitDir[data.myPlatformNum ?? 0];
        if (data.twofoldTracker === 1) {
          const passDir = data.twofoldInitialDir === 'dirSE' ? 'dirNE' : 'dirNW';
          if (baitDir === passDir)
            return output.baitNearTetherDir!({ dir: output[passDir]!() });
          return output.tetherOnDir!({ dir: output[passDir]!() });
        }
        if (data.twofoldTracker === 2) {
          const passDir = data.twofoldInitialDir === 'dirSE' ? 'dirNW' : 'dirNE';
          if (baitDir === passDir)
            return output.baitNearTetherDir!({ dir: output[passDir]!() });
          return output.tetherOnDir!({ dir: output[passDir]!() });
        }
        if (data.twofoldTracker === 3) {
          const passDir = data.twofoldInitialDir === 'dirSE' ? 'dirSW' : 'dirSE';
          if (baitDir === passDir)
            return output.baitNearTetherDir!({ dir: output[passDir]!() });
          return output.tetherOnDir!({ dir: output[passDir]!() });
        }
      },
      outputStrings: {
        ...Directions.outputStringsIntercardDir,
        passTether: {
          en: 'Pass Tether',
          de: 'Verbindung übergeben',
          ja: '線を渡す',
          cn: '送线',
          ko: '선 넘기기',
        },
        passTetherDir: {
          en: 'Pass Tether ${dir}',
          de: 'Verbindung übergeben ${dir}',
          ja: '${dir} に線を渡す',
          cn: '送线给 ${dir}',
          ko: '${dir}쪽에 선 넘기기',
        },
        tetherOnDir: {
          en: 'Tether on ${dir}',
          de: 'Verbindung auf ${dir}',
          ja: '${dir} に線',
          cn: '连线在 ${dir}',
          ko: '${dir}쪽에 선',
        },
        baitNearTetherDir: {
          en: 'Bait Near (Tether on ${dir})',
        },
      },
    },
    {
      // headmarker on boss with casts:
      // A477 Champion's Circuit (clockwise)
      // A478 Champion's Circuit (counterclockwise)
      // Followed by instant cast turns:
      // A4A1 Champion's Circuit (clockwise)
      // A4A2 Champion's Circuit (counterclockwise)
      id: 'R8S Champion\'s Circuit Direction Collect',
      type: 'HeadMarker',
      netRegex: { id: [headMarkerData.clockwise, headMarkerData.counterclockwise] },
      run: (data, matches) => {
        if (matches.id === headMarkerData.clockwise)
          data.championClock = 'clockwise';
        else
          data.championClock = 'counterclockwise';
      },
    },
    {
      id: 'R8S Champion\'s Circuit Mechanic Order',
      // First Casts:
      // A479 Champion's Circuit Sides safe (middle cleave)
      // A47A Champion's Circuit Donut
      // A47B Champion's Circuit In safe (halfmoon cleave)
      // A47C Champion's Circuit Out safe (in circle)
      // A47D Champion's Circuit In safe (halfmoon cleave)
      // Subsequent Casts:
      // A47E Champion's Circuit Sides (middle cleave)
      // A47F Champion's Circuit Donut
      // A480 Champion's Circuit In safe (halfmoon cleave)
      // A481 Champion's Circuit Out safe (in circle)
      // A482 Champion's Circuit In safe (halfmoon cleave)
      // Actor casting the donut is trackable to center of its platform
      // 100,    117.5  Center of S platform
      // 83.36,  105.41 Center of SW platform
      // 89.71,  85.84  Center of NW platform
      // 110.29, 85.84  Center of NE platform
      // 116.64, 105.41 Center of SE platform
      type: 'StartsUsingExtra',
      netRegex: { id: 'A47A', capture: true },
      delaySeconds: 0.1, // Necessary for Headmarkerdata to be guaranteed before
      promise: async (data) => {
        const combatants = (await callOverlayHandler({
          call: 'getCombatants',
          names: [data.me],
        })).combatants;
        const me = combatants[0];
        if (combatants.length !== 1 || me === undefined) {
          console.error(
            `R8S Champion\'s Circuit Mechanic Order: Wrong combatants count ${combatants.length}`,
          );
          return;
        }

        data.myLastPlatformNum = getPlatformNum(me.PosX, me.PosY);
      },
      infoText: (data, matches, output) => {
        if (
          data.championClock === undefined ||
          data.myLastPlatformNum === undefined
        )
          return;
        const x = parseFloat(matches.x);
        const y = parseFloat(matches.y);
        data.championDonutStart = getPlatformNum(x, y);

        const clock = data.championClock;
        const donutPlatform = data.championDonutStart;
        const myPlatform = data.myLastPlatformNum;

        // Determine which patterns to search for Champion's Circuit
        const orders: ChampionOrders = clock === 'clockwise'
          ? championClockOrders
          : championCounterOrders;

        data.championOrders = orders;

        // Retrieve the mech based on our platform and donut platform
        const getMech = (
          playerPlatform: number,
          donutPlatform: number,
          mechs: ChampionOrders,
          count: number,
        ): string => {
          const mechIndex = clock === 'clockwise'
            ? (donutPlatform + count) % 5
            : championCounterIndex[donutPlatform]?.[count];

          if (mechIndex === undefined)
            return 'unknown';
          return mechs[playerPlatform]?.[mechIndex] ?? 'unknown';
        };

        return output.mechanics!({
          dir: output[clock]!(),
          mech1: output[getMech(myPlatform, donutPlatform, orders, 0)]!(),
          mech2: output[getMech(myPlatform, donutPlatform, orders, 1)]!(),
          mech3: output[getMech(myPlatform, donutPlatform, orders, 2)]!(),
          mech4: output[getMech(myPlatform, donutPlatform, orders, 3)]!(),
          mech5: output[getMech(myPlatform, donutPlatform, orders, 4)]!(),
        });
      },
      outputStrings: championOutputStrings,
    },
    {
      id: 'R8S Champion\'s Circuit Safe Spot',
      // A476 Gleaming Barrage
      type: 'StartsUsing',
      netRegex: { id: 'A476', source: 'Gleaming Fang', capture: true },
      preRun: (data, matches) => data.gleamingBarrageIds.push(parseInt(matches.sourceId, 16)),
      promise: async (data) => {
        // Wait for all 5
        if (data.gleamingBarrageIds.length !== 5)
          return;

        const combatants = (await callOverlayHandler({
          call: 'getCombatants',
          names: [data.me],
        })).combatants;
        const me = combatants[0];
        if (combatants.length !== 1 || me === undefined) {
          console.error(
            `R8S Champion\'s Circuit Safe Spot: Wrong combatants count ${combatants.length}`,
          );
          return;
        }

        data.myPlatformNum = getPlatformNum(me.PosX, me.PosY);
        const actors = (await callOverlayHandler({
          call: 'getCombatants',
          ids: [...data.gleamingBarrageIds],
        })).combatants;
        if (
          actors.length !== 5 || actors[0] === undefined ||
          actors[1] === undefined || actors[2] === undefined ||
          actors[3] === undefined || actors[4] === undefined
        ) {
          console.error(
            `R8S Champion\'s Circuit Safe Spot: Wrong actor count ${actors.length}`,
          );
          return;
        }

        const fang = findFang(actors, data.myPlatformNum);

        if (fang === undefined)
          return;

        data.championFangSafeSide = getFangSafeSide(fang.PosX, data.myPlatformNum);
      },
      infoText: (data, _matches, output) => {
        if (data.gleamingBarrageIds.length !== 5)
          return;
        // Prevent firing again if delay changes
        data.gleamingBarrageIds = [];

        const donutPlatform = data.championDonutStart;
        const myPlatform = data.myLastPlatformNum;
        const orders = data.championOrders;
        const clock = data.championClock;
        const count = data.championTracker;

        // Calculate next mech index with wrap around
        const mechIndex = donutPlatform === undefined
          ? undefined
          : clock === 'clockwise'
          ? (donutPlatform + count) % 5
          : championCounterIndex[donutPlatform]?.[count];

        // Retrieve the mech based on our platform, donut platform, and mech index
        const mech = (
            myPlatform === undefined ||
            mechIndex === undefined ||
            orders === undefined ||
            clock === undefined
          )
          ? 'unknown'
          : orders[myPlatform]?.[mechIndex] ?? 'unknown';

        const dir = data.championFangSafeSide;

        if (mech === 'sides') {
          if (dir === 'right')
            return output.rightSide!();
          if (dir === 'left')
            return output.leftSide!();
          return output.unknownSide!();
        }

        return output.dirMechanic!({ dir: output[dir ?? 'unknown']!(), mech: output[mech]!() });
      },
      run: (data) => {
        if (data.championFangSafeSide !== undefined) {
          data.championTracker = data.championTracker + 1;
          // Shift platform history
          data.myLastPlatformNum = data.myPlatformNum;
          data.myPlatformNum = undefined;
          data.championFangSafeSide = undefined;
        }
      },
      outputStrings: championOutputStrings,
    },
    {
      id: 'R8S Lone Wolf\'s Lament Tethers',
      type: 'Tether',
      netRegex: { id: [headMarkerData.farTether, headMarkerData.closeTether] },
      condition: (data, matches) => {
        if (data.me === matches.target || data.me === matches.source)
          return true;
        return false;
      },
      infoText: (_data, matches, output) => {
        if (matches.id === headMarkerData.farTether)
          return output.farTetherOnYou!();
        return output.closeTetherOnYou!();
      },
      outputStrings: {
        closeTetherOnYou: {
          en: 'Close Tether on YOU',
          de: 'Nahe Verbindung auf DIR',
          ja: '自分に近づく線',
          cn: '近线点名',
          ko: '가까이 선 대상자',
        },
        farTetherOnYou: {
          en: 'Far Tether on YOU',
          de: 'Entfernte Verbindung auf DIR',
          ja: '自分に離れる線',
          cn: '远线点名',
          ko: '멀리 선 대상자',
        },
      },
    },
    {
      id: 'R8S Howling Eight',
      // AA02 Howling Eight, first cast
      // A494 Howling Eight, subsequent first casts
      // Suggested Party => Tank Immune => Tank Share => Tank Immune => Party
      type: 'StartsUsing',
      netRegex: { id: ['AA02', 'A494'], source: 'Howling Blade', capture: false },
      durationSeconds: 15,
      infoText: (data, _matches, output) => {
        switch (data.platforms) {
          case 5:
            return output.howlingEight1!();
          case 4:
            return output.howlingEight2!();
          case 3:
            return output.howlingEight3!();
          case 2:
            return output.howlingEight4!();
          case 1:
            return output.howlingEight5!();
        }
      },
      outputStrings: {
        howlingEight1: {
          en: 'Stack x8',
          de: 'Sammeln x8',
          fr: 'Package x8',
          ja: '頭割り x8',
          cn: '8次分摊',
          ko: '쉐어 8번',
        },
        howlingEight2: {
          en: 'Stack x8',
          de: 'Sammeln x8',
          fr: 'Package x8',
          ja: '頭割り x8',
          cn: '8次分摊',
          ko: '쉐어 8번',
        },
        howlingEight3: {
          en: 'Stack x8',
          de: 'Sammeln x8',
          fr: 'Package x8',
          ja: '頭割り x8',
          cn: '8次分摊',
          ko: '쉐어 8번',
        },
        howlingEight4: {
          en: 'Stack x8',
          de: 'Sammeln x8',
          fr: 'Package x8',
          ja: '頭割り x8',
          cn: '8次分摊',
          ko: '쉐어 8번',
        },
        howlingEight5: {
          en: 'Stack x8',
          de: 'Sammeln x8',
          fr: 'Package x8',
          ja: '頭割り x8',
          cn: '8次分摊',
          ko: '쉐어 8번',
        },
      },
    },
    {
      id: 'R8S Mooncleaver (Enrage Sequence)',
      // Mooncleaver (474C) used during enrage targets Howling Eight platform
      // ~0.45s aftet last hit of Howling Eight (AA0A for first set, A49C others)
      type: 'StartsUsing',
      netRegex: { id: ['AA0A', 'A49C'], source: 'Howling Blade', capture: true },
      condition: (data) => {
        // Tracking how many platforms will remain
        data.platforms = data.platforms - 1;
        return data.platforms !== 0;
      },
      // 14.8s on AA0A 11.8s on A49C
      delaySeconds: (_data, matches) => parseFloat(matches.castTime),
      infoText: (data, _matches, output) => {
        switch (data.platforms) {
          case 4:
            return output.changePlatform1!();
          case 3:
            return output.changePlatform2!();
          case 2:
            return output.changePlatform3!();
          case 1:
            return output.finalPlatform!();
        }
      },
      outputStrings: {
        changePlatform1: {
          en: 'Change Platform 1',
          de: 'Wechsel Platform 1',
          ja: '次の島へ1',
          cn: '换平台 1',
          ko: '플랫폼 변경 1',
        },
        changePlatform2: {
          en: 'Change Platform 2',
          de: 'Wechsel Platform 2',
          ja: '次の島へ2',
          cn: '换平台 2',
          ko: '플랫폼 변경 2',
        },
        changePlatform3: {
          en: 'Change Platform 3',
          de: 'Wechsel Platform 3',
          ja: '次の島へ3',
          cn: '换平台 3',
          ko: '플랫폼 변경 3',
        },
        finalPlatform: {
          en: 'Change Platform (Final)',
          de: 'Wechsel Platform (Finale)',
          ja: '次の島へ (最終)',
          cn: '换平台 (最终平台)',
          ko: '플랫폼 변경 (마지막)',
        },
      },
    },
  ],
  timelineReplace: [
    {
      'locale': 'de',
      'missingTranslations': true,
      'replaceSync': {
        'Gleaming Fang': 'Lichtreißer',
        'Howling Blade': 'Heulende Klinge',
        'Moonlit Shadow': 'heulend(?:e|er|es|en) Phantom',
        'Wolf Of Stone': 'Wolf der Erde',
        'Wolf of Stone': 'Wolf der Erde',
        'Wolf of Wind': 'Wolf des Windes',
      },
      'replaceText': {
        '--adds-targetable--': '--Adds-anvisierbar--',
        '--shadow ': '--Schatten ',
        '--tank/line aoes--': '--Tank/Linien AoEs--',
        'Aero III': 'Windga',
        'Aerotemporal Blast': 'Temporärer Wind',
        'Alpha Stone': 'Erde des Lichtwolfs',
        'Alpha Wind': 'Wind des Lichtwolfs',
        'Bare Fangs': 'Lichtreißer-Beschwörung',
        'Beckon Moonlight': 'Phantomwolf-Beschwörung',
        'Breath of Decay': 'Milleniumssäuseln',
        'Champion\'s Circuit': 'Himmelsreigen',
        'Elemental Purge': 'Siegel des Windes',
        'Extraplanar Feast': 'Radikaler Raumspalter',
        'Extraplanar Pursuit': 'Raumspalter',
        'Fanged Charge': 'Lichtreißersturm',
        'Forlorn Stone': 'Heulende Erde',
        'Forlorn Wind': 'Heulender Wind',
        'Geotemporal Blast': 'Temporäres Beben',
        'Gleaming Barrage': 'Multiblitzkanone',
        'Gleaming Beam': 'Blitzartillerie',
        'Great Divide': 'Lichtspalter',
        'Gust': 'Böe',
        'Heavensearth': 'Großes Beben',
        'Hero\'s Blow': 'Leichte Beute',
        'Howling Eight': 'Achtfache Lichtkugel',
        'Howling Havoc': 'Ruf des Sturms',
        'Hunter\'s Harvest': 'Gierige Wolfsklinge',
        'Lone Wolf\'s Lament': 'Fluch des Wolfes',
        'Millennial Decay': 'Milleniumsverwitterung',
        'Moonbeam\'s Bite': 'Phantomwolfsklinge',
        'Mooncleaver': 'Klingensturz',
        'Pack Predation': 'Lichtwolfszirkel',
        'Prowling Gale': 'Windwolfszirkel',
        'Quake III': 'Seisga',
        'Ravenous Saber': 'Wirbellichtklinge',
        'Revolutionary Reign': 'Kreisendes Wolfsrudel',
        'Rise of the Howling Wind': 'Dämonenwolf: Himmelsturm',
        'Rise of the Hunter\'s Blade': 'Dämonenwolf: Klingenfluch',
        'Roaring Wind': 'Jaulender Wind',
        'Shadowchase': 'Echoklinge',
        'Stalking Stone': 'Leuchtende Erde',
        'Stalking Wind': 'Leuchtender Wind',
        'Starcleaver': 'Finaler Klingensturz',
        'Stonefang': 'Kunst der Erde',
        'Suspended Stone': 'Felsen',
        'Tactical Pack': 'Lichtwolf-Beschwörung',
        'Terrestrial Rage': 'Gaias Zorn',
        'Terrestrial Titans': 'Ruf der Erde',
        'Titanic Pursuit': 'Himmelschneider',
        'Towerfall': 'Turmsturz',
        'Tracking Tremors': 'Multi-Beben',
        'Twinbite': 'Doppelreißer',
        'Twofold Tempest': 'Orkanreißer',
        'Ultraviolent Ray': 'Ätherlicht',
        'Weal of Stone': 'Erdspalter',
        'Wind Surge': 'Windbombe',
        'Windfang': 'Kunst des Windes',
        'Winds of Decay': 'Milleniumstaifun',
        'Wolves\' Reign': 'Wolfsrudel',
      },
    },
    {
      'locale': 'fr',
      'missingTranslations': true,
      'replaceSync': {
        'Gleaming Fang': 'croc de lumière',
        'Howling Blade': 'Howling Blade',
        'Moonlit Shadow': 'double de Howling Blade',
        'Wolf Of Stone': 'loup de la terre',
        'Wolf of Stone': 'loup de la terre',
        'Wolf of Wind': 'loup du vent',
      },
      'replaceText': {
        'Aero III': 'Méga Vent',
        'Aerotemporal Blast': 'Assaut tempétueux à retardement',
        'Alpha Stone': 'Terre du loup radieux',
        'Alpha Wind': 'Souffle du loup radieux',
        'Bare Fangs': 'Invocation des crocs radieux',
        'Beckon Moonlight': 'Invocation du loup spectral',
        'Breath of Decay': 'Souffle millénaire',
        'Champion\'s Circuit': 'Secousse cosmique',
        'Elemental Purge': 'Sceau du vent et de la terre',
        'Extraplanar Feast': 'Tranchage funeste du vide',
        'Extraplanar Pursuit': 'Tranchage du vide',
        'Fanged Charge': 'Assaut des crocs radieux',
        'Forlorn Stone': 'Hurlement de la terre',
        'Forlorn Wind': 'Hurlement du vent',
        'Geotemporal Blast': 'Assaut tellurique à retardement',
        'Gleaming Barrage': 'Rafale d\'artillerie éclair',
        'Gleaming Beam': 'Artillerie éclair',
        'Great Divide': 'Tranchage net',
        'Gust': 'Bourrasque',
        'Heavensearth': 'Secousse ciblée',
        'Hero\'s Blow': 'Frappe du manche',
        'Howling Eight': 'Octorayon',
        'Howling Havoc': 'Hurlement tempétueux',
        'Hunter\'s Harvest': 'Lame du loup vorace',
        'Lone Wolf\'s Lament': 'Malédiction du loup solitaire',
        'Millennial Decay': 'Érosion millénaire',
        'Moonbeam\'s Bite': 'Lame du loup spectral',
        'Mooncleaver': 'Tranchage éclair',
        'Pack Predation': 'Meute du loup radieux',
        'Prowling Gale': 'Meute des loups du vent',
        'Quake III': 'Méga Séisme',
        'Ravenous Saber': 'Rafale du loup radieux',
        'Revolutionary Reign': 'Lame de la meute tourbillonnante',
        'Rise of the Howling Wind': 'Tempête divine du loup mystique',
        'Rise of the Hunter\'s Blade': 'Lame maudite du loup mystique',
        'Roaring Wind': 'Déferlante du loup tempétueux',
        'Shadowchase': 'Tranchage mirage',
        'Stalking Stone': 'Onde du loup radieux',
        'Stalking Wind': 'Autan du loup radieux',
        'Starcleaver': 'Tranchage éclair final',
        'Stonefang': 'Magie tellurique',
        'Suspended Stone': 'Piliers rocheux',
        'Tactical Pack': 'Invocation du loup radieux',
        'Terrestrial Rage': 'Fureur tellurique',
        'Terrestrial Titans': 'Invocation tellurique',
        'Titanic Pursuit': 'Tranchage du loup spectral',
        'Towerfall': 'Écroulement',
        'Tracking Tremors': 'Secousses en cascade',
        'Twinbite': 'Frappe des crocs jumeaux',
        'Twofold Tempest': 'Tempête de crocs',
        'Ultraviolent Ray': 'Rayon mystique',
        'Weal of Stone': 'Fracas terrestre',
        'Wind Surge': 'Déflagration aérienne',
        'Windfang': 'Magie des tempêtes',
        'Winds of Decay': 'Tempête millénaire',
        'Wolves\' Reign': 'Lame de la meute',
      },
    },
    {
      'locale': 'ja',
      'missingTranslations': true,
      'replaceSync': {
        'Gleaming Fang': '光の牙',
        'Howling Blade': 'ハウリングブレード',
        'Moonlit Shadow': 'ハウリングブレードの幻影',
        'Wolf Of Stone': '土の狼頭',
        'Wolf of Stone': '土の狼頭',
        'Wolf of Wind': '風の狼頭',
      },
      'replaceText': {
        'Aero III': 'エアロガ',
        'Aerotemporal Blast': '時限風撃',
        'Alpha Stone': '光狼の土',
        'Alpha Wind': '光狼の風',
        'Bare Fangs': '光牙招来',
        'Beckon Moonlight': '幻狼招来',
        'Breath of Decay': '千年の風声',
        'Champion\'s Circuit': '廻天動地',
        'Elemental Purge': '風震の魔印',
        'Extraplanar Feast': '空間斬り・滅',
        'Extraplanar Pursuit': '空間斬り',
        'Fanged Charge': '突進光牙',
        'Forlorn Stone': '土の狼吼',
        'Forlorn Wind': '風の狼吼',
        'Geotemporal Blast': '時限震撃',
        'Gleaming Barrage': '連撃閃光砲',
        'Gleaming Beam': '閃光砲',
        'Great Divide': '一刀両断',
        'Gust': '旋風',
        'Heavensearth': '大震撃',
        'Hero\'s Blow': '鎧袖一触',
        'Howling Eight': '八連光弾',
        'Howling Havoc': '風塵の咆哮',
        'Hunter\'s Harvest': '貪狼の剣',
        'Lone Wolf\'s Lament': '孤狼の呪い',
        'Millennial Decay': '千年の風化',
        'Moonbeam\'s Bite': '幻狼剣',
        'Mooncleaver': '剛刃一閃',
        'Pack Predation': '光狼陣',
        'Prowling Gale': '風狼陣',
        'Quake III': 'クエイガ',
        'Ravenous Saber': '風塵光狼斬',
        'Revolutionary Reign': '廻の群狼剣',
        'Rise of the Howling Wind': '魔狼戦型・天嵐の相',
        'Rise of the Hunter\'s Blade': '魔狼戦型・呪刃の相',
        'Roaring Wind': '風狼豪波',
        'Shadowchase': '残影剣',
        'Stalking Stone': '光狼地烈波',
        'Stalking Wind': '光狼風烈波',
        'Starcleaver': '剛刃一閃・終',
        'Stonefang': '土の魔技',
        'Suspended Stone': '大岩石',
        'Tactical Pack': '光狼招来',
        'Terrestrial Rage': '大地の怒り',
        'Terrestrial Titans': '大地の呼び声',
        'Titanic Pursuit': '斬空剣',
        'Towerfall': '倒壊',
        'Tracking Tremors': '連震撃',
        'Twinbite': '双牙撃',
        'Twofold Tempest': '双牙暴風撃',
        'Ultraviolent Ray': '魔光',
        'Weal of Stone': '地烈波',
        'Wind Surge': '風爆',
        'Windfang': '風の魔技',
        'Winds of Decay': '千年の大風',
        'Wolves\' Reign': '群狼剣',
      },
    },
  ],
};

export default triggerSet;<|MERGE_RESOLUTION|>--- conflicted
+++ resolved
@@ -219,7 +219,15 @@
   4: ['sides', 'in', 'out', 'in', 'donut'],
 };
 
-<<<<<<< HEAD
+// Map donutPlatform to mechIndex for Counterclockwise
+const championCounterIndex: ChampionCounterMap = {
+  0: [0, 1, 2, 3, 4],
+  1: [4, 0, 1, 2, 3],
+  2: [3, 4, 0, 1, 2],
+  3: [2, 3, 4, 0, 1],
+  4: [1, 2, 3, 4, 0],
+};
+
 // Twofold Tempest Platform to Bait Mapping
 const twofoldPlatformNumToBaitDir: PlatformBaitMap = {
   0: 'unknown',
@@ -227,15 +235,6 @@
   2: 'dirSE',
   3: 'dirSW',
   4: 'dirNW',
-=======
-// Map donutPlatform to mechIndex for Counterclockwise
-const championCounterIndex: ChampionCounterMap = {
-  0: [0, 1, 2, 3, 4],
-  1: [4, 0, 1, 2, 3],
-  2: [3, 4, 0, 1, 2],
-  3: [2, 3, 4, 0, 1],
-  4: [1, 2, 3, 4, 0],
->>>>>>> 7d093ab8
 };
 
 // Return the combatant's platform by number
