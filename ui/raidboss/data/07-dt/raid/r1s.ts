--- conflicted
+++ resolved
@@ -111,12 +111,8 @@
       outputStrings: {
         knockback: {
           en: 'Knockback (${pos1}/${pos2} Safe)',
-<<<<<<< HEAD
+          de: 'Rückstoß (${pos1}/${pos2} sicher)',
           cn: '击退 (${pos1}/${pos2})',
-=======
-          de: 'Rückstoß (${pos1}/${pos2} sicher)',
-          cn: '击退 (${pos1}/${pos2} 安全)',
->>>>>>> 0b794d02
         },
         northeast: Outputs.dirNE,
         northwest: Outputs.dirNW,
@@ -436,12 +432,8 @@
         },
         combo: {
           en: '${dir}, ${cleaves}',
-<<<<<<< HEAD
+          de: '${dir}, ${cleaves}',
           cn: '${dir}, ${cleaves}',
-=======
-          de: '${dir}, ${cleaves}',
-          cn: '去 ${dir}, ${cleaves}',
->>>>>>> 0b794d02
         },
         unknown: Outputs.unknown,
       },
@@ -556,21 +548,13 @@
         dirW: Outputs.dirW,
         in: {
           en: 'In + Healer Stacks => Out',
-<<<<<<< HEAD
+          de: 'Rein + Auf Heiler sammeln => Raus',
           cn: '场内 + 治疗分摊组 => 场外',
-        },
-        out: {
-          en: 'Out + Healer Stacks => In',
-          cn: '场外 + 治疗分摊组 => 场内',
-=======
-          de: 'Rein + Auf Heiler sammeln => Raus',
-          cn: '场内 + 治疗组分摊 => 场外',
         },
         out: {
           en: 'Out + Healer Stacks => In',
           de: 'Raus + Auf Heiler sammeln => Rein',
-          cn: '场外 + 治疗组分摊 => 场内',
->>>>>>> 0b794d02
+          cn: '场外 + 治疗分摊组 => 场内',
         },
         healerStacks: {
           en: 'Go ${dir} => ${inOut}',
