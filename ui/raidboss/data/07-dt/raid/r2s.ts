--- conflicted
+++ resolved
@@ -74,17 +74,6 @@
       outputStrings: {
         beatOne: {
           en: 'Soak towers - need 2-3 hearts',
-<<<<<<< HEAD
-          cn: '踩塔 - 需要2-3颗心',
-        },
-        beatTwoZeroHearts: {
-          en: 'Puddles & Stacks',
-          cn: '放黄圈 & 分摊',
-        },
-        beatTwoOneHearts: {
-          en: 'Spreads & Towers',
-          cn: '分散 & 踩塔',
-=======
           cn: '踩塔 - 踩到2-3颗心',
         },
         beatTwoZeroHearts: {
@@ -94,7 +83,6 @@
         beatTwoOneHearts: {
           en: 'Spreads & Towers',
           cn: '分散 / 踩塔',
->>>>>>> e0fbe7b3
         },
       },
     },
