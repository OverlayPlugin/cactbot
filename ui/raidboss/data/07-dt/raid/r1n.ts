--- conflicted
+++ resolved
@@ -212,20 +212,14 @@
         cardsIntercards: {
           en: 'Cards => Intercards',
           de: 'Karten => Interkardinal',
-<<<<<<< HEAD
           ja: '十字 => 斜め',
-=======
           cn: '斜角 => 十字',
->>>>>>> 49142336
         },
         intercardsCards: {
           en: 'Intercards => Cards',
           de: 'Interkardinal => Karten',
-<<<<<<< HEAD
           ja: '斜め => 十字',
-=======
           cn: '十字 => 斜角',
->>>>>>> 49142336
         },
       },
     },
@@ -239,11 +233,8 @@
         text: {
           en: 'Aim for uncracked tile',
           de: 'Ziehle auf nich gerissene Fläche',
-<<<<<<< HEAD
           ja: '割れていない床を狙う',
-=======
           cn: '瞄准完好的平台',
->>>>>>> 49142336
         },
       },
     },
@@ -281,11 +272,8 @@
         text: {
           en: 'West => East at marker',
           de: 'Westen => Osten bei der Markierung',
-<<<<<<< HEAD
           ja: 'マーカーに 西 => 東',
-=======
           cn: '西 => 标记东侧',
->>>>>>> 49142336
         },
       },
     },
@@ -299,11 +287,8 @@
         text: {
           en: 'East => West at marker',
           de: 'Osten => Westen bei der Markierung',
-<<<<<<< HEAD
           ja: 'マーカーに 東 => 西',
-=======
           cn: '东 => 标记西侧',
->>>>>>> 49142336
         },
       },
     },
@@ -317,11 +302,8 @@
         text: {
           en: 'West => East at marker',
           de: 'Westen => Osten bei der Markierung',
-<<<<<<< HEAD
           ja: 'マーカーに 西 => 東',
-=======
           cn: '西 => 标记东侧',
->>>>>>> 49142336
         },
       },
     },
@@ -335,11 +317,8 @@
         text: {
           en: 'East => West at marker',
           de: 'Osten => Westen bei der Markierung',
-<<<<<<< HEAD
           ja: 'マーカーに 東 => 西',
-=======
           cn: '东 => 标记西侧',
->>>>>>> 49142336
         },
       },
     },
