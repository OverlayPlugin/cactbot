import Conditions from '../../../../../resources/conditions';
import { UnreachableCode } from '../../../../../resources/not_reached';
import Outputs from '../../../../../resources/outputs';
import { callOverlayHandler } from '../../../../../resources/overlay_plugin_api';
import { Responses } from '../../../../../resources/responses';
import {
  DirectionOutput8,
  DirectionOutputCardinal,
  DirectionOutputIntercard,
  Directions,
} from '../../../../../resources/util';
import ZoneId from '../../../../../resources/zone_id';
import { RaidbossData } from '../../../../../types/data';
import { TriggerSet } from '../../../../../types/trigger';

/*
  TO DO LIST
    - Electrope Edge 2 - call safe tile for non-Spark players?
    - Raining Swords - possibly add `alertText` calls for each safe spot in sequence?
*/

type Phase = 'door' | 'crosstail' | 'twilight' | 'midnight' | 'sunrise';

type NearFar = 'near' | 'far'; // wherever you are...
type InOut = 'in' | 'out';
type NorthSouth = 'north' | 'south';
type LeftRight = 'left' | 'right';
type CondenserMap = {
  long: string[];
  short: string[];
};
type AetherialId = keyof typeof aetherialAbility;
type AetherialEffect = 'iceRight' | 'iceLeft' | 'fireRight' | 'fireLeft';
type MidnightState = 'gun' | 'wings';
type IonClusterDebuff = 'yellowShort' | 'yellowLong' | 'blueShort' | 'blueLong';
type SunriseCardinalPair = 'northSouth' | 'eastWest';

type DirectionCardinal = Exclude<DirectionOutputCardinal, 'unknown'>;
type DirectionIntercard = Exclude<DirectionOutputIntercard, 'unknown'>;
type ReplicaCleaveMap = {
  [K in DirectionCardinal]: {
    [D in LeftRight]: DirectionOutputIntercard[];
  };
};

type ReplicaData = {
  [id: string]: {
    location?: DirectionOutput8;
    cardinalFacing?: 'opposite' | 'adjacent';
    cannonColor?: 'yellow' | 'blue';
  };
};

const centerX = 100;
const p1CenterY = 100;
const p2CenterY = 165; // wall-boss platform is south

const phaseMap: { [id: string]: Phase } = {
  '95F2': 'crosstail', // Cross Tail Switch
  '9623': 'twilight', // Twilight Sabbath
  '9AB9': 'midnight', // Midnight Sabbath
  '9622': 'sunrise', // Ion Cluster (because debuffs pre-date the Sunrise Sabbath cast)
};

const actorControlCategoryMap = {
  'setModelState': '003F',
  'playActionTimeline': '0197',
} as const;

const aetherialAbility = {
  '9602': 'fireLeft',
  '9603': 'iceLeft',
  '9604': 'fireRight',
  '9605': 'iceRight',
} as const;

const isAetherialId = (id: string): id is AetherialId => {
  return id in aetherialAbility;
};

// Replicas face center, so the half they cleave will render all those intercards unsafe.
const replicaCleaveUnsafeMap: ReplicaCleaveMap = {
  'dirN': {
    'left': ['dirNE', 'dirSE'],
    'right': ['dirNW', 'dirSW'],
  },
  'dirE': {
    'left': ['dirSE', 'dirSW'],
    'right': ['dirNW', 'dirNE'],
  },
  'dirS': {
    'left': ['dirSW', 'dirNW'],
    'right': ['dirNE', 'dirSE'],
  },
  'dirW': {
    'left': ['dirNW', 'dirNE'],
    'right': ['dirSE', 'dirSW'],
  },
};

const isCardinalDir = (dir: DirectionOutput8): dir is DirectionCardinal => {
  return (Directions.outputCardinalDir as string[]).includes(dir);
};

const isIntercardDir = (dir: DirectionOutput8): dir is DirectionIntercard => {
  return (Directions.outputIntercardDir as string[]).includes(dir);
};

const getStartingSwords = (): number[][] => Array(4).fill(0).map(() => [0, 1, 2, 3]);

const swordQuiverSafeMap = {
  '95F9': 'sidesAndBack', // front cleave
  '95FA': 'frontAndBack', // middle cleave
  '95FB': 'frontAndSides', // back cleave
} as const;

const isSwordQuiverId = (id: string): id is keyof typeof swordQuiverSafeMap => {
  return Object.keys(swordQuiverSafeMap).includes(id);
};

// For now, call the in/out, the party safe spot, and the bait spot; users can customize.
// If/once standard strats develop, this would be a good thing to revisit.
const witchHuntAlertOutputStrings = {
  in: {
    en: 'In',
    de: 'Rein',
    ja: '中へ',
    cn: '月环',
  },
  out: {
    en: 'Out',
    de: 'Raus',
    ja: '外へ',
    cn: '钢铁',
  },
  near: {
    en: 'Baits Close (Party Far)',
    de: 'Nah ködern (Gruppe fern)',
    ja: '近づいて誘導 (他は離れる)',
    cn: '引导近 (小队远)',
  },
  far: {
    en: 'Baits Far (Party Close)',
    de: 'Fern ködern (Gruppe nah)',
    ja: '離れて誘導 (他は近づく)',
    cn: '引导远 (小队近)',
  },
  combo: {
    en: '${inOut} => ${bait}',
    de: '${inOut} => ${bait}',
    ja: '${inOut} => ${bait}',
    cn: '${inOut} => ${bait}',
  },
  unknown: Outputs.unknown,
} as const;

const tailThrustOutputStrings = {
  iceLeft: {
    en: 'Double Knockback (<== Start on Left)',
    de: 'Doppel-Rückstoß (<== Starte Links)',
    ja: '2連続ノックバック (<== 左から開始)',
    cn: '两次击退 (<== 左边开始)',
  },
  iceRight: {
    en: 'Double Knockback (Start on Right ==>)',
    de: 'Doppel-Rückstoß (Starte Rechts ==>)',
    ja: '2連続ノックバック (右から開始 ==>)',
    cn: '两次击退 (右边开始 ==>)',
  },
  fireLeft: {
    en: 'Fire - Start Front + Right ==>',
    de: 'Feuer - Starte Vorne + Rechts ==>',
    ja: '火 - 最前列 + 右側へ ==>',
    cn: '火 - 右右右 ==>',
  },
  fireRight: {
    en: '<== Fire - Start Front + Left',
    de: '<== Feuer - Starte Vorne + Links',
    ja: '<== 火 - 最前列 + 左側へ',
    cn: '<== 火 - 左左左',
  },
  unknown: Outputs.unknown,
} as const;

const swordQuiverOutputStrings = {
  frontAndSides: {
    en: 'Go Front / Sides',
    de: 'Geh nach Vorne / Seiten',
    ja: '前方 / 横側 へ',
    cn: '去 前面/两侧',
  },
  frontAndBack: {
    en: 'Go Front / Back',
    de: 'Geh nach Vorne / Hinten',
    ja: '前方 / 後方 へ',
    cn: '去 前/后',
  },
  sidesAndBack: {
    en: 'Go Sides / Back',
    de: 'Geh Seitlich / Hinten',
    ja: '横 / 後方 へ',
    cn: '去 后面/两侧',
  },
} as const;

export interface Data extends RaidbossData {
  phase: Phase;
  // Phase 1
  bewitchingBurstSafe?: InOut;
  hasForkedLightning: boolean;
  seenBasicWitchHunt: boolean;
  witchHuntBait?: NearFar;
  witchHuntAoESafe?: InOut;
  witchGleamCount: number;
  electromines: { [id: string]: DirectionOutputIntercard };
  electrominesSafe: DirectionOutputIntercard[];
  starEffect?: 'partners' | 'spread';
  witchgleamSelfCount: number;
  condenserTimer?: 'short' | 'long';
  condenserMap: CondenserMap;
  electronStreamSafe?: 'yellow' | 'blue';
  electronStreamSide?: NorthSouth;
  seenConductorDebuffs: boolean;
  fulminousFieldCount: number;
  conductionPointTargets: string[];
  // Phase 2
  replicas: ReplicaData;
  mustardBombTargets: string[];
  kindlingCauldronTargets: string[];
  aetherialEffect?: AetherialEffect;
  twilightSafe: DirectionOutputIntercard[];
  replicaCleaveCount: number;
  secondTwilightCleaveSafe?: DirectionOutputIntercard;
  midnightCardFirst?: boolean;
  midnightFirstAdds?: MidnightState;
  midnightSecondAdds?: MidnightState;
  ionClusterDebuff?: IonClusterDebuff;
  sunriseCannons: string[];
  sunriseCloneToWatch?: string;
  sunriseTowerSpots?: SunriseCardinalPair;
  seenFirstSunrise: boolean;
  rainingSwords: {
    mySide?: LeftRight;
    tetherCount: number;
    firstActorId: number;
    left: number[][];
    right: number[][];
  };
}

const triggerSet: TriggerSet<Data> = {
  id: 'AacLightHeavyweightM4Savage',
  zoneId: ZoneId.AacLightHeavyweightM4Savage,
  timelineFile: 'r4s.txt',
  initData: () => {
    return {
      phase: 'door',
      // Phase 1
      hasForkedLightning: false,
      seenBasicWitchHunt: false,
      witchGleamCount: 0,
      electromines: {},
      electrominesSafe: [],
      witchgleamSelfCount: 0,
      condenserMap: {
        long: [],
        short: [],
      },
      seenConductorDebuffs: false,
      fulminousFieldCount: 0,
      conductionPointTargets: [],
      // Phase 2
      replicas: {},
      mustardBombTargets: [],
      kindlingCauldronTargets: [],
      twilightSafe: Directions.outputIntercardDir,
      replicaCleaveCount: 0,
      sunriseCannons: [],
      seenFirstSunrise: false,
      rainingSwords: {
        tetherCount: 0,
        firstActorId: 0,
        left: getStartingSwords(),
        right: getStartingSwords(),
      },
    };
  },
  timelineTriggers: [
    // Order: Soulshock => Impact x2 => Cannonbolt (entire sequence is ~9s).
    // None of these have StartsUsing lines or other lines that could be used for pre-warn triggers;
    // they seem to be entirely timeline based.  To avoid spam, use a single alert.
    {
      id: 'R4S Soulshock',
      regex: /Soulshock/,
      beforeSeconds: 4,
      durationSeconds: 13,
      response: Responses.bigAoe(),
    },
  ],
  triggers: [
    {
      id: 'R4S Phase Tracker',
      type: 'StartsUsing',
      netRegex: { id: Object.keys(phaseMap), source: 'Wicked Thunder' },
      suppressSeconds: 1,
      run: (data, matches) => {
        const phase = phaseMap[matches.id];
        if (phase === undefined)
          throw new UnreachableCode();

        data.phase = phase;
      },
    },

    // ***************** PHASE 1 ***************** //
    // General
    {
      id: 'R4S Wrath of Zeus',
      type: 'StartsUsing',
      netRegex: { id: '95EF', source: 'Wicked Thunder', capture: false },
      response: Responses.bigAoe(),
    },
    {
      id: 'R4S Wicked Bolt',
      type: 'HeadMarker',
      netRegex: { id: '013C' },
      condition: (data) => data.phase === 'door',
      response: Responses.stackMarkerOn(),
    },
    {
      id: 'R4S Wicked Jolt',
      type: 'StartsUsing',
      netRegex: { id: '95F0' },
      response: Responses.tankBusterSwap(),
    },

    // Witch Hunts
    {
      id: 'R4S Bewitching Flight',
      type: 'StartsUsing',
      netRegex: { id: '9671', source: 'Wicked Thunder', capture: false },
      infoText: (_data, _matches, output) => output.avoid!(),
      outputStrings: {
        avoid: {
          en: 'Avoid Front + Side Cleaves',
          de: 'Vermeide Frontal + Seiten-Angriff',
          ja: '縦と横の範囲を避けて',
          cn: '躲避前方激光 + 场边直线AoE',
        },
      },
    },
    {
      // We don't need to collect; we can deduce in/out based on any bursting line's x-pos.
      id: 'R4S Betwitching Flight Burst',
      type: 'StartsUsingExtra',
      netRegex: { id: '95EA' },
      suppressSeconds: 1,
      run: (data, matches) => {
        const x = parseFloat(matches.x);
        data.bewitchingBurstSafe = (x > 110 || x < 90) ? 'in' : 'out';
      },
    },
    {
      id: 'R4S Electrifying Witch Hunt',
      type: 'StartsUsing',
      netRegex: { id: '95E5', source: 'Wicked Thunder', capture: false },
      alertText: (data, _matches, output) => {
        if (data.bewitchingBurstSafe === undefined)
          return output.spreadAvoid!();
        const inOut = output[data.bewitchingBurstSafe]!();
        return output.combo!({ inOut: inOut, spread: output.spreadAvoid!() });
      },
      run: (data) => delete data.bewitchingBurstSafe,
      outputStrings: {
        in: {
          en: 'In',
          de: 'Rein',
          ja: '中へ',
          cn: '内场',
        },
        out: {
          en: 'Out',
          de: 'Raus',
          ja: '外へ',
          cn: '外场',
        },
        spreadAvoid: {
          en: 'Spread (Avoid Side Cleaves)',
          de: 'Verteilen (Vermeide Seiten-Angriff)',
          ja: '散開 (横の範囲を避けて)',
          cn: '分散 (注意场边直线AoE)',
        },
        combo: {
          en: '${inOut} + ${spread}',
          de: '${inOut} + ${spread}',
          ja: '${inOut} + ${spread}',
          cn: '${inOut} + ${spread}',
        },
      },
    },
    {
      id: 'R4S Witch Hunt Close/Far Collect',
      type: 'GainsEffect',
      // count: 2F6 = near, 2F7 = far
      netRegex: { effectId: 'B9A', count: ['2F6', '2F7'] },
      condition: (data) => !data.seenBasicWitchHunt,
      run: (data, matches) => data.witchHuntBait = matches.count === '2F6' ? 'near' : 'far',
    },
    {
      id: 'R4S Forked Lightning Collect',
      type: 'GainsEffect',
      netRegex: { effectId: '24B' },
      condition: Conditions.targetIsYou(),
      run: (data) => data.hasForkedLightning = true,
    },
    {
      id: 'R4S Witch Hunt',
      type: 'StartsUsing',
      netRegex: { id: '95DE', source: 'Wicked Thunder', capture: false },
      delaySeconds: 0.2,
      alertText: (data, _matches, output) => {
        if (data.witchHuntBait === undefined || data.bewitchingBurstSafe === undefined)
          return;

        const inOut = output[data.bewitchingBurstSafe]!();
        const spread = data.witchHuntBait === 'near'
          ? (data.hasForkedLightning ? output.far!() : output.near!())
          : (data.hasForkedLightning ? output.near!() : output.far!());
        return output.combo!({ inOut: inOut, spread: spread });
      },
      run: (data) => data.seenBasicWitchHunt = true,
      outputStrings: {
        in: {
          en: 'In',
          de: 'Rein',
          ja: '中へ',
          cn: '内场',
        },
        out: {
          en: 'Out',
          de: 'Raus',
          ja: '外へ',
          cn: '外场',
        },
        near: {
          en: 'Spread (Be Closer)',
          de: 'Verteilen (Sei näher dran)',
          ja: '散開(近づく)',
          cn: '靠近分散',
        },
        far: {
          en: 'Spread (Be Further)',
          de: 'Verteilen (Sei weiter weg)',
          ja: '散開(離れる)',
          cn: '远离分散',
        },
        combo: {
          en: '${inOut} + ${spread}',
          de: '${inOut} + ${spread}',
          ja: '${inOut} + ${spread}',
          cn: '${inOut} + ${spread}',
        },
      },
    },
    // For Narrowing/Widening Witch Hunt, the cast determines the first in/out safe, and it swaps each time.
    // The B9A status effect count determines the first near/far bait, and it swaps each time.
    // To simplify this, we can collect the first ones of each, call them out, and then flip them for subsequent calls.
    {
      id: 'R4S Narrowing/Widening Witch Hunt Bait Collect',
      type: 'GainsEffect',
      // count: 2F6 = near, 2F7 = far
      netRegex: { effectId: 'B9A', count: ['2F6', '2F7'] },
      condition: (data) => data.seenBasicWitchHunt,
      suppressSeconds: 15, // don't re-collect, as the effects occur 3 more times
      run: (data, matches) => data.witchHuntBait = matches.count === '2F6' ? 'near' : 'far',
    },
    {
      // Keep an infoText up during the entire mechanic with the order
      // 95E0 = Widening, 95E1 = Narrowing
      id: 'R4S Narrowing/Widening Witch Hunt General',
      type: 'StartsUsing',
      netRegex: { id: ['95E0', '95E1'], source: 'Wicked Thunder' },
      // Cast time is almost the same as the GainsEffect
      // so slight delay just in case there's a race condition issue
      delaySeconds: 0.2,
      durationSeconds: 24,
      infoText: (data, matches, output) => {
        // assumes Narrowing; if Widening, just reverse
        let aoeOrder: InOut[] = ['in', 'out', 'in', 'out'];

        if (matches.id === '95E0')
          aoeOrder = aoeOrder.reverse();
        data.witchHuntAoESafe = aoeOrder[0];

        // assumes Near first; if Far first, just reverse
        let baitOrder: NearFar[] = ['near', 'far', 'near', 'far'];
        if (data.witchHuntBait === undefined)
          baitOrder = [];
        else if (data.witchHuntBait === 'far')
          baitOrder = baitOrder.reverse();

        const baits: string[] = [];
        for (let i = 0; i < aoeOrder.length; ++i) {
          const inOut = aoeOrder[i]!;
          const bait = baitOrder[i] ?? output.unknown!();
          baits.push(output.baitStep!({ inOut: output[inOut]!(), bait: output[bait]!() }));
        }
        return output.baitCombo!({ allBaits: baits.join(output.separator!()) });
      },
      outputStrings: {
        in: {
          en: 'In',
          de: 'Rein',
          ja: '中へ',
          cn: '月环',
        },
        out: {
          en: 'Out',
          de: 'Raus',
          ja: '外へ',
          cn: '钢铁',
        },
        near: {
          en: 'Close',
          de: 'Nah',
          ja: '近づく',
          cn: '近',
        },
        far: {
          en: 'Far',
          de: 'Fern',
          ja: '離れる',
          cn: '远',
        },
        separator: {
          en: ' => ',
          de: ' => ',
          ja: ' => ',
          cn: ' => ',
        },
        baitStep: {
          en: '${inOut} (${bait})',
          de: '${inOut} (${bait})',
          ja: '${inOut} (${bait})',
          cn: '${inOut} (${bait})',
        },
        baitCombo: {
          en: 'Baits: ${allBaits}',
          de: 'Ködern: ${allBaits}',
          ja: '誘導: ${allBaits}',
          cn: '引导: ${allBaits}',
        },
        unknown: Outputs.unknown,
      },
    },
    // In lieu of a standardized strat, use separate triggers for each callout.
    // This allows players to customize text if they will be baiting in fixed role order.
    {
      id: 'R4S Narrowing/Widening Witch Hunt First',
      type: 'StartsUsing',
      netRegex: { id: ['95E0', '95E1'], source: 'Wicked Thunder', capture: false },
      delaySeconds: 7,
      durationSeconds: 7,
      alertText: (data, _matches, output) => {
        const inOut = data.witchHuntAoESafe ?? output.unknown!();
        const bait = data.witchHuntBait ?? output.unknown!();

        // flip things for the next call
        if (data.witchHuntAoESafe !== undefined)
          data.witchHuntAoESafe = data.witchHuntAoESafe === 'in' ? 'out' : 'in';
        if (data.witchHuntBait !== undefined)
          data.witchHuntBait = data.witchHuntBait === 'near' ? 'far' : 'near';

        return output.combo!({ inOut: output[inOut]!(), bait: output[bait]!() });
      },
      outputStrings: witchHuntAlertOutputStrings,
    },
    {
      id: 'R4S Narrowing/Widening Witch Hunt Second',
      type: 'StartsUsing',
      netRegex: { id: ['95E0', '95E1'], source: 'Wicked Thunder', capture: false },
      delaySeconds: 14,
      durationSeconds: 3.2,
      alertText: (data, _matches, output) => {
        const inOut = data.witchHuntAoESafe ?? output.unknown!();
        const bait = data.witchHuntBait ?? output.unknown!();

        // flip things for the next call
        if (data.witchHuntAoESafe !== undefined)
          data.witchHuntAoESafe = data.witchHuntAoESafe === 'in' ? 'out' : 'in';
        if (data.witchHuntBait !== undefined)
          data.witchHuntBait = data.witchHuntBait === 'near' ? 'far' : 'near';

        return output.combo!({ inOut: output[inOut]!(), bait: output[bait]!() });
      },
      outputStrings: witchHuntAlertOutputStrings,
    },
    {
      id: 'R4S Narrowing/Widening Witch Hunt Third',
      type: 'StartsUsing',
      netRegex: { id: ['95E0', '95E1'], source: 'Wicked Thunder', capture: false },
      delaySeconds: 17.4,
      durationSeconds: 3.2,
      alertText: (data, _matches, output) => {
        const inOut = data.witchHuntAoESafe ?? output.unknown!();
        const bait = data.witchHuntBait ?? output.unknown!();

        // flip things for the next call
        if (data.witchHuntAoESafe !== undefined)
          data.witchHuntAoESafe = data.witchHuntAoESafe === 'in' ? 'out' : 'in';
        if (data.witchHuntBait !== undefined)
          data.witchHuntBait = data.witchHuntBait === 'near' ? 'far' : 'near';

        return output.combo!({ inOut: output[inOut]!(), bait: output[bait]!() });
      },
      outputStrings: witchHuntAlertOutputStrings,
    },
    {
      id: 'R4S Narrowing/Widening Witch Hunt Fourth',
      type: 'StartsUsing',
      netRegex: { id: ['95E0', '95E1'], source: 'Wicked Thunder', capture: false },
      delaySeconds: 20.8,
      durationSeconds: 3.2,
      alertText: (data, _matches, output) => {
        const inOut = data.witchHuntAoESafe ?? output.unknown!();
        const bait = data.witchHuntBait ?? output.unknown!();
        return output.combo!({ inOut: output[inOut]!(), bait: output[bait]!() });
      },
      outputStrings: witchHuntAlertOutputStrings,
    },

    // Electrope Edge 1 & 2
    {
      id: 'R4S Electrope Edge Positions',
      type: 'StartsUsing',
      netRegex: { id: '95C5', source: 'Wicked Thunder', capture: false },
      alertText: (data, _matches, output) => {
        // On the first cast, it will spawn intercardinal mines that are hit by Witchgleams.
        // On the second cast, players will be hit by Witchgleams.
        if (Object.keys(data.electromines).length === 0)
          return output.cardinals!();
        return output.protean!();
      },
      outputStrings: {
        cardinals: Outputs.cardinals,
        protean: Outputs.protean,
      },
    },
    {
      id: 'R4S Witchgleam Electromine Collect',
      type: 'AddedCombatant',
      netRegex: { name: 'Electromine' },
      condition: (data) => data.witchGleamCount === 0,
      run: (data, matches) => {
        const x = parseFloat(matches.x);
        const y = parseFloat(matches.y);
        const intercard = Directions.xyToIntercardDirOutput(x, y, centerX, p1CenterY);
        data.electromines[matches.id] = intercard;
      },
    },
    {
      id: 'R4S Witchgleam Electromine Counter',
      type: 'Ability',
      netRegex: { id: '95C7', source: 'Wicked Thunder', target: 'Electromine', capture: false },
      suppressSeconds: 1,
      run: (data) => ++data.witchGleamCount,
    },
    {
      id: 'R4S Witchgleam Electromine Hit Collect',
      type: 'Ability',
      netRegex: { id: '95C7', source: 'Wicked Thunder', target: 'Electromine' },
      run: (data, matches) => {
        const mineId = matches.targetId;
        const mineDir = data.electromines[mineId];
        // Two mines get hit once, two get hit twice.  On the second hit, remove it as a safe spot.
        if (mineDir !== undefined) {
          if (data.electrominesSafe.includes(mineDir))
            data.electrominesSafe = data.electrominesSafe.filter((mine) => mine !== mineDir);
          else
            data.electrominesSafe.push(mineDir);
        }
      },
    },
    {
      id: 'R4S Four/Eight Star Effect Collect',
      type: 'GainsEffect',
      netRegex: { effectId: 'B9A', count: ['2F0', '2F1'] },
      run: (data, matches) => data.starEffect = matches.count === '2F0' ? 'partners' : 'spread',
    },
    {
      id: 'R4S Electrope Edge 1 Sidewise Spark',
      type: 'StartsUsing',
      // Base this on the Sidewise Spark cast, since it narrows us down to a single safe quadrant
      // Boss always faces north; 95EC = east cleave, 95ED = west cleave
      netRegex: { id: ['95EC', '95ED'], source: 'Wicked Thunder' },
      condition: (data) => data.witchGleamCount === 3,
      // Cast time is almost the same as the GainsEffect
      // so slight delay just in case there's a race condition issue
      delaySeconds: 0.2,
      alertText: (data, matches, output) => {
        const unsafeMap: { [id: string]: DirectionOutputIntercard[] } = {
          '95EC': ['dirNE', 'dirSE'],
          '95ED': ['dirNW', 'dirSW'],
        };

        const unsafeDirs = unsafeMap[matches.id] ?? [];
        data.electrominesSafe = data.electrominesSafe.filter((d) => !unsafeDirs.includes(d));
        const safeDir = data.electrominesSafe.length !== 1
          ? 'unknown'
          : data.electrominesSafe[0]!;
        const safeDirStr = output[safeDir]!();

        const starEffect = data.starEffect ?? 'unknown';
        const starEffectStr = output[starEffect]!();

        return output.combo!({ dir: safeDirStr, mech: starEffectStr });
      },
      run: (data) => {
        data.witchGleamCount = 0;
        delete data.starEffect;
      },
      outputStrings: {
        ...Directions.outputStringsIntercardDir,
        partners: Outputs.stackPartner,
        spread: Outputs.spread,
        combo: {
          en: '${dir} => ${mech}',
          de: '${dir} => ${mech}',
          ja: '${dir} => ${mech}',
          cn: '${dir} => ${mech}',
        },
      },
    },
    {
      id: 'R4S Electrical Condenser Debuff Collect',
      type: 'GainsEffect',
      netRegex: { effectId: 'F9F', capture: true },
      condition: Conditions.targetIsNotYou(),
      run: (data, matches) => {
        data.condenserTimer = parseFloat(matches.duration) > 30 ? 'long' : 'short';
        const shortName = data.party.member(matches.target).nick;
        if (data.condenserTimer === 'long')
          data.condenserMap.long.push(shortName);
        else
          data.condenserMap.short.push(shortName);
      },
    },
    {
      id: 'R4S Electrical Condenser Debuff Initial',
      type: 'GainsEffect',
      netRegex: { effectId: 'F9F', capture: true },
      condition: Conditions.targetIsYou(),
      delaySeconds: 0.5,
      infoText: (data, matches, output) => {
        data.condenserTimer = parseFloat(matches.duration) > 30 ? 'long' : 'short';
        // Long debuff players will pick up an extra stack later.
        // Just handle it here to cut down on trigger counts.
        if (data.condenserTimer === 'long')
          data.witchgleamSelfCount++;

        // Some strats use long/short debuff assignments to do position swaps for EE2.
        const same = data.condenserMap[data.condenserTimer].join(', ');

        // Note: Taking unexpected lightning damage from Four/Eight Star, Sparks, or Sidewise Spark
        // will cause the stack count to increase. We could try to try to track that, but it makes
        // the final mechanic resolvable only under certain conditions (which still cause deaths),
        // so don't bother for now.  PRs welcome? :)
        return output[data.condenserTimer]!({ same: same });
      },
      outputStrings: {
        short: {
          en: 'Short Debuff (w/ ${same})',
          de: 'Kurzer Debuff (mit ${same})',
          ja: '短いデバフ (同じく/ ${same})',
          cn: '短 Debuff (和 ${same})',
        },
        long: {
          en: 'Long Debuff (w/ ${same})',
          de: 'Langer Debuff (mit ${same})',
          ja: '長いデバフ (同じく/ ${same})',
          cn: '长 Debuff (和 ${same})',
        },
      },
    },
    {
      id: 'R4S Witchgleam Self Tracker',
      type: 'Ability',
      netRegex: { id: '9786' },
      condition: Conditions.targetIsYou(),
      run: (data) => data.witchgleamSelfCount++,
    },
    {
      id: 'R4S Electrical Condenser Debuff Expiring',
      type: 'GainsEffect',
      netRegex: { effectId: 'F9F', capture: true },
      condition: Conditions.targetIsYou(),
      delaySeconds: (_data, matches) => parseFloat(matches.duration) - 7,
      alertText: (data, _matches, output) => {
        return output.spread!({ stacks: data.witchgleamSelfCount });
      },
      outputStrings: {
        spread: {
          en: 'Spread (${stacks} stacks)',
          de: 'Verteilen (${stacks} sammeln)',
          ja: '散開 (${stacks} 回のほう)',
<<<<<<< HEAD
          cn: '分散 (${stacks} 层)',
=======
          cn: '分散 (${stacks} 层雷)',
>>>>>>> 0b794d02
        },
      },
    },
    {
      id: 'R4S Electrope Edge 2 Sidewise Spark',
      type: 'StartsUsing',
      // Boss always faces north; 95EC = east cleave, 95ED = west cleave
      netRegex: { id: ['95EC', '95ED'], source: 'Wicked Thunder' },
      condition: (data) => data.witchgleamSelfCount > 0,
      // Cast time is almost the same as the GainsEffect
      // so slight delay just in case there's a race condition issue
      delaySeconds: 0.2,
      alertText: (data, matches, output) => {
        const starEffect = data.starEffect ?? 'unknown';

        // Some strats have stack/spread positions based on Witchgleam stack count,
        // so for the long debuffs, add that info (both for positioning and as a reminder).
        const reminder = data.condenserTimer === 'long'
          ? output.stacks!({ stacks: data.witchgleamSelfCount })
          : '';

        if (matches.id === '95EC')
          return output.combo!({
            dir: output.west!(),
            mech: output[starEffect]!(),
            remind: reminder,
          });
        return output.combo!({
          dir: output.east!(),
          mech: output[starEffect]!(),
          remind: reminder,
        });
      },
      outputStrings: {
        east: Outputs.east,
        west: Outputs.west,
        partners: Outputs.stackPartner,
        spread: Outputs.spread,
        unknown: Outputs.unknown,
        stacks: {
          en: '(${stacks} stacks after)',
          de: '(${stacks} danach sammeln)',
          ja: '(${stacks} 回のほう)',
          cn: '(${stacks} 层雷)',
        },
        combo: {
          en: '${dir} => ${mech} ${remind}',
          de: '${dir} => ${mech} ${remind}',
          ja: '${dir} => ${mech} ${remind}',
          cn: '${dir} => ${mech} ${remind}',
        },
      },
    },

    // Electron Streams
    {
      id: 'R4S Left Roll',
      type: 'Ability',
      netRegex: { id: '95D3', source: 'Wicked Thunder', capture: false },
      response: Responses.goLeft(),
    },
    {
      id: 'R4S Right Roll',
      type: 'Ability',
      netRegex: { id: '95D2', source: 'Wicked Thunder', capture: false },
      response: Responses.goRight(),
    },
    {
      id: 'R4S Electron Stream Debuff',
      type: 'GainsEffect',
      // FA0 - Positron (Yellow), blue safe
      // FA1 - Negatron (Blue), yellow safe
      netRegex: { effectId: ['FA0', 'FA1'] },
      condition: (data, matches) => data.me === matches.target && data.phase === 'door',
      run: (data, matches) =>
        data.electronStreamSafe = matches.effectId === 'FA0' ? 'blue' : 'yellow',
    },
    {
      id: 'R4S Electron Stream Initial',
      type: 'StartsUsing',
      // 95D6 - Yellow cannon north, Blue cannnon south
      // 95D7 - Blue cannon north, Yellow cannon south
      netRegex: { id: ['95D6', '95D7'], source: 'Wicked Thunder' },
      condition: (data) => !data.seenConductorDebuffs,
      alertText: (data, matches, output) => {
        if (data.electronStreamSafe === 'yellow')
          data.electronStreamSide = matches.id === '95D6' ? 'north' : 'south';
        else if (data.electronStreamSafe === 'blue')
          data.electronStreamSide = matches.id === '95D6' ? 'south' : 'north';

        const safeDir = data.electronStreamSide ?? 'unknown';
        if (data.role === 'tank')
          return output.tank!({ dir: output[safeDir]!() });
        return output.nonTank!({ dir: output[safeDir]!() });
      },
      outputStrings: {
        north: Outputs.north,
        south: Outputs.south,
        unknown: Outputs.unknown,
        tank: {
          en: '${dir} - Be in Front',
          de: '${dir} - Sei Vorne',
          ja: '${dir} - ボス近くで受けて',
          cn: '${dir} - 站在最前面',
        },
        nonTank: {
          en: '${dir} - Behind Tank',
          de: '${dir} - Hinter dem Tank',
          ja: '${dir} - タンクの後ろへ',
          cn: '${dir} - 站坦克后面',
        },
      },
    },
    {
      id: 'R4S Electron Stream Subsequent',
      type: 'StartsUsing',
      // 95D6 - Yellow cannon north, Blue cannnon south
      // 95D7 - Blue cannon north, Yellow cannon south
      netRegex: { id: ['95D6', '95D7'], source: 'Wicked Thunder' },
      condition: (data) => data.seenConductorDebuffs,
      response: (data, matches, output) => {
        // cactbot-builtin-response
        output.responseOutputStrings = {
          swap: {
            en: 'Swap Sides',
            de: 'Seiten wechseln',
            ja: '場所を交代',
            cn: '换边',
          },
          stay: {
            en: 'Stay',
            de: 'Stehen bleiben',
            ja: 'そのまま',
            cn: '不换',
          },
          unknown: Outputs.unknown,
          tank: {
            en: '${dir} - Be in Front',
            de: '${dir} - Sei Vorne',
            ja: '${dir} - ボス近くで受けて',
            cn: '${dir} - 站在最前面',
          },
          nonTank: {
            en: '${dir} - Behind Tank',
            de: '${dir} - Hinter dem Tank',
            ja: '${dir} - タンクの後ろへ',
            cn: '${dir} - 站坦克后面',
          },
        };

        let safeSide: NorthSouth | 'unknown' = 'unknown';
        let dir: 'stay' | 'swap' | 'unknown' = 'unknown';

        if (data.electronStreamSafe === 'yellow')
          safeSide = matches.id === '95D6' ? 'north' : 'south';
        else if (data.electronStreamSafe === 'blue')
          safeSide = matches.id === '95D6' ? 'south' : 'north';

        if (safeSide !== 'unknown') {
          dir = safeSide === data.electronStreamSide ? 'stay' : 'swap';
          data.electronStreamSide = safeSide; // for the next comparison
        }

        const text = data.role === 'tank'
          ? output.tank!({ dir: output[dir]!() })
          : output.nonTank!({ dir: output[dir]!() });

        if (dir === 'stay')
          return { infoText: text };
        return { alertText: text };
      },
    },
    // For now, just call the debuff effect; likely to be updated when
    // strats are solidified?
    {
      id: 'R4S Conductor/Current Debuffs',
      type: 'GainsEffect',
      netRegex: { effectId: ['FA2', 'FA3', 'FA4', 'FA5', 'FA6'] },
      condition: Conditions.targetIsYou(),
      durationSeconds: 5,
      alertText: (_data, matches, output) => {
        switch (matches.effectId) {
          case 'FA2':
            return output.remoteCurrent!();
          case 'FA3':
            return output.proximateCurrent!();
          case 'FA4':
            return output.spinningConductor!();
          case 'FA5':
            return output.roundhouseConductor!();
          case 'FA6':
            return output.colliderConductor!();
        }
      },
      run: (data) => data.seenConductorDebuffs = true,
      outputStrings: {
        remoteCurrent: {
          en: 'Far Cone on You',
          de: 'Fern-Kegel auf DIR',
          ja: '自分から遠い人に扇範囲',
          cn: '远水波点名',
        },
        proximateCurrent: {
          en: 'Near Cone on You',
          de: 'Nah-Kegel auf DIR',
          ja: '自分から近い人に扇範囲',
          cn: '近水波点名',
        },
        spinningConductor: {
          en: 'Small AoE on You',
          de: 'Kleine AoE auf DIR',
          ja: '自分に小さい円範囲',
          cn: '小钢铁点名',
        },
        roundhouseConductor: {
          en: 'Donut AoE on You',
          de: 'Donut AoE auf DIR',
          ja: '自分にドーナツ範囲',
          cn: '月环点名',
        },
        colliderConductor: {
          en: 'Get Hit by Cone',
          de: 'Werde vom Kegel getroffen',
          ja: '扇範囲に当たって',
          cn: '吃水波',
        },
      },
    },

    // Fulminous Field
    {
      id: 'R4S Fulminous Field',
      type: 'Ability', // use the preceding ability (Electrope Translplant) for timing
      netRegex: { id: '98D3', source: 'Wicked Thunder', capture: false },
      infoText: (_data, _matches, output) => output.dodge!(),
      outputStrings: {
        dodge: {
          en: 'Dodge w/Partner x7',
          de: 'mit Partner ausweichen x7',
          ja: '相方と避ける x7',
<<<<<<< HEAD
          cn: '和搭档躲避 x7',
=======
          cn: '与搭档躲避 7 次扇形',
>>>>>>> 0b794d02
        },
      },
    },
    {
      id: 'R4S Fulminous Field Spread',
      type: 'Ability',
      // 90FE = initial hit, 98CD = followup hits (x6)
      netRegex: { id: ['90FE', '98CD'], source: 'Wicked Thunder' },
      suppressSeconds: 1,
      infoText: (data, matches, output) => {
        if (matches.id === '90FE')
          data.fulminousFieldCount = 1;
        else
          data.fulminousFieldCount++;

        if (data.fulminousFieldCount === 3)
          return output.spread!();
      },
      outputStrings: {
        spread: Outputs.spread,
      },
    },
    {
      id: 'R4S Conduction Point Collect',
      type: 'Ability',
      netRegex: { id: '98CE', source: 'Wicked Thunder' },
      run: (data, matches) => data.conductionPointTargets.push(matches.target),
    },
    {
      id: 'R4S Forked Fissures',
      type: 'Ability',
      netRegex: { id: '98CE', source: 'Wicked Thunder', capture: false },
      delaySeconds: 0.2,
      suppressSeconds: 1,
      alertText: (data, _matches, output) => {
        if (data.conductionPointTargets.includes(data.me))
          return output.far!();
        return output.near!();
      },
      run: (data) => data.conductionPointTargets = [],
      outputStrings: {
        near: {
          en: 'In Front of Partner',
          de: 'Sei vor deinem Partner',
          ja: '相方の前へ',
          cn: '站在搭档前面 (挡枪)',
        },
        far: {
          en: 'Behind Partner',
          de: 'Sei hinter deinem Partner',
          ja: '相方の後ろへ',
          cn: '站在搭档后面',
        },
      },
    },

    // ***************** PHASE 2 ***************** //
    // General
    {
      id: 'R4S Replica ActorSetPos Data Collect',
      type: 'ActorSetPos',
      netRegex: { id: '4.{7}' },
      condition: (data) => data.phase !== 'door',
      run: (data, matches) => {
        const x = parseFloat(matches.x);
        const y = parseFloat(matches.y);
        const hdg = parseFloat(matches.heading);

        const locDir = Directions.xyTo8DirOutput(x, y, centerX, p2CenterY);
        (data.replicas[matches.id] ??= {}).location = locDir;

        // Determining the facing for clones on cardinals using 4Dir could get a little messy -
        // e.g., a NW-facing clone could result in a value of N or W depending on pixels/rounding.
        // To be safe, use the full 8-dir compass, and then adjust based on the clone's position
        // Note: We only care about heading for clones on cardinals during Sunrise Sabbath
        const hdgDir = Directions.outputFrom8DirNum(Directions.hdgTo8DirNum(hdg));
        if (isCardinalDir(locDir))
          (data.replicas[matches.id] ??= {}).cardinalFacing = isCardinalDir(hdgDir)
            ? 'opposite'
            : 'adjacent';
      },
    },
    {
      id: 'R4S Azure Thunder',
      type: 'StartsUsing',
      netRegex: { id: '962F', source: 'Wicked Thunder', capture: false },
      response: Responses.aoe(),
    },
    {
      id: 'R4S Mustard Bomb Initial',
      type: 'StartsUsing',
      netRegex: { id: '961E', source: 'Wicked Thunder', capture: false },
      infoText: (data, _matches, output) =>
        data.role === 'tank' ? output.tank!() : output.nonTank!(),
      outputStrings: {
        tank: Outputs.tetherBusters,
        nonTank: Outputs.spread,
      },
    },
    {
      id: 'R4S Mustard Bomb Collect',
      type: 'Ability',
      // 961F - Mustard Bomb (tank tethers, x2)
      // 9620 - Kindling Cauldron (spread explosions, x4)
      netRegex: { id: ['961F', '9620'], source: 'Wicked Thunder' },
      run: (data, matches) => {
        if (matches.id === '961F')
          data.mustardBombTargets.push(matches.target);
        else
          data.kindlingCauldronTargets.push(matches.target);
      },
    },
    {
      id: 'R4S Mustard Bomb Followup',
      type: 'Ability',
      netRegex: { id: '961F', source: 'Wicked Thunder', capture: false },
      delaySeconds: 0.2,
      suppressSeconds: 1,
      infoText: (data, _matches, output) => {
        if (data.mustardBombTargets.includes(data.me))
          return output.passDebuff!();
        else if (!data.kindlingCauldronTargets.includes(data.me))
          return output.getDebuff!();
      },
      run: (data) => {
        data.mustardBombTargets = [];
        data.kindlingCauldronTargets = [];
      },
      outputStrings: {
        passDebuff: {
          en: 'Pass Debuff',
          de: 'Debuff übergeben',
          ja: 'デバフを渡して',
          cn: '传火',
        },
        getDebuff: {
          en: 'Get Debuff',
          de: 'Debuff nehmen',
          ja: 'デバフを取って',
          cn: '拿火',
        },
      },
    },
    {
      id: 'R4S Wicked Special Sides',
      type: 'StartsUsing',
      netRegex: { id: '9610', source: 'Wicked Thunder', capture: false },
      condition: (data) => data.secondTwilightCleaveSafe === undefined,
      response: Responses.goSides(),
    },
    {
      id: 'R4S Wicked Special In',
      type: 'StartsUsing',
      netRegex: { id: '9612', source: 'Wicked Thunder', capture: false },
      condition: (data) => data.secondTwilightCleaveSafe === undefined,
      response: Responses.getIn(),
    },
    {
      id: 'R4S Aetherial Conversion',
      type: 'StartsUsing',
      netRegex: { id: Object.keys(aetherialAbility), source: 'Wicked Thunder' },
      durationSeconds: 7,
      infoText: (data, matches, output) => {
        if (!isAetherialId(matches.id))
          throw new UnreachableCode();
        // First time - no stored call (since the mech happens next), just save the effect
        const firstTime = data.aetherialEffect === undefined;
        data.aetherialEffect = aetherialAbility[matches.id];
        if (!firstTime)
          return output.stored!({ effect: output[data.aetherialEffect]!() });
      },
      outputStrings: {
        ...tailThrustOutputStrings,
        stored: {
          en: 'Stored: ${effect}',
          de: 'Gespeichert: ${effect}',
          ja: 'あとで: ${effect}',
          cn: '存储: ${effect}',
        },
      },
    },
    {
      id: 'R4S Tail Thrust',
      type: 'StartsUsing',
      // 9606-9609 correspond to the id casts for the triggering Aetherial Conversion,
      // but we don't care which is which at this point because we've already stored the effect
      netRegex: { id: ['9606', '9607', '9608', '9609'], source: 'Wicked Thunder', capture: false },
      alertText: (data, _matches, output) => output[data.aetherialEffect ?? 'unknown']!(),
      outputStrings: tailThrustOutputStrings,
    },

    // Pre-Sabbaths
    {
      id: 'R4S Cross Tail Switch',
      type: 'StartsUsing',
      netRegex: { id: '95F2', source: 'Wicked Thunder', capture: false },
      delaySeconds: (data) => data.role === 'tank' ? 3 : 1,
      response: (data, _matches, output) => {
        // cactbot-builtin-response
        output.responseOutputStrings = {
          lb3: {
            en: 'LB3!',
            de: 'LB3!',
            ja: 'タンク LB3!',
            cn: '坦克LB!',
          },
        };

        if (data.role === 'tank')
          return { alarmText: output.lb3!() };
        return Responses.bigAoe();
      },
    },
    {
      id: 'R4S Wicked Blaze',
      type: 'HeadMarker',
      netRegex: { id: '013C', capture: false },
      condition: (data) => data.phase === 'crosstail',
      suppressSeconds: 1,
      infoText: (_data, _matches, output) => output.stacks!(),
      outputStrings: {
        stacks: Outputs.healerGroups,
      },
    },

    // Twilight Sabbath
    {
      id: 'R4S Wicked Fire',
      type: 'StartsUsing',
      netRegex: { id: '9630', source: 'Wicked Thunder', capture: false },
      infoText: (_data, _matches, output) => output.bait!(),
      outputStrings: {
        bait: Outputs.baitPuddles,
      },
    },
    {
      id: 'R4S Twilight Sabbath Sidewise Spark',
      type: 'GainsEffect',
      // count: 319 - add cleaves to its right, 31A - add cleaves to its left
      netRegex: { effectId: '808', count: ['319', '31A'] },
      condition: (data) => data.phase === 'twilight',
      alertText: (data, matches, output) => {
        data.replicaCleaveCount++;
        const dir = data.replicas[matches.targetId]?.location;
        if (dir === undefined || !isCardinalDir(dir))
          return;

        const cleaveDir = matches.count === '319' ? 'right' : 'left';
        const unsafeDirs = replicaCleaveUnsafeMap[dir][cleaveDir];
        data.twilightSafe = data.twilightSafe.filter((d) => !unsafeDirs.includes(d));

        if (data.replicaCleaveCount !== 2)
          return;
        const [safe0] = data.twilightSafe;
        if (safe0 === undefined)
          return;

        // on the first combo, set the second safe spot to unknown, and return the first safe spot
        // for second combo, just store the safe spot for a combined call with Wicked Special
        if (!data.secondTwilightCleaveSafe) {
          data.secondTwilightCleaveSafe = 'unknown';
          return output[safe0]!();
        }
        data.secondTwilightCleaveSafe = safe0;
      },
      run: (data) => {
        if (data.replicaCleaveCount !== 2)
          return;
        data.replicaCleaveCount = 0;
        data.twilightSafe = Directions.outputIntercardDir;
      },
      outputStrings: Directions.outputStringsIntercardDir,
    },
    {
      id: 'R4S Twilight Sabbath + Wicked Special',
      type: 'StartsUsing',
      netRegex: { id: ['9610', '9612'], source: 'Wicked Thunder' },
      condition: (data) => data.secondTwilightCleaveSafe !== undefined,
      alertText: (data, matches, output) => {
        const dir = data.secondTwilightCleaveSafe;
        if (dir === undefined)
          throw new UnreachableCode();

        return matches.id === '9610'
          ? output.combo!({ dir: output[dir]!(), inSides: output.sides!() })
          : output.combo!({ dir: output[dir]!(), inSides: output.in!() });
      },
      run: (data) => delete data.secondTwilightCleaveSafe,
      outputStrings: {
        ...Directions.outputStringsIntercardDir,
        in: Outputs.in,
        sides: Outputs.sides,
        combo: {
          en: '${dir} => ${inSides}',
          de: '${dir} => ${inSides}',
          ja: '${dir} => ${inSides}',
          cn: '${dir} => ${inSides}',
        },
      },
    },

    // Midnight Sabbath
    {
      // ActorControl (category 0x0197) determines the firing order of the adds.
      // All cardinal adds get one value, and all intercardinal adds get a different value.
      // The 4 adds to fire first will always get either 11D1 (guns) or 11D3 (wings)
      // The 4 adds to fire second will always get either 11D2 (guns) or 11D4 (wings)
      id: 'R4S Midnight Sabbath First Adds',
      type: 'ActorControlExtra',
      netRegex: {
        id: '4.{7}',
        category: actorControlCategoryMap.playActionTimeline,
        param1: ['11D1', '11D3'],
      },
      condition: (data) => data.phase === 'midnight',
      delaySeconds: 0.5, // let the position collector finish
      suppressSeconds: 1, // we only need one
      run: (data, matches) => {
        const id = matches.id;
        const loc = data.replicas[id]?.location;
        if (loc === undefined)
          return;

        data.midnightCardFirst = isCardinalDir(loc);
        data.midnightFirstAdds = matches.param1 === '11D3' ? 'wings' : 'gun';
      },
    },
    {
      id: 'R4S Midnight Sabbath Second Adds',
      type: 'ActorControlExtra',
      netRegex: {
        id: '4.{7}',
        category: actorControlCategoryMap.playActionTimeline,
        param1: ['11D2', '11D4'],
      },
      condition: (data) => data.phase === 'midnight',
      delaySeconds: 0.5, // let the position collector finish
      suppressSeconds: 1, // we only need one
      run: (data, matches) => data.midnightSecondAdds = matches.param1 === '11D4' ? 'wings' : 'gun',
    },
    {
      id: 'R4S Concentrated/Scattered Burst 1',
      type: 'StartsUsing',
      // 962B - Concentrated Burst (Partners => Spread)
      // 962C - Scattered Burst (Spread => Partners)
      netRegex: { id: ['962B', '962C'], source: 'Wicked Thunder' },
      delaySeconds: 0.2, // cast starts ~1s after the ActorControl collectors, so just in case
      alertText: (data, matches, output) => {
        const firstMech = matches.id === '962B' ? 'partners' : 'spread';
        const firstMechStr = output[firstMech]!();

        if (data.midnightCardFirst === undefined || data.midnightFirstAdds === undefined)
          return firstMechStr;

        // If the first add is doing wings, that add is safe; if guns, the opposite is safe.
        const dirStr = data.midnightFirstAdds === 'wings'
          ? (data.midnightCardFirst ? output.cardinals!() : output.intercards!())
          : (data.midnightCardFirst ? output.intercards!() : output.cardinals!());

        return output.combo!({ dir: dirStr, mech: firstMechStr });
      },
      outputStrings: {
        combo: {
          en: '${dir} => ${mech}',
          de: '${dir} => ${mech}',
          ja: '${dir} => ${mech}',
          cn: '${dir} => ${mech}',
        },
        cardinals: Outputs.cardinals,
        intercards: Outputs.intercards,
        partners: Outputs.stackPartner,
        spread: Outputs.spread,
      },
    },
    {
      id: 'R4S Concentrated/Scattered Burst 2',
      type: 'Ability', // use the ability line to trigger the second call for optimal timing
      netRegex: { id: ['962B', '962C'], source: 'Wicked Thunder' },
      alertText: (data, matches, output) => {
        const secondMech = matches.id === '962B' ? 'spread' : 'partners';
        const secondMechStr = output[secondMech]!();

        if (data.midnightCardFirst === undefined || data.midnightSecondAdds === undefined)
          return secondMechStr;

        const secondAddsOnCards = !data.midnightCardFirst;

        // If the 2nd add is doing wings, that add is safe; if guns, the opposite is safe.
        const dirStr = data.midnightSecondAdds === 'wings'
          ? (secondAddsOnCards ? output.cardinals!() : output.intercards!())
          : (secondAddsOnCards ? output.intercards!() : output.cardinals!());

        return output.combo!({ dir: dirStr, mech: secondMechStr });
      },
      outputStrings: {
        combo: {
          en: '${dir} => ${mech}',
          de: '${dir} => ${mech}',
          ja: '${dir} => ${mech}',
          cn: '${dir} => ${mech}',
        },
        cardinals: Outputs.cardinals,
        intercards: Outputs.intercards,
        partners: Outputs.stackPartner,
        spread: Outputs.spread,
        unknown: Outputs.unknown,
      },
    },

    // Chain Lightning
    {
      id: 'R4S Flame Slash',
      type: 'StartsUsing',
      netRegex: { id: '9614', source: 'Wicked Thunder', capture: false },
      response: Responses.goSides(),
    },
    {
      id: 'R4S Raining Swords Tower',
      type: 'Ability',
      // use the ability line of the preceding Flame Slash cast, as the cast time
      // for Raining Swords is very short.
      netRegex: { id: '9614', source: 'Wicked Thunder', capture: false },
      alertText: (_data, _matches, output) => output.towers!(),
      outputStrings: {
        towers: {
          en: 'Tower Positions',
          de: 'Turm Positionen',
          ja: '塔の位置へ',
          cn: '八人塔站位',
        },
      },
    },
    {
      id: 'R4S Raining Swords Collector',
      type: 'StartsUsing',
      netRegex: { id: '9616', source: 'Wicked Thunder', capture: false },
      promise: async (data) => {
        const actors = (await callOverlayHandler({
          call: 'getCombatants',
        })).combatants;

        const swordActorIds = actors
          .filter((actor) => actor.BNpcID === 17327)
          .sort((left, right) => left.ID! - right.ID!)
          .map((actor) => actor.ID!);

        if (swordActorIds.length !== 8) {
          console.error(
            `R4S Raining Swords Collector: Missing swords, count ${swordActorIds.length}`,
          );
        }

        data.rainingSwords.firstActorId = swordActorIds[0] ?? 0;
      },
    },
    {
      id: 'R4S Raining Swords My Side Detector',
      type: 'Ability',
      // No source for this as the names aren't always correct for some reason
      netRegex: { id: '9617', capture: true },
      condition: Conditions.targetIsYou(),
      run: (data, matches) =>
        data.rainingSwords.mySide = parseFloat(matches.x) < centerX ? 'left' : 'right',
    },
    {
      id: 'R4S Raining Swords Collect + Initial',
      type: 'Tether',
      netRegex: { id: ['0117', '0118'], capture: true },
      durationSeconds: 8,
      alertText: (data, matches, output) => {
        // 24 tethers total, in sets of 3, 8 sets total. Sets 1 and 2 correspond to first safe spots, etc.
        const swordId = matches.sourceId;
        let swordIndex = parseInt(swordId, 16) - data.rainingSwords.firstActorId;
        const swordSet = swordIndex > 3 ? data.rainingSwords.right : data.rainingSwords.left;
        // Swords are actually ordered south to north, invert them so it makes more sense
        swordIndex = 3 - (swordIndex % 4);
        const tetherSet = Math.floor(data.rainingSwords.tetherCount / 6);
        data.rainingSwords.tetherCount++;
        swordSet[tetherSet] = swordSet[tetherSet]?.filter((spot) => spot !== swordIndex) ?? [];

        if (data.rainingSwords.tetherCount === 6) {
          const leftSafe = data.rainingSwords.left[0]?.[0] ?? 0;
          const rightSafe = data.rainingSwords.right[0]?.[0] ?? 0;

          const mySide = data.rainingSwords.mySide;

          // Here (and below) if side couldn't be detected because player was dead
          // we could print out both sides instead of an unknown output?
          // And yes, it's possible to miss a tower in week one gear and survive.
          if (mySide === undefined)
            return output.unknown!();

          return output.safe!({
            side: output[mySide]!(),
            first: mySide === 'left' ? leftSafe + 1 : rightSafe + 1,
          });
        }
      },
      outputStrings: {
        left: Outputs.left,
        right: Outputs.right,
        safe: {
          en: '${side}: Start at ${first}',
          de: '${side}: Starte ${first}',
          ja: '${side}: まずは ${first} から',
          cn: '${side}: 从${first}开始',
        },
        unknown: Outputs.unknown,
      },
    },
    {
      id: 'R4S Raining Swords Safe List',
      type: 'Tether',
      netRegex: { id: ['0117', '0118'], capture: false },
      condition: (data) => data.rainingSwords.tetherCount >= 18,
      durationSeconds: 24,
      suppressSeconds: 10,
      infoText: (data, _matches, output) => {
        const mySide = data.rainingSwords.mySide;
        if (mySide === undefined)
          return output.unknown!();

        const calloutSideSet = data.rainingSwords[mySide];

        const safeSpots = [
          calloutSideSet[0]?.[0] ?? 0,
          calloutSideSet[1]?.[0] ?? 0,
          calloutSideSet[2]?.[0] ?? 0,
        ];

        // Trim our last possible spot based on existing three safe spots
        safeSpots.push([0, 1, 2, 3].filter((spot) => !safeSpots.includes(spot))[0] ?? 0);

        return output.safe!({
          side: output[mySide]!(),
          order: safeSpots.map((i) => i + 1).join(output.separator!()),
        });
      },
      outputStrings: {
        left: Outputs.left,
        right: Outputs.right,
        separator: {
          en: ' => ',
          de: ' => ',
          ja: ' => ',
          cn: ' => ',
        },
        safe: {
          en: '${side} Side: ${order}',
          de: '${side} Seite: ${order}',
          ja: '${side} : ${order}',
          cn: '${side}侧: ${order}',
        },
        unknown: Outputs.unknown,
      },
    },

    // Sunrise Sabbath
    {
      id: 'R4S Ion Cluster Debuff Initial',
      type: 'GainsEffect',
      // FA0 - Positron (Yellow) (blue cannon)
      // FA1 - Negatron (Blue) (yellow cannon)
      // Long = 38s, Short = 23s
      netRegex: { effectId: ['FA0', 'FA1'] },
      condition: (data, matches) => {
        return data.me === matches.target &&
          data.phase === 'sunrise' &&
          data.ionClusterDebuff === undefined; // debuffs can get swapped/reapplied if you oopsie, so no spam
      },
      infoText: (data, matches, output) => {
        data.ionClusterDebuff = matches.effectId === 'FA0'
          ? (parseFloat(matches.duration) > 30 ? 'yellowLong' : 'yellowShort')
          : (parseFloat(matches.duration) > 30 ? 'blueLong' : 'blueShort');
        return output[data.ionClusterDebuff]!();
      },
      outputStrings: {
        yellowLong: {
          en: 'Long Yellow Debuff (Towers First)',
          de: 'Langer Gelber Debuff (Turm zuerst)',
          ja: '長い黄色デバフ (塔から)',
          cn: '长黄 (先踩塔)',
        },
        blueLong: {
          en: 'Long Blue Debuff (Towers First)',
          de: 'Langer Blauer Debuff (Turm zuerst)',
          ja: '長い青色デバフ (塔から)',
          cn: '长蓝 (先踩塔)',
        },
        yellowShort: {
          en: 'Short Yellow Debuff (Cannons First)',
          de: 'Kurzer Gelber Debuff (Kanone zuerst)',
          ja: '短い黄色デバフ (ビーム誘導から)',
          cn: '短黄 (先引导)',
        },
        blueShort: {
          en: 'Short Blue Debuff (Cannons First)',
          de: 'Kurzer Blauer Debuff (Kanone zuerst)',
          ja: '短い青色デバフ (ビーム誘導から)',
          cn: '短蓝 (先引导)',
        },
      },
    },
    {
      id: 'R4S Sunrise Sabbath Jumping Clone Collect 1',
      type: 'ActorControlExtra',
      // '1C' = jumping clone
      netRegex: { id: '4.{7}', category: actorControlCategoryMap.setModelState, param1: '1C' },
      condition: (data) => data.phase === 'sunrise' && !data.seenFirstSunrise,
      // they both face opposite or adjacent, so we only need one to resolve the mechanic
      suppressSeconds: 1,
      run: (data, matches) => {
        const id = matches.id;
        const loc = data.replicas[id]?.location;
        const facing = data.replicas[id]?.cardinalFacing;

        if (loc === undefined || facing === undefined)
          return;

        data.sunriseCloneToWatch = id;
        if (loc === 'dirN' || loc === 'dirS')
          data.sunriseTowerSpots = facing === 'opposite' ? 'northSouth' : 'eastWest';
        else if (loc === 'dirE' || loc === 'dirW')
          data.sunriseTowerSpots = facing === 'opposite' ? 'eastWest' : 'northSouth';
      },
    },
    // After clones jump for 1st towers, their model state does not change, but an ActorMove packet
    // is sent to change their location/heading. There's really no need to continually track
    // actor/position heading and update data.replicas because we can set the data props we need
    // directly from a single ActorMove packet for the 2nd set of towers.
    {
      id: 'R4S Replica Jumping Clone Collect 2',
      type: 'ActorMove',
      netRegex: { id: '4.{7}' },
      condition: (data, matches) =>
        data.phase === 'sunrise' && data.seenFirstSunrise &&
        data.sunriseCloneToWatch === matches.id,
      run: (data, matches) => {
        const x = parseFloat(matches.x);
        const y = parseFloat(matches.y);
        const hdg = parseFloat(matches.heading);

        const locDir = Directions.xyTo4DirNum(x, y, centerX, p2CenterY) % 2; // 0 = N/S, 1 = E/W
        const hdgDir = Directions.outputFrom8DirNum(Directions.hdgTo8DirNum(hdg));
        data.sunriseTowerSpots = isCardinalDir(hdgDir)
          ? (locDir === 0 ? 'northSouth' : 'eastWest') // opposite-facing
          : (locDir === 0 ? 'eastWest' : 'northSouth'); // adjacent-facing
      },
    },
    {
      id: 'R4S Sunrise Sabbath Cannon Color Collect',
      type: 'GainsEffect',
      // 2F4 = yellow cannnon, 2F5 = blue cannon
      netRegex: { effectId: 'B9A', count: ['2F4', '2F5'] },
      condition: (data) => data.phase === 'sunrise',
      run: (data, matches) => {
        const id = matches.targetId;
        const color = matches.count === '2F4' ? 'yellow' : 'blue';
        data.sunriseCannons.push(id);
        (data.replicas[id] ??= {}).cannonColor = color;
      },
    },
    {
      id: 'R4S Sunrise Sabbath Cannnons + Towers',
      type: 'GainsEffect',
      netRegex: { effectId: 'B9A', count: ['2F4', '2F5'], capture: false },
      condition: (data) => data.phase === 'sunrise',
      delaySeconds: 0.2,
      suppressSeconds: 1,
      alertText: (data, _matches, output) => {
        if (data.ionClusterDebuff === undefined || data.sunriseCannons.length !== 4)
          return;

        const blueCannons: DirectionOutputIntercard[] = [];
        const yellowCannons: DirectionOutputIntercard[] = [];
        data.sunriseCannons.forEach((id) => {
          const loc = data.replicas[id]?.location;
          const color = data.replicas[id]?.cannonColor;
          if (loc === undefined || color === undefined || !isIntercardDir(loc))
            return;
          (color === 'blue' ? blueCannons : yellowCannons).push(loc);
        });

        // Second time through, shorts and longs swap responsibilities
        const swapMap: Record<IonClusterDebuff, IonClusterDebuff> = {
          'yellowShort': 'yellowLong',
          'yellowLong': 'yellowShort',
          'blueShort': 'blueLong',
          'blueLong': 'blueShort',
        };
        const task = data.seenFirstSunrise ? swapMap[data.ionClusterDebuff] : data.ionClusterDebuff;

        // use bracket notation because cactbot eslint doesn't handle spread operators
        // in outputStrings; see #266 for more info
        let towerSoakStr = output['unknown']!();
        let cannonBaitStr = output['unknown']!();

        if (data.sunriseTowerSpots !== undefined) {
          towerSoakStr = output[data.sunriseTowerSpots]!();
          cannonBaitStr = data.sunriseTowerSpots === 'northSouth'
            ? output.eastWest!()
            : output.northSouth!();
        }

        if (task === 'yellowShort' || task === 'blueShort') {
          const cannonLocs = task === 'yellowShort' ? blueCannons : yellowCannons;
          const locStr = cannonLocs.map((loc) => output[loc]!()).join('/');
          return output[task]!({ loc: locStr, bait: cannonBaitStr });
        }
        return output[task]!({ bait: towerSoakStr });
      },
      run: (data) => {
        data.sunriseCannons = [];
        data.seenFirstSunrise = true;
        delete data.sunriseTowerSpots;
      },
      outputStrings: {
        ...Directions.outputStringsIntercardDir,
        northSouth: {
          en: 'N/S',
          de: 'N/S',
          ja: '南/北',
          cn: '上(北)/下(南)',
        },
        eastWest: {
          en: 'E/W',
          de: 'O/W',
          ja: '東/西',
          cn: '左(西)/右(东)',
        },
        yellowLong: {
          en: 'Soak Tower (${bait})',
          de: 'Turm nehmen (${bait})',
          ja: '塔を踏んで (${bait})',
          cn: '踩塔 (${bait})',
        },
        blueLong: {
          en: 'Soak Tower (${bait})',
          de: 'Turm nehmen (${bait})',
          ja: '塔を踏んで (${bait})',
          cn: '踩塔 (${bait})',
        },
        yellowShort: {
          en: 'Blue Cannon (${loc}) - Point ${bait}',
          de: 'Blaue Kanone (${loc}) - Richte nach ${bait}',
          ja: '青いビーム誘導 (${loc}) - ${bait}',
          cn: '蓝激光 (${loc}) - 打向 ${bait}',
        },
        blueShort: {
          en: 'Yellow Cannon (${loc}) - Point ${bait}',
          de: 'Gelbe Kanone (${loc}) - Richte nach ${bait}',
          ja: '黄色いビーム誘導 (${loc}) - ${bait}',
          cn: '黄激光 (${loc}) - 打向 ${bait}',
        },
      },
    },

    // Finale
    {
      id: 'R4S Sword Quiver AoE',
      type: 'StartsUsing',
      netRegex: { id: Object.keys(swordQuiverSafeMap), source: 'Wicked Thunder', capture: false },
      response: Responses.bigAoe(),
    },
    // Use Ability lines for these triggers so they don't collide with the AoE call,
    // and also because the cast starts ~14s before the mechanic resolves, and FFXIV
    // players have goldfish memories.
    {
      id: 'R4S Sword Quiver Safe',
      type: 'Ability',
      netRegex: { id: Object.keys(swordQuiverSafeMap), source: 'Wicked Thunder' },
      alertText: (_data, matches, output) => {
        const id = matches.id;
        if (!isSwordQuiverId(id))
          throw new UnreachableCode();

        return output[swordQuiverSafeMap[id]]!();
      },
      outputStrings: swordQuiverOutputStrings,
    },
  ],
  timelineReplace: [
    {
      'locale': 'de',
      'replaceSync': {
        'Electromine': 'Elektromine',
        'Wicked Replica': 'Tosender Donner-Phantom',
        'Wicked Thunder': 'Tosender Donner',
      },
      'replaceText': {
        '(?<! )Spark': 'Funken',
        '(?<! )Witch Hunt': 'Hexenjagd',
        'Azure Thunder': 'Azurblauer Donner',
        'Bewitching Flight': 'Hexenflug',
        'Burst': 'Explosion',
        'Cannonbolt': 'Kanonenblitz',
        'Chain Lightning': 'Kettenblitz',
        'Conduction Point': 'Blitzpunkt',
        'Cross Tail Switch': 'Elektroschwanz-Wirbel',
        'Eight Star': 'Acht Sterne',
        'Electrifying Witch Hunt': 'Elektrisierende Hexenjagd',
        'Electron Stream': 'Elektronen-Strom',
        'Electrope Edge': 'Elektrob-Aufreihung',
        'Electrope Transplant': 'Elektrob-Umsetzung',
        'Flame Slash': 'Feuerschnitt',
        'Forked Fissures': 'Blitzstrom',
        'Forked Lightning': 'Gabelblitz',
        'Four Star': 'Vier Sterne',
        'Fulminous Field': 'Blitzfeld',
        'Impact': 'Impakt',
        'Ion Cluster': 'Ionen-Ansammlung',
        'Laceration': 'Zerreißen',
        'Left Roll': 'Linke Walze',
        'Lightning Cage': 'Blitzkäfig',
        'Lightning Vortex': 'Donnerkugel',
        'Midnight Sabbath': 'Mitternachtssabbat',
        'Mustard Bomb': 'Senfbombe',
        'Narrowing Witch Hunt': 'Ringförmige Hexenjagd',
        'Raining Swords': 'Klingenregen',
        'Right Roll': 'Rechte Walze',
        'Sidewise Spark': 'Seitlicher Funken',
        'Soulshock': 'Seelenschock',
        'Stampeding Thunder': 'Stampfender Kanonenschlag',
        'Sunrise Sabbath': 'Morgensonnensabbat',
        'Switch of Tides': 'Schwanzplatscher',
        'Sword Quiver': 'Klingentanz',
        'Tail Thrust': 'Schwanzstoß',
        'Thundering': 'Donnerring',
        'Twilight Sabbath': 'Zwielichtssabbat',
        'Wicked Blaze': 'Tosende Flammen',
        'Wicked Bolt': 'Tosender Blitz',
        'Wicked Fire': 'Tosendes Feuer',
        'Wicked Flare': 'Tosende Flare',
        'Wicked Jolt': 'Tosender Stoß',
        'Wicked Spark': 'Tosender Funken',
        'Wicked Special': 'Donnerknall',
        'Wicked Thunder': 'Tosender Donner',
        'Widening Witch Hunt': 'Runde Hexenjagd',
        'Witchgleam': 'Knisternder Funken',
        'Wrath of Zeus': 'Zorn des Zeus',
        '\\(debuffs resolve\\)': '(Debuffs spielen)',
        '\\(debuffs\\)': '(Debuffs)',
        '\\(enrage\\)': '(Finalangriff)',
        '\\(first mines hit\\)': '(erster Minen Treffer)',
        '\\(first set\\)': '(erstes Set)',
        '\\(first sparks detonate\\)': '(erste Funken explodiert)',
        '\\(first towers/cannons resolve\\)': '(ersten Turm/Kanone spielen)',
        '\\(floor no more\\)': '(Boden verschwindet)',
        '\\(fourth set\\)': '(viertes Set)',
        '\\(mines\\)': '(Minen)',
        '\\(players\\)': '(Spieler)',
        '\\(puddles drop\\)': '(Flächen kommen)',
        '\\(second hit\\)': '(Zweiter Treffer)',
        '\\(second mines hit\\)': '(Zweiter Minen Treffer)',
        '\\(second set\\)': '(Zweites Set)',
        '\\(second sparks detonate\\)': '(zweiter Funken explodiert)',
        '\\(second towers/cannons resolve\\)': '(zweiten Turm/Kanone spielen)',
        '\\(spread + tethers\\)': '(verteilen + Verbindungen)',
        '\\(third mines hit\\)': '(Dritte Minen Treffer)',
        '\\(third set\\)': '(Drittes Set)',
      },
    },
    {
      'locale': 'fr',
      'missingTranslations': true,
      'replaceSync': {
        'Electromine': 'électromine',
        'Wicked Replica': 'copie de Wicked Thunder',
        'Wicked Thunder': 'Wicked Thunder',
      },
      'replaceText': {
        '(?<! )Spark': 'Étincelle',
        '(?<! )Witch Hunt': 'Piqué fulgurant',
        'Azure Thunder': 'Foudre azur',
        'Bewitching Flight': 'Vol enchanteur',
        'Burst': 'Explosion',
        'Cannonbolt': 'Canon-éclair',
        'Chain Lightning': 'Chaîne d\'éclairs',
        'Conduction Point': 'Pointe foudroyante',
        'Cross Tail Switch': 'Empalement tentaculaire',
        'Eight Star': 'Huit étoiles',
        'Electrifying Witch Hunt': 'Piqué supra-fulgurant',
        'Electron Stream': 'Courant d\'électrons',
        'Electrope Edge': 'Élévation d\'électrope',
        'Electrope Transplant': 'Transplantation d\'électrope',
        'Flame Slash': 'Tranchant enflammé',
        'Forked Fissures': 'Flux foudroyant',
        'Forked Lightning': 'Éclair divergent',
        'Four Star': 'Quatre étoiles',
        'Fulminous Field': 'Champ d\'éclairs',
        'Impact': 'Impact',
        'Ion Cluster': 'Accumulation d\'ions',
        'Laceration': 'Lacération',
        'Lightning Cage': 'Cage d\'éclairs',
        'Lightning Vortex': 'Vortex foudroyant',
        'Midnight Sabbath': 'Diablerie obscure - Minuit',
        'Mustard Bomb': 'Bombe sulfurée',
        'Narrowing Witch Hunt': 'Piqué fulgurant condensé',
        'Raining Swords': 'Pluie d\'épées',
        'Sidewise Spark': 'Éclair latéral',
        'Soulshock': 'Choc d\'âme',
        'Stampeding Thunder': 'Tonnerre déferlant',
        'Sunrise Sabbath': 'Diablerie obscure - Aurore',
        'Switch of Tides': 'Changement de marées',
        'Sword Quiver': 'Épée dansante',
        'Tail Thrust': 'Percée tentaculaire',
        'Thundering': 'Anneau foudroyant',
        'Twilight Sabbath': 'Diablerie obscure - Crépuscule',
        'Wicked Blaze': 'Embrasement vicieux',
        'Wicked Bolt': 'Fulguration vicieuse',
        'Wicked Fire': 'Feu vicieux',
        'Wicked Flare': 'Brasier vicieux',
        'Wicked Jolt': 'Électrochoc vicieux',
        'Wicked Spark': 'Étincelle vicieuse',
        'Wicked Special': 'Spéciale vicieuse',
        'Wicked Thunder': 'Wicked Thunder',
        'Widening Witch Hunt': 'Piqué fulgurant élargi',
        'Witchgleam': 'Rayon éclatant',
        'Wrath of Zeus': 'Colère de Zeus',
      },
    },
    {
      'locale': 'ja',
      'missingTranslations': true,
      'replaceSync': {
        'Electromine': 'エレクトリックマイン',
        'Wicked Replica': 'ウィケッドサンダーの幻影',
        'Wicked Thunder': 'ウィケッドサンダー',
      },
      'replaceText': {
        '(?<! )Spark': 'スパーク',
        '(?<! )Witch Hunt': 'ウィッチハント',
        'Azure Thunder': 'アズールサンダー',
        'Bewitching Flight': 'フライングウィッチ',
        'Burst': '爆発',
        'Cannonbolt': 'キャノンボルト',
        'Chain Lightning': 'チェインライトニング',
        'Conduction Point': 'ライトニングポイント',
        'Cross Tail Switch': 'クロステイル・スペシャル',
        'Eight Star': 'エイトスターズ',
        'Electrifying Witch Hunt': 'ライトニング・ウィッチハント',
        'Electron Stream': 'エレクトロンストリーム',
        'Electrope Edge': 'エレクトロープ展開',
        'Electrope Transplant': 'エレクトロープ移植',
        'Flame Slash': '火炎斬り',
        'Forked Fissures': 'ライトニングカレント',
        'Forked Lightning': 'フォークライトニング',
        'Four Star': 'フォースターズ',
        'Fulminous Field': 'ライトニングフィールド',
        'Impact': '衝撃',
        'Ion Cluster': 'イオンクラスター',
        'Laceration': '斬撃',
        'Lightning Cage': 'ライトニングケージ',
        'Lightning Vortex': 'サークルサンダー',
        'Midnight Sabbath': 'ブラックサバト【夜半】',
        'Mustard Bomb': 'マスタードボム',
        'Narrowing Witch Hunt': '輪円式ウィッチハント',
        'Raining Swords': '剣の雨',
        'Sidewise Spark': 'サイドスパーク',
        'Soulshock': 'ソウルショック',
        'Stampeding Thunder': 'カノンスタンピード',
        'Sunrise Sabbath': 'ブラックサバト【日出】',
        'Switch of Tides': 'テイルスプラッシュ',
        'Sword Quiver': '剣の舞',
        'Tail Thrust': 'テイルスラスト',
        'Thundering': 'リングサンダー',
        'Twilight Sabbath': 'ブラックサバト【日没】',
        'Wicked Blaze': 'ウィケッドブレイズ',
        'Wicked Bolt': 'ウィケッドボルト',
        'Wicked Fire': 'ウィケッドファイア',
        'Wicked Flare': 'ウィケッドフレア',
        'Wicked Jolt': 'ウィケッドジョルト',
        'Wicked Spark': 'ウィケッドスパーク',
        'Wicked Special': 'ウィケッドスペシャル',
        'Wicked Thunder': 'ウィケッドサンダー',
        'Widening Witch Hunt': '円輪式ウィッチハント',
        'Witchgleam': 'シャインスパーク',
        'Wrath of Zeus': 'ラス・オブ・ゼウス',
      },
    },
  ],
};

export default triggerSet;<|MERGE_RESOLUTION|>--- conflicted
+++ resolved
@@ -803,11 +803,7 @@
           en: 'Spread (${stacks} stacks)',
           de: 'Verteilen (${stacks} sammeln)',
           ja: '散開 (${stacks} 回のほう)',
-<<<<<<< HEAD
           cn: '分散 (${stacks} 层)',
-=======
-          cn: '分散 (${stacks} 层雷)',
->>>>>>> 0b794d02
         },
       },
     },
@@ -1048,11 +1044,7 @@
           en: 'Dodge w/Partner x7',
           de: 'mit Partner ausweichen x7',
           ja: '相方と避ける x7',
-<<<<<<< HEAD
-          cn: '和搭档躲避 x7',
-=======
           cn: '与搭档躲避 7 次扇形',
->>>>>>> 0b794d02
         },
       },
     },
