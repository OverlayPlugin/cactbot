--- conflicted
+++ resolved
@@ -133,21 +133,13 @@
   },
   near: {
     en: 'Baits Close (Party Far)',
-<<<<<<< HEAD
+    ja: '近づいて誘導 (他は離れる)',
     cn: '引导近 (小队远)',
   },
   far: {
     en: 'Baits Far (Party Close)',
+    ja: '離れて誘導 (他は近づく)',
     cn: '引导远 (小队近)',
-=======
-    ja: '近づいて誘導 (他は離れる)',
-    cn: '靠近引导 (小队远离)',
-  },
-  far: {
-    en: 'Baits Far (Party Close)',
-    ja: '離れて誘導 (他は近づく)',
-    cn: '远离引导 (小队靠近)',
->>>>>>> f91847ba
   },
   combo: {
     en: '${inOut} => ${bait}',
@@ -184,30 +176,18 @@
 const swordQuiverOutputStrings = {
   frontAndSides: {
     en: 'Go Front / Sides',
-<<<<<<< HEAD
+    ja: '前方 / 横側 へ',
     cn: '去 前面/两侧',
   },
   frontAndBack: {
     en: 'Go Front / Back',
+    ja: '前方 / 後方 へ',
     cn: '去 前/后',
   },
   sidesAndBack: {
     en: 'Go Sides / Back',
+    ja: '横 / 後方 へ',
     cn: '去 后面/两侧',
-=======
-    ja: '前方 / 横側 へ',
-    cn: '去前 / 侧边',
-  },
-  frontAndBack: {
-    en: 'Go Front / Back',
-    ja: '前方 / 後方 へ',
-    cn: '去前 / 后边',
-  },
-  sidesAndBack: {
-    en: 'Go Sides / Back',
-    ja: '横 / 後方 へ',
-    cn: '去侧 / 后边',
->>>>>>> f91847ba
   },
 } as const;
 
@@ -351,12 +331,8 @@
       outputStrings: {
         avoid: {
           en: 'Avoid Front + Side Cleaves',
-<<<<<<< HEAD
+          ja: '縦と横の範囲を避けて',
           cn: '躲避前方激光 + 场边直线AoE',
-=======
-          ja: '縦と横の範囲を避けて',
-          cn: '远离BOSS和场边直线AoE',
->>>>>>> f91847ba
         },
       },
     },
@@ -395,12 +371,8 @@
         },
         spreadAvoid: {
           en: 'Spread (Avoid Side Cleaves)',
-<<<<<<< HEAD
+          ja: '散開 (横の範囲を避けて)',
           cn: '分散 (注意场边直线AoE)',
-=======
-          ja: '散開 (横の範囲を避けて)',
-          cn: '分散 (注意场边直线)',
->>>>>>> f91847ba
         },
         combo: {
           en: '${inOut} + ${spread}',
@@ -798,12 +770,8 @@
       outputStrings: {
         spread: {
           en: 'Spread (${stacks} stacks)',
-<<<<<<< HEAD
+          ja: '散開 (${stacks} 回のほう)',
           cn: '分散 (${stacks} 层)',
-=======
-          ja: '散開 (${stacks} 回のほう)',
-          cn: '分散 (${stacks} 分摊)',
->>>>>>> f91847ba
         },
       },
     },
@@ -903,21 +871,13 @@
         unknown: Outputs.unknown,
         tank: {
           en: '${dir} - Be in Front',
-<<<<<<< HEAD
+          ja: '${dir} - ボス近くで受けて',
           cn: '${dir} - 站在最前面',
-        },
-        nonTank: {
-          en: '${dir} - Behind Tank',
-          cn: '${dir} - 站坦克后面',
-=======
-          ja: '${dir} - ボス近くで受けて',
-          cn: '${dir} - 站在最前',
         },
         nonTank: {
           en: '${dir} - Behind Tank',
           ja: '${dir} - タンクの後ろへ',
-          cn: '${dir} - 站在T后面',
->>>>>>> f91847ba
+          cn: '${dir} - 站坦克后面',
         },
       },
     },
@@ -933,40 +893,24 @@
         output.responseOutputStrings = {
           swap: {
             en: 'Swap Sides',
-<<<<<<< HEAD
+            ja: '場所を交代',
             cn: '换边',
           },
           stay: {
             en: 'Stay',
+            ja: 'そのまま',
             cn: '不换',
-=======
-            ja: '場所を交代',
-            cn: '交换场地',
-          },
-          stay: {
-            en: 'Stay',
-            ja: 'そのまま',
-            cn: '呆在这个半场',
->>>>>>> f91847ba
           },
           unknown: Outputs.unknown,
           tank: {
             en: '${dir} - Be in Front',
-<<<<<<< HEAD
+            ja: '${dir} - ボス近くで受けて',
             cn: '${dir} - 站在最前面',
           },
           nonTank: {
             en: '${dir} - Behind Tank',
+            ja: '${dir} - タンクの後ろへ',
             cn: '${dir} - 站坦克后面',
-=======
-            ja: '${dir} - ボス近くで受けて',
-            cn: '${dir} - 站在最前',
-          },
-          nonTank: {
-            en: '${dir} - Behind Tank',
-            ja: '${dir} - タンクの後ろへ',
-            cn: '${dir} - 站在T后面',
->>>>>>> f91847ba
           },
         };
 
@@ -1018,30 +962,18 @@
       outputStrings: {
         remoteCurrent: {
           en: 'Far Cone on You',
-<<<<<<< HEAD
+          ja: '自分から遠い人に扇範囲',
           cn: '远水波点名',
-        },
-        proximateCurrent: {
-          en: 'Near Cone on You',
-          cn: '近水波点名',
-        },
-        spinningConductor: {
-          en: 'Small AoE on You',
-          cn: '小钢铁点名',
-=======
-          ja: '自分から遠い人に扇範囲',
-          cn: '远雷点名',
         },
         proximateCurrent: {
           en: 'Near Cone on You',
           ja: '自分から近い人に扇範囲',
-          cn: '近雷点名',
+          cn: '近水波点名',
         },
         spinningConductor: {
           en: 'Small AoE on You',
           ja: '自分に小さい円範囲',
-          cn: '钢铁点名',
->>>>>>> f91847ba
+          cn: '小钢铁点名',
         },
         roundhouseConductor: {
           en: 'Donut AoE on You',
@@ -1050,12 +982,8 @@
         },
         colliderConductor: {
           en: 'Get Hit by Cone',
-<<<<<<< HEAD
+          ja: '扇範囲に当たって',
           cn: '吃水波',
-=======
-          ja: '扇範囲に当たって',
-          cn: '去吃雷',
->>>>>>> f91847ba
         },
       },
     },
@@ -1069,11 +997,8 @@
       outputStrings: {
         dodge: {
           en: 'Dodge w/Partner x7',
-<<<<<<< HEAD
           cn: '和搭档躲避 x7',
-=======
           ja: '相方と避ける x7',
->>>>>>> f91847ba
         },
       },
     },
@@ -1117,21 +1042,13 @@
       outputStrings: {
         near: {
           en: 'In Front of Partner',
-<<<<<<< HEAD
+          ja: '相方の前へ',
           cn: '站在搭档前面 (挡枪)',
-        },
-        far: {
-          en: 'Behind Partner',
-          cn: '站在搭档后面',
-=======
-          ja: '相方の前へ',
-          cn: '站在队友前面',
         },
         far: {
           en: 'Behind Partner',
           ja: '相方の後ろへ',
-          cn: '躲在队友身后',
->>>>>>> f91847ba
+          cn: '站在搭档后面',
         },
       },
     },
@@ -1211,21 +1128,13 @@
       outputStrings: {
         passDebuff: {
           en: 'Pass Debuff',
-<<<<<<< HEAD
+          ja: 'デバフを渡して',
           cn: '传火',
-        },
-        getDebuff: {
-          en: 'Get Debuff',
-          cn: '拿火',
-=======
-          ja: 'デバフを渡して',
-          cn: '传递 Debuff',
         },
         getDebuff: {
           en: 'Get Debuff',
           ja: 'デバフを取って',
-          cn: '获取 Debuff',
->>>>>>> f91847ba
+          cn: '拿火',
         },
       },
     },
@@ -1287,12 +1196,8 @@
         output.responseOutputStrings = {
           lb3: {
             en: 'LB3!',
-<<<<<<< HEAD
+            ja: 'タンク LB3!',
             cn: '坦克LB!',
-=======
-            ja: 'タンク LB3!',
-            cn: '坦克 LB!',
->>>>>>> f91847ba
           },
         };
 
@@ -1511,12 +1416,8 @@
       outputStrings: {
         towers: {
           en: 'Tower Positions',
-<<<<<<< HEAD
+          ja: '塔の位置へ',
           cn: '八人塔站位',
-=======
-          ja: '塔の位置へ',
-          cn: '踩塔站位',
->>>>>>> f91847ba
         },
       },
     },
@@ -1591,12 +1492,8 @@
         right: Outputs.right,
         safe: {
           en: '${side}: Start at ${first}',
-<<<<<<< HEAD
+          ja: '${side}: まずは ${first} から',
           cn: '${side}: 从${first}开始',
-=======
-          ja: '${side}: まずは ${first} から',
-          cn: '${side}: 从 ${first} 开始',
->>>>>>> f91847ba
         },
         unknown: Outputs.unknown,
       },
@@ -1640,12 +1537,8 @@
         },
         safe: {
           en: '${side} Side: ${order}',
-<<<<<<< HEAD
+          ja: '${side} : ${order}',
           cn: '${side}侧: ${order}',
-=======
-          ja: '${side} : ${order}',
-          cn: '${side} 侧: ${order}',
->>>>>>> f91847ba
         },
         unknown: Outputs.unknown,
       },
@@ -1810,21 +1703,13 @@
         ...Directions.outputStringsIntercardDir,
         northSouth: {
           en: 'N/S',
-<<<<<<< HEAD
+          ja: '南/北',
           cn: '上(北)/下(南)',
-        },
-        eastWest: {
-          en: 'E/W',
-          cn: '左(西)/右(东)',
-=======
-          ja: '南/北',
-          cn: '南/北',
         },
         eastWest: {
           en: 'E/W',
           ja: '東/西',
-          cn: '东/西',
->>>>>>> f91847ba
+          cn: '左(西)/右(东)',
         },
         yellowLong: {
           en: 'Soak Tower (${bait})',
@@ -1838,21 +1723,13 @@
         },
         yellowShort: {
           en: 'Blue Cannon (${loc}) - Point ${bait}',
-<<<<<<< HEAD
+          ja: '青いビーム誘導 (${loc}) - ${bait}',
           cn: '蓝激光 (${loc}) - 打向 ${bait}',
-        },
-        blueShort: {
-          en: 'Yellow Cannon (${loc}) - Point ${bait}',
-          cn: '黄激光 (${loc}) - 打向 ${bait}',
-=======
-          ja: '青いビーム誘導 (${loc}) - ${bait}',
-          cn: '蓝激光 (${loc}) - ${bait}',
         },
         blueShort: {
           en: 'Yellow Cannon (${loc}) - Point ${bait}',
           ja: '黄色いビーム誘導 (${loc}) - ${bait}',
-          cn: '黄激光 (${loc}) - ${bait}',
->>>>>>> f91847ba
+          cn: '黄激光 (${loc}) - 打向 ${bait}',
         },
       },
     },
