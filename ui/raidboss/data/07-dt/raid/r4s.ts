import Conditions from '../../../../../resources/conditions';
import { UnreachableCode } from '../../../../../resources/not_reached';
import Outputs from '../../../../../resources/outputs';
import { callOverlayHandler } from '../../../../../resources/overlay_plugin_api';
import { Responses } from '../../../../../resources/responses';
import {
  DirectionOutput8,
  DirectionOutputCardinal,
  DirectionOutputIntercard,
  Directions,
} from '../../../../../resources/util';
import ZoneId from '../../../../../resources/zone_id';
import { RaidbossData } from '../../../../../types/data';
import { TriggerSet } from '../../../../../types/trigger';

/*
  TO DO LIST
    - Electrope Edge 2 - call safe tile for non-Spark players?
    - Raining Swords - possibly add `alertText` calls for each safe spot in sequence?
*/

type Phase = 'door' | 'crosstail' | 'twilight' | 'midnight' | 'sunrise';

type NearFar = 'near' | 'far'; // wherever you are...
type InOut = 'in' | 'out';
type NorthSouth = 'north' | 'south';
type LeftRight = 'left' | 'right';
type CondenserMap = {
  long: string[];
  short: string[];
};
type AetherialId = keyof typeof aetherialAbility;
type AetherialEffect = 'iceRight' | 'iceLeft' | 'fireRight' | 'fireLeft';
type MidnightState = 'gun' | 'wings';
type IonClusterDebuff = 'yellowShort' | 'yellowLong' | 'blueShort' | 'blueLong';
type SunriseCardinalPair = 'northSouth' | 'eastWest';

type DirectionCardinal = Exclude<DirectionOutputCardinal, 'unknown'>;
type DirectionIntercard = Exclude<DirectionOutputIntercard, 'unknown'>;
type ReplicaCleaveMap = {
  [K in DirectionCardinal]: {
    [D in LeftRight]: DirectionOutputIntercard[];
  };
};

type ReplicaData = {
  [id: string]: {
    location?: DirectionOutput8;
    cardinalFacing?: 'opposite' | 'adjacent';
    cannonColor?: 'yellow' | 'blue';
  };
};

const centerX = 100;
const p1CenterY = 100;
const p2CenterY = 165; // wall-boss platform is south

const phaseMap: { [id: string]: Phase } = {
  '95F2': 'crosstail', // Cross Tail Switch
  '9623': 'twilight', // Twilight Sabbath
  '9AB9': 'midnight', // Midnight Sabbath
  '9622': 'sunrise', // Ion Cluster (because debuffs pre-date the Sunrise Sabbath cast)
};

const actorControlCategoryMap = {
  'setModelState': '003F',
  'playActionTimeline': '0197',
} as const;

const aetherialAbility = {
  '9602': 'fireLeft',
  '9603': 'iceLeft',
  '9604': 'fireRight',
  '9605': 'iceRight',
} as const;

const isAetherialId = (id: string): id is AetherialId => {
  return id in aetherialAbility;
};

// Replicas face center, so the half they cleave will render all those intercards unsafe.
const replicaCleaveUnsafeMap: ReplicaCleaveMap = {
  'dirN': {
    'left': ['dirNE', 'dirSE'],
    'right': ['dirNW', 'dirSW'],
  },
  'dirE': {
    'left': ['dirSE', 'dirSW'],
    'right': ['dirNW', 'dirNE'],
  },
  'dirS': {
    'left': ['dirSW', 'dirNW'],
    'right': ['dirNE', 'dirSE'],
  },
  'dirW': {
    'left': ['dirNW', 'dirNE'],
    'right': ['dirSE', 'dirSW'],
  },
};

const isCardinalDir = (dir: DirectionOutput8): dir is DirectionCardinal => {
  return (Directions.outputCardinalDir as string[]).includes(dir);
};

const isIntercardDir = (dir: DirectionOutput8): dir is DirectionIntercard => {
  return (Directions.outputIntercardDir as string[]).includes(dir);
};

const getStartingSwords = (): number[][] => Array(4).fill(0).map(() => [0, 1, 2, 3]);

const swordQuiverSafeMap = {
  '95F9': 'sidesAndBack', // front cleave
  '95FA': 'frontAndBack', // middle cleave
  '95FB': 'frontAndSides', // back cleave
} as const;

const isSwordQuiverId = (id: string): id is keyof typeof swordQuiverSafeMap => {
  return Object.keys(swordQuiverSafeMap).includes(id);
};

// For now, call the in/out, the party safe spot, and the bait spot; users can customize.
// If/once standard strats develop, this would be a good thing to revisit.
const witchHuntAlertOutputStrings = {
  in: {
    en: 'In',
    de: 'Rein',
    ja: '中へ',
    cn: '月环',
  },
  out: {
    en: 'Out',
    de: 'Raus',
    ja: '外へ',
    cn: '钢铁',
  },
  near: {
    en: 'Baits Close (Party Far)',
    de: 'Nah ködern (Gruppe fern)',
    ja: '近づいて誘導 (他は離れる)',
    cn: '靠近引导 (小队远离)',
  },
  far: {
    en: 'Baits Far (Party Close)',
    de: 'Fern ködern (Gruppe nah)',
    ja: '離れて誘導 (他は近づく)',
    cn: '远离引导 (小队靠近)',
  },
  combo: {
    en: '${inOut} => ${bait}',
    de: '${inOut} => ${bait}',
    ja: '${inOut} => ${bait}',
    cn: '${inOut} => ${bait}',
  },
  unknown: Outputs.unknown,
} as const;

const tailThrustOutputStrings = {
  iceLeft: {
    en: 'Double Knockback (<== Start on Left)',
    de: 'Doppel-Rückstoß (<== Starte Links)',
    ja: '2連続ノックバック (<== 左から開始)',
    cn: '两次击退 (<== 左边开始)',
  },
  iceRight: {
    en: 'Double Knockback (Start on Right ==>)',
    de: 'Doppel-Rückstoß (Starte Rechts ==>)',
    ja: '2連続ノックバック (右から開始 ==>)',
    cn: '两次击退 (右边开始 ==>)',
  },
  fireLeft: {
    en: 'Fire - Start Front + Right ==>',
    de: 'Feuer - Starte Vorne + Rechts ==>',
    ja: '火 - 最前列 + 右側へ ==>',
    cn: '火 - 右右右 ==>',
  },
  fireRight: {
    en: '<== Fire - Start Front + Left',
    de: '<== Feuer - Starte Vorne + Links',
    ja: '<== 火 - 最前列 + 左側へ',
    cn: '<== 火 - 左左左',
  },
  unknown: Outputs.unknown,
} as const;

const swordQuiverOutputStrings = {
  frontAndSides: {
    en: 'Go Front / Sides',
    de: 'Geh nach Vorne / Seiten',
    ja: '前方 / 横側 へ',
    cn: '去前 / 侧边',
  },
  frontAndBack: {
    en: 'Go Front / Back',
    de: 'Geh nach Vorne / Hinten',
    ja: '前方 / 後方 へ',
    cn: '去前 / 后边',
  },
  sidesAndBack: {
    en: 'Go Sides / Back',
    de: 'Geh Seitlich / Hinten',
    ja: '横 / 後方 へ',
    cn: '去侧 / 后边',
  },
} as const;

export interface Data extends RaidbossData {
  phase: Phase;
  // Phase 1
  bewitchingBurstSafe?: InOut;
  hasForkedLightning: boolean;
  seenBasicWitchHunt: boolean;
  witchHuntBait?: NearFar;
  witchHuntAoESafe?: InOut;
  witchGleamCount: number;
  electromines: { [id: string]: DirectionOutputIntercard };
  electrominesSafe: DirectionOutputIntercard[];
  starEffect?: 'partners' | 'spread';
  witchgleamSelfCount: number;
  condenserTimer?: 'short' | 'long';
  condenserMap: CondenserMap;
  electronStreamSafe?: 'yellow' | 'blue';
  electronStreamSide?: NorthSouth;
  seenConductorDebuffs: boolean;
  fulminousFieldCount: number;
  conductionPointTargets: string[];
  // Phase 2
  replicas: ReplicaData;
  mustardBombTargets: string[];
  kindlingCauldronTargets: string[];
  aetherialEffect?: AetherialEffect;
  twilightSafe: DirectionOutputIntercard[];
  replicaCleaveCount: number;
  secondTwilightCleaveSafe?: DirectionOutputIntercard;
  midnightCardFirst?: boolean;
  midnightFirstAdds?: MidnightState;
  midnightSecondAdds?: MidnightState;
  ionClusterDebuff?: IonClusterDebuff;
  sunriseCannons: string[];
  sunriseCloneToWatch?: string;
  sunriseTowerSpots?: SunriseCardinalPair;
  seenFirstSunrise: boolean;
  rainingSwords: {
    mySide?: LeftRight;
    tetherCount: number;
    firstActorId: number;
    left: number[][];
    right: number[][];
  };
}

const triggerSet: TriggerSet<Data> = {
  id: 'AacLightHeavyweightM4Savage',
  zoneId: ZoneId.AacLightHeavyweightM4Savage,
  timelineFile: 'r4s.txt',
  initData: () => {
    return {
      phase: 'door',
      // Phase 1
      hasForkedLightning: false,
      seenBasicWitchHunt: false,
      witchGleamCount: 0,
      electromines: {},
      electrominesSafe: [],
      witchgleamSelfCount: 0,
      condenserMap: {
        long: [],
        short: [],
      },
      seenConductorDebuffs: false,
      fulminousFieldCount: 0,
      conductionPointTargets: [],
      // Phase 2
      replicas: {},
      mustardBombTargets: [],
      kindlingCauldronTargets: [],
      twilightSafe: Directions.outputIntercardDir,
      replicaCleaveCount: 0,
      sunriseCannons: [],
      seenFirstSunrise: false,
      rainingSwords: {
        tetherCount: 0,
        firstActorId: 0,
        left: getStartingSwords(),
        right: getStartingSwords(),
      },
    };
  },
  timelineTriggers: [
    // Order: Soulshock => Impact x2 => Cannonbolt (entire sequence is ~9s).
    // None of these have StartsUsing lines or other lines that could be used for pre-warn triggers;
    // they seem to be entirely timeline based.  To avoid spam, use a single alert.
    {
      id: 'R4S Soulshock',
      regex: /Soulshock/,
      beforeSeconds: 4,
      durationSeconds: 13,
      response: Responses.bigAoe(),
    },
  ],
  triggers: [
    {
      id: 'R4S Phase Tracker',
      type: 'StartsUsing',
      netRegex: { id: Object.keys(phaseMap), source: 'Wicked Thunder' },
      suppressSeconds: 1,
      run: (data, matches) => {
        const phase = phaseMap[matches.id];
        if (phase === undefined)
          throw new UnreachableCode();

        data.phase = phase;
      },
    },

    // ***************** PHASE 1 ***************** //
    // General
    {
      id: 'R4S Wrath of Zeus',
      type: 'StartsUsing',
      netRegex: { id: '95EF', source: 'Wicked Thunder', capture: false },
      response: Responses.bigAoe(),
    },
    {
      id: 'R4S Wicked Bolt',
      type: 'HeadMarker',
      netRegex: { id: '013C' },
      condition: (data) => data.phase === 'door',
      response: Responses.stackMarkerOn(),
    },
    {
      id: 'R4S Wicked Jolt',
      type: 'StartsUsing',
      netRegex: { id: '95F0' },
      response: Responses.tankBusterSwap(),
    },

    // Witch Hunts
    {
      id: 'R4S Bewitching Flight',
      type: 'StartsUsing',
      netRegex: { id: '9671', source: 'Wicked Thunder', capture: false },
      infoText: (_data, _matches, output) => output.avoid!(),
      outputStrings: {
        avoid: {
          en: 'Avoid Front + Side Cleaves',
          de: 'Vermeide Frontal + Seiten-Angriff',
          ja: '縦と横の範囲を避けて',
          cn: '远离BOSS和场边直线AoE',
        },
      },
    },
    {
      // We don't need to collect; we can deduce in/out based on any bursting line's x-pos.
      id: 'R4S Betwitching Flight Burst',
      type: 'StartsUsingExtra',
      netRegex: { id: '95EA' },
      suppressSeconds: 1,
      run: (data, matches) => {
        const x = parseFloat(matches.x);
        data.bewitchingBurstSafe = (x > 110 || x < 90) ? 'in' : 'out';
      },
    },
    {
      id: 'R4S Electrifying Witch Hunt',
      type: 'StartsUsing',
      netRegex: { id: '95E5', source: 'Wicked Thunder', capture: false },
      alertText: (data, _matches, output) => {
        if (data.bewitchingBurstSafe === undefined)
          return output.spreadAvoid!();
        const inOut = output[data.bewitchingBurstSafe]!();
        return output.combo!({ inOut: inOut, spread: output.spreadAvoid!() });
      },
      run: (data) => delete data.bewitchingBurstSafe,
      outputStrings: {
        in: {
          en: 'In',
          de: 'Rein',
          ja: '中へ',
          cn: '内场',
        },
        out: {
          en: 'Out',
          de: 'Raus',
          ja: '外へ',
          cn: '外场',
        },
        spreadAvoid: {
          en: 'Spread (Avoid Side Cleaves)',
          de: 'Verteilen (Vermeide Seiten-Angriff)',
          ja: '散開 (横の範囲を避けて)',
          cn: '分散 (注意场边直线)',
        },
        combo: {
          en: '${inOut} + ${spread}',
          de: '${inOut} + ${spread}',
          ja: '${inOut} + ${spread}',
          cn: '${inOut} + ${spread}',
        },
      },
    },
    {
      id: 'R4S Witch Hunt Close/Far Collect',
      type: 'GainsEffect',
      // count: 2F6 = near, 2F7 = far
      netRegex: { effectId: 'B9A', count: ['2F6', '2F7'] },
      condition: (data) => !data.seenBasicWitchHunt,
      run: (data, matches) => data.witchHuntBait = matches.count === '2F6' ? 'near' : 'far',
    },
    {
      id: 'R4S Forked Lightning Collect',
      type: 'GainsEffect',
      netRegex: { effectId: '24B' },
      condition: Conditions.targetIsYou(),
      run: (data) => data.hasForkedLightning = true,
    },
    {
      id: 'R4S Witch Hunt',
      type: 'StartsUsing',
      netRegex: { id: '95DE', source: 'Wicked Thunder', capture: false },
      delaySeconds: 0.2,
      alertText: (data, _matches, output) => {
        if (data.witchHuntBait === undefined || data.bewitchingBurstSafe === undefined)
          return;

        const inOut = output[data.bewitchingBurstSafe]!();
        const spread = data.witchHuntBait === 'near'
          ? (data.hasForkedLightning ? output.far!() : output.near!())
          : (data.hasForkedLightning ? output.near!() : output.far!());
        return output.combo!({ inOut: inOut, spread: spread });
      },
      run: (data) => data.seenBasicWitchHunt = true,
      outputStrings: {
        in: {
          en: 'In',
          de: 'Rein',
          ja: '中へ',
          cn: '内场',
        },
        out: {
          en: 'Out',
          de: 'Raus',
          ja: '外へ',
          cn: '外场',
        },
        near: {
          en: 'Spread (Be Closer)',
          de: 'Verteilen (Sei näher dran)',
          ja: '散開(近づく)',
          cn: '靠近分散',
        },
        far: {
          en: 'Spread (Be Further)',
          de: 'Verteilen (Sei weiter weg)',
          ja: '散開(離れる)',
          cn: '远离分散',
        },
        combo: {
          en: '${inOut} + ${spread}',
          de: '${inOut} + ${spread}',
          ja: '${inOut} + ${spread}',
          cn: '${inOut} + ${spread}',
        },
      },
    },
    // For Narrowing/Widening Witch Hunt, the cast determines the first in/out safe, and it swaps each time.
    // The B9A status effect count determines the first near/far bait, and it swaps each time.
    // To simplify this, we can collect the first ones of each, call them out, and then flip them for subsequent calls.
    {
      id: 'R4S Narrowing/Widening Witch Hunt Bait Collect',
      type: 'GainsEffect',
      // count: 2F6 = near, 2F7 = far
      netRegex: { effectId: 'B9A', count: ['2F6', '2F7'] },
      condition: (data) => data.seenBasicWitchHunt,
      suppressSeconds: 15, // don't re-collect, as the effects occur 3 more times
      run: (data, matches) => data.witchHuntBait = matches.count === '2F6' ? 'near' : 'far',
    },
    {
      // Keep an infoText up during the entire mechanic with the order
      // 95E0 = Widening, 95E1 = Narrowing
      id: 'R4S Narrowing/Widening Witch Hunt General',
      type: 'StartsUsing',
      netRegex: { id: ['95E0', '95E1'], source: 'Wicked Thunder' },
      // Cast time is almost the same as the GainsEffect
      // so slight delay just in case there's a race condition issue
      delaySeconds: 0.2,
      durationSeconds: 24,
      infoText: (data, matches, output) => {
        // assumes Narrowing; if Widening, just reverse
        let aoeOrder: InOut[] = ['in', 'out', 'in', 'out'];

        if (matches.id === '95E0')
          aoeOrder = aoeOrder.reverse();
        data.witchHuntAoESafe = aoeOrder[0];

        // assumes Near first; if Far first, just reverse
        let baitOrder: NearFar[] = ['near', 'far', 'near', 'far'];
        if (data.witchHuntBait === undefined)
          baitOrder = [];
        else if (data.witchHuntBait === 'far')
          baitOrder = baitOrder.reverse();

        const baits: string[] = [];
        for (let i = 0; i < aoeOrder.length; ++i) {
          const inOut = aoeOrder[i]!;
          const bait = baitOrder[i] ?? output.unknown!();
          baits.push(output.baitStep!({ inOut: output[inOut]!(), bait: output[bait]!() }));
        }
        return output.baitCombo!({ allBaits: baits.join(output.separator!()) });
      },
      outputStrings: {
        in: {
          en: 'In',
          de: 'Rein',
          ja: '中へ',
          cn: '月环',
        },
        out: {
          en: 'Out',
          de: 'Raus',
          ja: '外へ',
          cn: '钢铁',
        },
        near: {
          en: 'Close',
          de: 'Nah',
          ja: '近づく',
          cn: '近',
        },
        far: {
          en: 'Far',
          de: 'Fern',
          ja: '離れる',
          cn: '远',
        },
        separator: {
          en: ' => ',
          de: ' => ',
          ja: ' => ',
          cn: ' => ',
        },
        baitStep: {
          en: '${inOut} (${bait})',
          de: '${inOut} (${bait})',
          ja: '${inOut} (${bait})',
          cn: '${inOut} (${bait})',
        },
        baitCombo: {
          en: 'Baits: ${allBaits}',
          de: 'Ködern: ${allBaits}',
          ja: '誘導: ${allBaits}',
          cn: '引导: ${allBaits}',
        },
        unknown: Outputs.unknown,
      },
    },
    // In lieu of a standardized strat, use separate triggers for each callout.
    // This allows players to customize text if they will be baiting in fixed role order.
    {
      id: 'R4S Narrowing/Widening Witch Hunt First',
      type: 'StartsUsing',
      netRegex: { id: ['95E0', '95E1'], source: 'Wicked Thunder', capture: false },
      delaySeconds: 7,
      durationSeconds: 7,
      alertText: (data, _matches, output) => {
        const inOut = data.witchHuntAoESafe ?? output.unknown!();
        const bait = data.witchHuntBait ?? output.unknown!();

        // flip things for the next call
        if (data.witchHuntAoESafe !== undefined)
          data.witchHuntAoESafe = data.witchHuntAoESafe === 'in' ? 'out' : 'in';
        if (data.witchHuntBait !== undefined)
          data.witchHuntBait = data.witchHuntBait === 'near' ? 'far' : 'near';

        return output.combo!({ inOut: output[inOut]!(), bait: output[bait]!() });
      },
      outputStrings: witchHuntAlertOutputStrings,
    },
    {
      id: 'R4S Narrowing/Widening Witch Hunt Second',
      type: 'StartsUsing',
      netRegex: { id: ['95E0', '95E1'], source: 'Wicked Thunder', capture: false },
      delaySeconds: 14,
      durationSeconds: 3.2,
      alertText: (data, _matches, output) => {
        const inOut = data.witchHuntAoESafe ?? output.unknown!();
        const bait = data.witchHuntBait ?? output.unknown!();

        // flip things for the next call
        if (data.witchHuntAoESafe !== undefined)
          data.witchHuntAoESafe = data.witchHuntAoESafe === 'in' ? 'out' : 'in';
        if (data.witchHuntBait !== undefined)
          data.witchHuntBait = data.witchHuntBait === 'near' ? 'far' : 'near';

        return output.combo!({ inOut: output[inOut]!(), bait: output[bait]!() });
      },
      outputStrings: witchHuntAlertOutputStrings,
    },
    {
      id: 'R4S Narrowing/Widening Witch Hunt Third',
      type: 'StartsUsing',
      netRegex: { id: ['95E0', '95E1'], source: 'Wicked Thunder', capture: false },
      delaySeconds: 17.4,
      durationSeconds: 3.2,
      alertText: (data, _matches, output) => {
        const inOut = data.witchHuntAoESafe ?? output.unknown!();
        const bait = data.witchHuntBait ?? output.unknown!();

        // flip things for the next call
        if (data.witchHuntAoESafe !== undefined)
          data.witchHuntAoESafe = data.witchHuntAoESafe === 'in' ? 'out' : 'in';
        if (data.witchHuntBait !== undefined)
          data.witchHuntBait = data.witchHuntBait === 'near' ? 'far' : 'near';

        return output.combo!({ inOut: output[inOut]!(), bait: output[bait]!() });
      },
      outputStrings: witchHuntAlertOutputStrings,
    },
    {
      id: 'R4S Narrowing/Widening Witch Hunt Fourth',
      type: 'StartsUsing',
      netRegex: { id: ['95E0', '95E1'], source: 'Wicked Thunder', capture: false },
      delaySeconds: 20.8,
      durationSeconds: 3.2,
      alertText: (data, _matches, output) => {
        const inOut = data.witchHuntAoESafe ?? output.unknown!();
        const bait = data.witchHuntBait ?? output.unknown!();
        return output.combo!({ inOut: output[inOut]!(), bait: output[bait]!() });
      },
      outputStrings: witchHuntAlertOutputStrings,
    },

    // Electrope Edge 1 & 2
    {
      id: 'R4S Electrope Edge Positions',
      type: 'StartsUsing',
      netRegex: { id: '95C5', source: 'Wicked Thunder', capture: false },
      alertText: (data, _matches, output) => {
        // On the first cast, it will spawn intercardinal mines that are hit by Witchgleams.
        // On the second cast, players will be hit by Witchgleams.
        if (Object.keys(data.electromines).length === 0)
          return output.cardinals!();
        return output.protean!();
      },
      outputStrings: {
        cardinals: Outputs.cardinals,
        protean: Outputs.protean,
      },
    },
    {
      id: 'R4S Witchgleam Electromine Collect',
      type: 'AddedCombatant',
      netRegex: { name: 'Electromine' },
      condition: (data) => data.witchGleamCount === 0,
      run: (data, matches) => {
        const x = parseFloat(matches.x);
        const y = parseFloat(matches.y);
        const intercard = Directions.xyToIntercardDirOutput(x, y, centerX, p1CenterY);
        data.electromines[matches.id] = intercard;
      },
    },
    {
      id: 'R4S Witchgleam Electromine Counter',
      type: 'Ability',
      netRegex: { id: '95C7', source: 'Wicked Thunder', target: 'Electromine', capture: false },
      suppressSeconds: 1,
      run: (data) => ++data.witchGleamCount,
    },
    {
      id: 'R4S Witchgleam Electromine Hit Collect',
      type: 'Ability',
      netRegex: { id: '95C7', source: 'Wicked Thunder', target: 'Electromine' },
      run: (data, matches) => {
        const mineId = matches.targetId;
        const mineDir = data.electromines[mineId];
        // Two mines get hit once, two get hit twice.  On the second hit, remove it as a safe spot.
        if (mineDir !== undefined) {
          if (data.electrominesSafe.includes(mineDir))
            data.electrominesSafe = data.electrominesSafe.filter((mine) => mine !== mineDir);
          else
            data.electrominesSafe.push(mineDir);
        }
      },
    },
    {
      id: 'R4S Four/Eight Star Effect Collect',
      type: 'GainsEffect',
      netRegex: { effectId: 'B9A', count: ['2F0', '2F1'] },
      run: (data, matches) => data.starEffect = matches.count === '2F0' ? 'partners' : 'spread',
    },
    {
      id: 'R4S Electrope Edge 1 Sidewise Spark',
      type: 'StartsUsing',
      // Base this on the Sidewise Spark cast, since it narrows us down to a single safe quadrant
      // Boss always faces north; 95EC = east cleave, 95ED = west cleave
      netRegex: { id: ['95EC', '95ED'], source: 'Wicked Thunder' },
      condition: (data) => data.witchGleamCount === 3,
      // Cast time is almost the same as the GainsEffect
      // so slight delay just in case there's a race condition issue
      delaySeconds: 0.2,
      alertText: (data, matches, output) => {
        const unsafeMap: { [id: string]: DirectionOutputIntercard[] } = {
          '95EC': ['dirNE', 'dirSE'],
          '95ED': ['dirNW', 'dirSW'],
        };

        const unsafeDirs = unsafeMap[matches.id] ?? [];
        data.electrominesSafe = data.electrominesSafe.filter((d) => !unsafeDirs.includes(d));
        const safeDir = data.electrominesSafe.length !== 1
          ? 'unknown'
          : data.electrominesSafe[0]!;
        const safeDirStr = output[safeDir]!();

        const starEffect = data.starEffect ?? 'unknown';
        const starEffectStr = output[starEffect]!();

        return output.combo!({ dir: safeDirStr, mech: starEffectStr });
      },
      run: (data) => {
        data.witchGleamCount = 0;
        delete data.starEffect;
      },
      outputStrings: {
        ...Directions.outputStringsIntercardDir,
        partners: Outputs.stackPartner,
        spread: Outputs.spread,
        combo: {
          en: '${dir} => ${mech}',
          de: '${dir} => ${mech}',
          ja: '${dir} => ${mech}',
          cn: '${dir} => ${mech}',
        },
      },
    },
    {
      id: 'R4S Electrical Condenser Debuff Collect',
      type: 'GainsEffect',
      netRegex: { effectId: 'F9F', capture: true },
      condition: Conditions.targetIsNotYou(),
      run: (data, matches) => {
        data.condenserTimer = parseFloat(matches.duration) > 30 ? 'long' : 'short';
        const shortName = data.party.member(matches.target).nick;
        if (data.condenserTimer === 'long')
          data.condenserMap.long.push(shortName);
        else
          data.condenserMap.short.push(shortName);
      },
    },
    {
      id: 'R4S Electrical Condenser Debuff Initial',
      type: 'GainsEffect',
      netRegex: { effectId: 'F9F', capture: true },
      condition: Conditions.targetIsYou(),
      delaySeconds: 0.5,
      infoText: (data, matches, output) => {
        data.condenserTimer = parseFloat(matches.duration) > 30 ? 'long' : 'short';
        // Long debuff players will pick up an extra stack later.
        // Just handle it here to cut down on trigger counts.
        if (data.condenserTimer === 'long')
          data.witchgleamSelfCount++;

        // Some strats use long/short debuff assignments to do position swaps for EE2.
        const same = data.condenserMap[data.condenserTimer].join(', ');

        // Note: Taking unexpected lightning damage from Four/Eight Star, Sparks, or Sidewise Spark
        // will cause the stack count to increase. We could try to try to track that, but it makes
        // the final mechanic resolvable only under certain conditions (which still cause deaths),
        // so don't bother for now.  PRs welcome? :)
        return output[data.condenserTimer]!({ same: same });
      },
      outputStrings: {
        short: {
          en: 'Short Debuff (w/ ${same})',
          de: 'Kurzer Debuff (mit ${same})',
          ja: '短いデバフ (同じく/ ${same})',
          cn: '短 Debuff (和 ${same})',
        },
        long: {
          en: 'Long Debuff (w/ ${same})',
          de: 'Langer Debuff (mit ${same})',
          ja: '長いデバフ (同じく/ ${same})',
          cn: '长 Debuff (和 ${same})',
        },
      },
    },
    {
      id: 'R4S Witchgleam Self Tracker',
      type: 'Ability',
      netRegex: { id: '9786' },
      condition: Conditions.targetIsYou(),
      run: (data) => data.witchgleamSelfCount++,
    },
    {
      id: 'R4S Electrical Condenser Debuff Expiring',
      type: 'GainsEffect',
      netRegex: { effectId: 'F9F', capture: true },
      condition: Conditions.targetIsYou(),
      delaySeconds: (_data, matches) => parseFloat(matches.duration) - 7,
      alertText: (data, _matches, output) => {
        return output.spread!({ stacks: data.witchgleamSelfCount });
      },
      outputStrings: {
        spread: {
          en: 'Spread (${stacks} stacks)',
          de: 'Verteilen (${stacks} sammeln)',
          ja: '散開 (${stacks} 回のほう)',
          cn: '分散 (${stacks} 分摊)',
        },
      },
    },
    {
      id: 'R4S Electrope Edge 2 Sidewise Spark',
      type: 'StartsUsing',
      // Boss always faces north; 95EC = east cleave, 95ED = west cleave
      netRegex: { id: ['95EC', '95ED'], source: 'Wicked Thunder' },
      condition: (data) => data.witchgleamSelfCount > 0,
      // Cast time is almost the same as the GainsEffect
      // so slight delay just in case there's a race condition issue
      delaySeconds: 0.2,
      alertText: (data, matches, output) => {
        const starEffect = data.starEffect ?? 'unknown';

        // Some strats have stack/spread positions based on Witchgleam stack count,
        // so for the long debuffs, add that info (both for positioning and as a reminder).
        const reminder = data.condenserTimer === 'long'
          ? output.stacks!({ stacks: data.witchgleamSelfCount })
          : '';

        if (matches.id === '95EC')
          return output.combo!({
            dir: output.west!(),
            mech: output[starEffect]!(),
            remind: reminder,
          });
        return output.combo!({
          dir: output.east!(),
          mech: output[starEffect]!(),
          remind: reminder,
        });
      },
      outputStrings: {
        east: Outputs.east,
        west: Outputs.west,
        partners: Outputs.stackPartner,
        spread: Outputs.spread,
        unknown: Outputs.unknown,
        stacks: {
          en: '(${stacks} stacks after)',
          de: '(${stacks} danach sammeln)',
          ja: '(${stacks} 回のほう)',
          cn: '(${stacks} 待会分摊)',
        },
        combo: {
          en: '${dir} => ${mech} ${remind}',
          de: '${dir} => ${mech} ${remind}',
          ja: '${dir} => ${mech} ${remind}',
          cn: '${dir} => ${mech} ${remind}',
        },
      },
    },

    // Electron Streams
    {
      id: 'R4S Left Roll',
      type: 'Ability',
      netRegex: { id: '95D3', source: 'Wicked Thunder', capture: false },
      response: Responses.goLeft(),
    },
    {
      id: 'R4S Right Roll',
      type: 'Ability',
      netRegex: { id: '95D2', source: 'Wicked Thunder', capture: false },
      response: Responses.goRight(),
    },
    {
      id: 'R4S Electron Stream Debuff',
      type: 'GainsEffect',
      // FA0 - Positron (Yellow), blue safe
      // FA1 - Negatron (Blue), yellow safe
      netRegex: { effectId: ['FA0', 'FA1'] },
      condition: (data, matches) => data.me === matches.target && data.phase === 'door',
      run: (data, matches) =>
        data.electronStreamSafe = matches.effectId === 'FA0' ? 'blue' : 'yellow',
    },
    {
      id: 'R4S Electron Stream Initial',
      type: 'StartsUsing',
      // 95D6 - Yellow cannon north, Blue cannnon south
      // 95D7 - Blue cannon north, Yellow cannon south
      netRegex: { id: ['95D6', '95D7'], source: 'Wicked Thunder' },
      condition: (data) => !data.seenConductorDebuffs,
      alertText: (data, matches, output) => {
        if (data.electronStreamSafe === 'yellow')
          data.electronStreamSide = matches.id === '95D6' ? 'north' : 'south';
        else if (data.electronStreamSafe === 'blue')
          data.electronStreamSide = matches.id === '95D6' ? 'south' : 'north';

        const safeDir = data.electronStreamSide ?? 'unknown';
        if (data.role === 'tank')
          return output.tank!({ dir: output[safeDir]!() });
        return output.nonTank!({ dir: output[safeDir]!() });
      },
      outputStrings: {
        north: Outputs.north,
        south: Outputs.south,
        unknown: Outputs.unknown,
        tank: {
          en: '${dir} - Be in Front',
          de: '${dir} - Sei Vorne',
          ja: '${dir} - ボス近くで受けて',
          cn: '${dir} - 站在最前',
        },
        nonTank: {
          en: '${dir} - Behind Tank',
          de: '${dir} - Hinter dem Tank',
          ja: '${dir} - タンクの後ろへ',
          cn: '${dir} - 站在T后面',
        },
      },
    },
    {
      id: 'R4S Electron Stream Subsequent',
      type: 'StartsUsing',
      // 95D6 - Yellow cannon north, Blue cannnon south
      // 95D7 - Blue cannon north, Yellow cannon south
      netRegex: { id: ['95D6', '95D7'], source: 'Wicked Thunder' },
      condition: (data) => data.seenConductorDebuffs,
      response: (data, matches, output) => {
        // cactbot-builtin-response
        output.responseOutputStrings = {
          swap: {
            en: 'Swap Sides',
            de: 'Seiten wechseln',
            ja: '場所を交代',
            cn: '交换场地',
          },
          stay: {
            en: 'Stay',
            de: 'Stehen bleiben',
            ja: 'そのまま',
            cn: '呆在这个半场',
          },
          unknown: Outputs.unknown,
          tank: {
            en: '${dir} - Be in Front',
            de: '${dir} - Sei Vorne',
            ja: '${dir} - ボス近くで受けて',
            cn: '${dir} - 站在最前',
          },
          nonTank: {
            en: '${dir} - Behind Tank',
            de: '${dir} - Hinter dem Tank',
            ja: '${dir} - タンクの後ろへ',
            cn: '${dir} - 站在T后面',
          },
        };

        let safeSide: NorthSouth | 'unknown' = 'unknown';
        let dir: 'stay' | 'swap' | 'unknown' = 'unknown';

        if (data.electronStreamSafe === 'yellow')
          safeSide = matches.id === '95D6' ? 'north' : 'south';
        else if (data.electronStreamSafe === 'blue')
          safeSide = matches.id === '95D6' ? 'south' : 'north';

        if (safeSide !== 'unknown') {
          dir = safeSide === data.electronStreamSide ? 'stay' : 'swap';
          data.electronStreamSide = safeSide; // for the next comparison
        }

        const text = data.role === 'tank'
          ? output.tank!({ dir: output[dir]!() })
          : output.nonTank!({ dir: output[dir]!() });

        if (dir === 'stay')
          return { infoText: text };
        return { alertText: text };
      },
    },
    // For now, just call the debuff effect; likely to be updated when
    // strats are solidified?
    {
      id: 'R4S Conductor/Current Debuffs',
      type: 'GainsEffect',
      netRegex: { effectId: ['FA2', 'FA3', 'FA4', 'FA5', 'FA6'] },
      condition: Conditions.targetIsYou(),
      durationSeconds: 5,
      alertText: (_data, matches, output) => {
        switch (matches.effectId) {
          case 'FA2':
            return output.remoteCurrent!();
          case 'FA3':
            return output.proximateCurrent!();
          case 'FA4':
            return output.spinningConductor!();
          case 'FA5':
            return output.roundhouseConductor!();
          case 'FA6':
            return output.colliderConductor!();
        }
      },
      run: (data) => data.seenConductorDebuffs = true,
      outputStrings: {
        remoteCurrent: {
          en: 'Far Cone on You',
          de: 'Fern-Kegel auf DIR',
          ja: '自分から遠い人に扇範囲',
          cn: '远雷点名',
        },
        proximateCurrent: {
          en: 'Near Cone on You',
          de: 'Nah-Kegel auf DIR',
          ja: '自分から近い人に扇範囲',
          cn: '近雷点名',
        },
        spinningConductor: {
          en: 'Small AoE on You',
          de: 'Kleine AoE auf DIR',
          ja: '自分に小さい円範囲',
          cn: '钢铁点名',
        },
        roundhouseConductor: {
          en: 'Donut AoE on You',
          de: 'Donut AoE auf DIR',
          ja: '自分にドーナツ範囲',
          cn: '月环点名',
        },
        colliderConductor: {
          en: 'Get Hit by Cone',
          de: 'Werde vom Kegel getroffen',
          ja: '扇範囲に当たって',
          cn: '去吃雷',
        },
      },
    },

    // Fulminous Field
    {
      id: 'R4S Fulminous Field',
      type: 'Ability', // use the preceding ability (Electrope Translplant) for timing
      netRegex: { id: '98D3', source: 'Wicked Thunder', capture: false },
      infoText: (_data, _matches, output) => output.dodge!(),
      outputStrings: {
        dodge: {
          en: 'Dodge w/Partner x7',
<<<<<<< HEAD
          cn: '与搭档躲避 7 次扇形',
=======
          de: 'mit Partner ausweichen x7',
          ja: '相方と避ける x7',
>>>>>>> 18f5fa53
        },
      },
    },
    {
      id: 'R4S Fulminous Field Spread',
      type: 'Ability',
      // 90FE = initial hit, 98CD = followup hits (x6)
      netRegex: { id: ['90FE', '98CD'], source: 'Wicked Thunder' },
      suppressSeconds: 1,
      infoText: (data, matches, output) => {
        if (matches.id === '90FE')
          data.fulminousFieldCount = 1;
        else
          data.fulminousFieldCount++;

        if (data.fulminousFieldCount === 3)
          return output.spread!();
      },
      outputStrings: {
        spread: Outputs.spread,
      },
    },
    {
      id: 'R4S Conduction Point Collect',
      type: 'Ability',
      netRegex: { id: '98CE', source: 'Wicked Thunder' },
      run: (data, matches) => data.conductionPointTargets.push(matches.target),
    },
    {
      id: 'R4S Forked Fissures',
      type: 'Ability',
      netRegex: { id: '98CE', source: 'Wicked Thunder', capture: false },
      delaySeconds: 0.2,
      suppressSeconds: 1,
      alertText: (data, _matches, output) => {
        if (data.conductionPointTargets.includes(data.me))
          return output.far!();
        return output.near!();
      },
      run: (data) => data.conductionPointTargets = [],
      outputStrings: {
        near: {
          en: 'In Front of Partner',
          de: 'Sei vor deinem Partner',
          ja: '相方の前へ',
          cn: '站在队友前面',
        },
        far: {
          en: 'Behind Partner',
          de: 'Sei hinter deinem Partner',
          ja: '相方の後ろへ',
          cn: '躲在队友身后',
        },
      },
    },

    // ***************** PHASE 2 ***************** //
    // General
    {
      id: 'R4S Replica ActorSetPos Data Collect',
      type: 'ActorSetPos',
      netRegex: { id: '4.{7}' },
      condition: (data) => data.phase !== 'door',
      run: (data, matches) => {
        const x = parseFloat(matches.x);
        const y = parseFloat(matches.y);
        const hdg = parseFloat(matches.heading);

        const locDir = Directions.xyTo8DirOutput(x, y, centerX, p2CenterY);
        (data.replicas[matches.id] ??= {}).location = locDir;

        // Determining the facing for clones on cardinals using 4Dir could get a little messy -
        // e.g., a NW-facing clone could result in a value of N or W depending on pixels/rounding.
        // To be safe, use the full 8-dir compass, and then adjust based on the clone's position
        // Note: We only care about heading for clones on cardinals during Sunrise Sabbath
        const hdgDir = Directions.outputFrom8DirNum(Directions.hdgTo8DirNum(hdg));
        if (isCardinalDir(locDir))
          (data.replicas[matches.id] ??= {}).cardinalFacing = isCardinalDir(hdgDir)
            ? 'opposite'
            : 'adjacent';
      },
    },
    {
      id: 'R4S Azure Thunder',
      type: 'StartsUsing',
      netRegex: { id: '962F', source: 'Wicked Thunder', capture: false },
      response: Responses.aoe(),
    },
    {
      id: 'R4S Mustard Bomb Initial',
      type: 'StartsUsing',
      netRegex: { id: '961E', source: 'Wicked Thunder', capture: false },
      infoText: (data, _matches, output) =>
        data.role === 'tank' ? output.tank!() : output.nonTank!(),
      outputStrings: {
        tank: Outputs.tetherBusters,
        nonTank: Outputs.spread,
      },
    },
    {
      id: 'R4S Mustard Bomb Collect',
      type: 'Ability',
      // 961F - Mustard Bomb (tank tethers, x2)
      // 9620 - Kindling Cauldron (spread explosions, x4)
      netRegex: { id: ['961F', '9620'], source: 'Wicked Thunder' },
      run: (data, matches) => {
        if (matches.id === '961F')
          data.mustardBombTargets.push(matches.target);
        else
          data.kindlingCauldronTargets.push(matches.target);
      },
    },
    {
      id: 'R4S Mustard Bomb Followup',
      type: 'Ability',
      netRegex: { id: '961F', source: 'Wicked Thunder', capture: false },
      delaySeconds: 0.2,
      suppressSeconds: 1,
      infoText: (data, _matches, output) => {
        if (data.mustardBombTargets.includes(data.me))
          return output.passDebuff!();
        else if (!data.kindlingCauldronTargets.includes(data.me))
          return output.getDebuff!();
      },
      run: (data) => {
        data.mustardBombTargets = [];
        data.kindlingCauldronTargets = [];
      },
      outputStrings: {
        passDebuff: {
          en: 'Pass Debuff',
          de: 'Debuff übergeben',
          ja: 'デバフを渡して',
          cn: '传递 Debuff',
        },
        getDebuff: {
          en: 'Get Debuff',
          de: 'Debuff nehmen',
          ja: 'デバフを取って',
          cn: '获取 Debuff',
        },
      },
    },
    {
      id: 'R4S Wicked Special Sides',
      type: 'StartsUsing',
      netRegex: { id: '9610', source: 'Wicked Thunder', capture: false },
      condition: (data) => data.secondTwilightCleaveSafe === undefined,
      response: Responses.goSides(),
    },
    {
      id: 'R4S Wicked Special In',
      type: 'StartsUsing',
      netRegex: { id: '9612', source: 'Wicked Thunder', capture: false },
      condition: (data) => data.secondTwilightCleaveSafe === undefined,
      response: Responses.getIn(),
    },
    {
      id: 'R4S Aetherial Conversion',
      type: 'StartsUsing',
      netRegex: { id: Object.keys(aetherialAbility), source: 'Wicked Thunder' },
      durationSeconds: 7,
      infoText: (data, matches, output) => {
        if (!isAetherialId(matches.id))
          throw new UnreachableCode();
        // First time - no stored call (since the mech happens next), just save the effect
        const firstTime = data.aetherialEffect === undefined;
        data.aetherialEffect = aetherialAbility[matches.id];
        if (!firstTime)
          return output.stored!({ effect: output[data.aetherialEffect]!() });
      },
      outputStrings: {
        ...tailThrustOutputStrings,
        stored: {
          en: 'Stored: ${effect}',
          de: 'Gespeichert: ${effect}',
          ja: 'あとで: ${effect}',
          cn: '存储: ${effect}',
        },
      },
    },
    {
      id: 'R4S Tail Thrust',
      type: 'StartsUsing',
      // 9606-9609 correspond to the id casts for the triggering Aetherial Conversion,
      // but we don't care which is which at this point because we've already stored the effect
      netRegex: { id: ['9606', '9607', '9608', '9609'], source: 'Wicked Thunder', capture: false },
      alertText: (data, _matches, output) => output[data.aetherialEffect ?? 'unknown']!(),
      outputStrings: tailThrustOutputStrings,
    },

    // Pre-Sabbaths
    {
      id: 'R4S Cross Tail Switch',
      type: 'StartsUsing',
      netRegex: { id: '95F2', source: 'Wicked Thunder', capture: false },
      delaySeconds: (data) => data.role === 'tank' ? 3 : 1,
      response: (data, _matches, output) => {
        // cactbot-builtin-response
        output.responseOutputStrings = {
          lb3: {
            en: 'LB3!',
            de: 'LB3!',
            ja: 'タンク LB3!',
            cn: '坦克 LB!',
          },
        };

        if (data.role === 'tank')
          return { alarmText: output.lb3!() };
        return Responses.bigAoe();
      },
    },
    {
      id: 'R4S Wicked Blaze',
      type: 'HeadMarker',
      netRegex: { id: '013C', capture: false },
      condition: (data) => data.phase === 'crosstail',
      suppressSeconds: 1,
      infoText: (_data, _matches, output) => output.stacks!(),
      outputStrings: {
        stacks: Outputs.healerGroups,
      },
    },

    // Twilight Sabbath
    {
      id: 'R4S Wicked Fire',
      type: 'StartsUsing',
      netRegex: { id: '9630', source: 'Wicked Thunder', capture: false },
      infoText: (_data, _matches, output) => output.bait!(),
      outputStrings: {
        bait: Outputs.baitPuddles,
      },
    },
    {
      id: 'R4S Twilight Sabbath Sidewise Spark',
      type: 'GainsEffect',
      // count: 319 - add cleaves to its right, 31A - add cleaves to its left
      netRegex: { effectId: '808', count: ['319', '31A'] },
      condition: (data) => data.phase === 'twilight',
      alertText: (data, matches, output) => {
        data.replicaCleaveCount++;
        const dir = data.replicas[matches.targetId]?.location;
        if (dir === undefined || !isCardinalDir(dir))
          return;

        const cleaveDir = matches.count === '319' ? 'right' : 'left';
        const unsafeDirs = replicaCleaveUnsafeMap[dir][cleaveDir];
        data.twilightSafe = data.twilightSafe.filter((d) => !unsafeDirs.includes(d));

        if (data.replicaCleaveCount !== 2)
          return;
        const [safe0] = data.twilightSafe;
        if (safe0 === undefined)
          return;

        // on the first combo, set the second safe spot to unknown, and return the first safe spot
        // for second combo, just store the safe spot for a combined call with Wicked Special
        if (!data.secondTwilightCleaveSafe) {
          data.secondTwilightCleaveSafe = 'unknown';
          return output[safe0]!();
        }
        data.secondTwilightCleaveSafe = safe0;
      },
      run: (data) => {
        if (data.replicaCleaveCount !== 2)
          return;
        data.replicaCleaveCount = 0;
        data.twilightSafe = Directions.outputIntercardDir;
      },
      outputStrings: Directions.outputStringsIntercardDir,
    },
    {
      id: 'R4S Twilight Sabbath + Wicked Special',
      type: 'StartsUsing',
      netRegex: { id: ['9610', '9612'], source: 'Wicked Thunder' },
      condition: (data) => data.secondTwilightCleaveSafe !== undefined,
      alertText: (data, matches, output) => {
        const dir = data.secondTwilightCleaveSafe;
        if (dir === undefined)
          throw new UnreachableCode();

        return matches.id === '9610'
          ? output.combo!({ dir: output[dir]!(), inSides: output.sides!() })
          : output.combo!({ dir: output[dir]!(), inSides: output.in!() });
      },
      run: (data) => delete data.secondTwilightCleaveSafe,
      outputStrings: {
        ...Directions.outputStringsIntercardDir,
        in: Outputs.in,
        sides: Outputs.sides,
        combo: {
          en: '${dir} => ${inSides}',
          de: '${dir} => ${inSides}',
          ja: '${dir} => ${inSides}',
          cn: '${dir} => ${inSides}',
        },
      },
    },

    // Midnight Sabbath
    {
      // ActorControl (category 0x0197) determines the firing order of the adds.
      // All cardinal adds get one value, and all intercardinal adds get a different value.
      // The 4 adds to fire first will always get either 11D1 (guns) or 11D3 (wings)
      // The 4 adds to fire second will always get either 11D2 (guns) or 11D4 (wings)
      id: 'R4S Midnight Sabbath First Adds',
      type: 'ActorControlExtra',
      netRegex: {
        id: '4.{7}',
        category: actorControlCategoryMap.playActionTimeline,
        param1: ['11D1', '11D3'],
      },
      condition: (data) => data.phase === 'midnight',
      delaySeconds: 0.5, // let the position collector finish
      suppressSeconds: 1, // we only need one
      run: (data, matches) => {
        const id = matches.id;
        const loc = data.replicas[id]?.location;
        if (loc === undefined)
          return;

        data.midnightCardFirst = isCardinalDir(loc);
        data.midnightFirstAdds = matches.param1 === '11D3' ? 'wings' : 'gun';
      },
    },
    {
      id: 'R4S Midnight Sabbath Second Adds',
      type: 'ActorControlExtra',
      netRegex: {
        id: '4.{7}',
        category: actorControlCategoryMap.playActionTimeline,
        param1: ['11D2', '11D4'],
      },
      condition: (data) => data.phase === 'midnight',
      delaySeconds: 0.5, // let the position collector finish
      suppressSeconds: 1, // we only need one
      run: (data, matches) => data.midnightSecondAdds = matches.param1 === '11D4' ? 'wings' : 'gun',
    },
    {
      id: 'R4S Concentrated/Scattered Burst 1',
      type: 'StartsUsing',
      // 962B - Concentrated Burst (Partners => Spread)
      // 962C - Scattered Burst (Spread => Partners)
      netRegex: { id: ['962B', '962C'], source: 'Wicked Thunder' },
      delaySeconds: 0.2, // cast starts ~1s after the ActorControl collectors, so just in case
      alertText: (data, matches, output) => {
        const firstMech = matches.id === '962B' ? 'partners' : 'spread';
        const firstMechStr = output[firstMech]!();

        if (data.midnightCardFirst === undefined || data.midnightFirstAdds === undefined)
          return firstMechStr;

        // If the first add is doing wings, that add is safe; if guns, the opposite is safe.
        const dirStr = data.midnightFirstAdds === 'wings'
          ? (data.midnightCardFirst ? output.cardinals!() : output.intercards!())
          : (data.midnightCardFirst ? output.intercards!() : output.cardinals!());

        return output.combo!({ dir: dirStr, mech: firstMechStr });
      },
      outputStrings: {
        combo: {
          en: '${dir} => ${mech}',
          de: '${dir} => ${mech}',
          ja: '${dir} => ${mech}',
          cn: '${dir} => ${mech}',
        },
        cardinals: Outputs.cardinals,
        intercards: Outputs.intercards,
        partners: Outputs.stackPartner,
        spread: Outputs.spread,
      },
    },
    {
      id: 'R4S Concentrated/Scattered Burst 2',
      type: 'Ability', // use the ability line to trigger the second call for optimal timing
      netRegex: { id: ['962B', '962C'], source: 'Wicked Thunder' },
      alertText: (data, matches, output) => {
        const secondMech = matches.id === '962B' ? 'spread' : 'partners';
        const secondMechStr = output[secondMech]!();

        if (data.midnightCardFirst === undefined || data.midnightSecondAdds === undefined)
          return secondMechStr;

        const secondAddsOnCards = !data.midnightCardFirst;

        // If the 2nd add is doing wings, that add is safe; if guns, the opposite is safe.
        const dirStr = data.midnightSecondAdds === 'wings'
          ? (secondAddsOnCards ? output.cardinals!() : output.intercards!())
          : (secondAddsOnCards ? output.intercards!() : output.cardinals!());

        return output.combo!({ dir: dirStr, mech: secondMechStr });
      },
      outputStrings: {
        combo: {
          en: '${dir} => ${mech}',
          de: '${dir} => ${mech}',
          ja: '${dir} => ${mech}',
          cn: '${dir} => ${mech}',
        },
        cardinals: Outputs.cardinals,
        intercards: Outputs.intercards,
        partners: Outputs.stackPartner,
        spread: Outputs.spread,
        unknown: Outputs.unknown,
      },
    },

    // Chain Lightning
    {
      id: 'R4S Flame Slash',
      type: 'StartsUsing',
      netRegex: { id: '9614', source: 'Wicked Thunder', capture: false },
      response: Responses.goSides(),
    },
    {
      id: 'R4S Raining Swords Tower',
      type: 'Ability',
      // use the ability line of the preceding Flame Slash cast, as the cast time
      // for Raining Swords is very short.
      netRegex: { id: '9614', source: 'Wicked Thunder', capture: false },
      alertText: (_data, _matches, output) => output.towers!(),
      outputStrings: {
        towers: {
          en: 'Tower Positions',
          de: 'Turm Positionen',
          ja: '塔の位置へ',
          cn: '踩塔站位',
        },
      },
    },
    {
      id: 'R4S Raining Swords Collector',
      type: 'StartsUsing',
      netRegex: { id: '9616', source: 'Wicked Thunder', capture: false },
      promise: async (data) => {
        const actors = (await callOverlayHandler({
          call: 'getCombatants',
        })).combatants;

        const swordActorIds = actors
          .filter((actor) => actor.BNpcID === 17327)
          .sort((left, right) => left.ID! - right.ID!)
          .map((actor) => actor.ID!);

        if (swordActorIds.length !== 8) {
          console.error(
            `R4S Raining Swords Collector: Missing swords, count ${swordActorIds.length}`,
          );
        }

        data.rainingSwords.firstActorId = swordActorIds[0] ?? 0;
      },
    },
    {
      id: 'R4S Raining Swords My Side Detector',
      type: 'Ability',
      // No source for this as the names aren't always correct for some reason
      netRegex: { id: '9617', capture: true },
      condition: Conditions.targetIsYou(),
      run: (data, matches) =>
        data.rainingSwords.mySide = parseFloat(matches.x) < centerX ? 'left' : 'right',
    },
    {
      id: 'R4S Raining Swords Collect + Initial',
      type: 'Tether',
      netRegex: { id: ['0117', '0118'], capture: true },
      durationSeconds: 8,
      alertText: (data, matches, output) => {
        // 24 tethers total, in sets of 3, 8 sets total. Sets 1 and 2 correspond to first safe spots, etc.
        const swordId = matches.sourceId;
        let swordIndex = parseInt(swordId, 16) - data.rainingSwords.firstActorId;
        const swordSet = swordIndex > 3 ? data.rainingSwords.right : data.rainingSwords.left;
        // Swords are actually ordered south to north, invert them so it makes more sense
        swordIndex = 3 - (swordIndex % 4);
        const tetherSet = Math.floor(data.rainingSwords.tetherCount / 6);
        data.rainingSwords.tetherCount++;
        swordSet[tetherSet] = swordSet[tetherSet]?.filter((spot) => spot !== swordIndex) ?? [];

        if (data.rainingSwords.tetherCount === 6) {
          const leftSafe = data.rainingSwords.left[0]?.[0] ?? 0;
          const rightSafe = data.rainingSwords.right[0]?.[0] ?? 0;

          const mySide = data.rainingSwords.mySide;

          // Here (and below) if side couldn't be detected because player was dead
          // we could print out both sides instead of an unknown output?
          // And yes, it's possible to miss a tower in week one gear and survive.
          if (mySide === undefined)
            return output.unknown!();

          return output.safe!({
            side: output[mySide]!(),
            first: mySide === 'left' ? leftSafe + 1 : rightSafe + 1,
          });
        }
      },
      outputStrings: {
        left: Outputs.left,
        right: Outputs.right,
        safe: {
          en: '${side}: Start at ${first}',
          de: '${side}: Starte ${first}',
          ja: '${side}: まずは ${first} から',
          cn: '${side}: 从 ${first} 开始',
        },
        unknown: Outputs.unknown,
      },
    },
    {
      id: 'R4S Raining Swords Safe List',
      type: 'Tether',
      netRegex: { id: ['0117', '0118'], capture: false },
      condition: (data) => data.rainingSwords.tetherCount >= 18,
      durationSeconds: 24,
      suppressSeconds: 10,
      infoText: (data, _matches, output) => {
        const mySide = data.rainingSwords.mySide;
        if (mySide === undefined)
          return output.unknown!();

        const calloutSideSet = data.rainingSwords[mySide];

        const safeSpots = [
          calloutSideSet[0]?.[0] ?? 0,
          calloutSideSet[1]?.[0] ?? 0,
          calloutSideSet[2]?.[0] ?? 0,
        ];

        // Trim our last possible spot based on existing three safe spots
        safeSpots.push([0, 1, 2, 3].filter((spot) => !safeSpots.includes(spot))[0] ?? 0);

        return output.safe!({
          side: output[mySide]!(),
          order: safeSpots.map((i) => i + 1).join(output.separator!()),
        });
      },
      outputStrings: {
        left: Outputs.left,
        right: Outputs.right,
        separator: {
          en: ' => ',
          de: ' => ',
          ja: ' => ',
          cn: ' => ',
        },
        safe: {
          en: '${side} Side: ${order}',
          de: '${side} Seite: ${order}',
          ja: '${side} : ${order}',
          cn: '${side} 侧: ${order}',
        },
        unknown: Outputs.unknown,
      },
    },

    // Sunrise Sabbath
    {
      id: 'R4S Ion Cluster Debuff Initial',
      type: 'GainsEffect',
      // FA0 - Positron (Yellow) (blue cannon)
      // FA1 - Negatron (Blue) (yellow cannon)
      // Long = 38s, Short = 23s
      netRegex: { effectId: ['FA0', 'FA1'] },
      condition: (data, matches) => {
        return data.me === matches.target &&
          data.phase === 'sunrise' &&
          data.ionClusterDebuff === undefined; // debuffs can get swapped/reapplied if you oopsie, so no spam
      },
      infoText: (data, matches, output) => {
        data.ionClusterDebuff = matches.effectId === 'FA0'
          ? (parseFloat(matches.duration) > 30 ? 'yellowLong' : 'yellowShort')
          : (parseFloat(matches.duration) > 30 ? 'blueLong' : 'blueShort');
        return output[data.ionClusterDebuff]!();
      },
      outputStrings: {
        yellowLong: {
          en: 'Long Yellow Debuff (Towers First)',
          de: 'Langer Gelber Debuff (Turm zuerst)',
          ja: '長い黄色デバフ (塔から)',
          cn: '长黄 (先踩塔)',
        },
        blueLong: {
          en: 'Long Blue Debuff (Towers First)',
          de: 'Langer Blauer Debuff (Turm zuerst)',
          ja: '長い青色デバフ (塔から)',
          cn: '长蓝 (先踩塔)',
        },
        yellowShort: {
          en: 'Short Yellow Debuff (Cannons First)',
          de: 'Kurzer Gelber Debuff (Kanone zuerst)',
          ja: '短い黄色デバフ (ビーム誘導から)',
          cn: '短黄 (先引导)',
        },
        blueShort: {
          en: 'Short Blue Debuff (Cannons First)',
          de: 'Kurzer Blauer Debuff (Kanone zuerst)',
          ja: '短い青色デバフ (ビーム誘導から)',
          cn: '短蓝 (先引导)',
        },
      },
    },
    {
      id: 'R4S Sunrise Sabbath Jumping Clone Collect 1',
      type: 'ActorControlExtra',
      // '1C' = jumping clone
      netRegex: { id: '4.{7}', category: actorControlCategoryMap.setModelState, param1: '1C' },
      condition: (data) => data.phase === 'sunrise' && !data.seenFirstSunrise,
      // they both face opposite or adjacent, so we only need one to resolve the mechanic
      suppressSeconds: 1,
      run: (data, matches) => {
        const id = matches.id;
        const loc = data.replicas[id]?.location;
        const facing = data.replicas[id]?.cardinalFacing;

        if (loc === undefined || facing === undefined)
          return;

        data.sunriseCloneToWatch = id;
        if (loc === 'dirN' || loc === 'dirS')
          data.sunriseTowerSpots = facing === 'opposite' ? 'northSouth' : 'eastWest';
        else if (loc === 'dirE' || loc === 'dirW')
          data.sunriseTowerSpots = facing === 'opposite' ? 'eastWest' : 'northSouth';
      },
    },
    // After clones jump for 1st towers, their model state does not change, but an ActorMove packet
    // is sent to change their location/heading. There's really no need to continually track
    // actor/position heading and update data.replicas because we can set the data props we need
    // directly from a single ActorMove packet for the 2nd set of towers.
    {
      id: 'R4S Replica Jumping Clone Collect 2',
      type: 'ActorMove',
      netRegex: { id: '4.{7}' },
      condition: (data, matches) =>
        data.phase === 'sunrise' && data.seenFirstSunrise &&
        data.sunriseCloneToWatch === matches.id,
      run: (data, matches) => {
        const x = parseFloat(matches.x);
        const y = parseFloat(matches.y);
        const hdg = parseFloat(matches.heading);

        const locDir = Directions.xyTo4DirNum(x, y, centerX, p2CenterY) % 2; // 0 = N/S, 1 = E/W
        const hdgDir = Directions.outputFrom8DirNum(Directions.hdgTo8DirNum(hdg));
        data.sunriseTowerSpots = isCardinalDir(hdgDir)
          ? (locDir === 0 ? 'northSouth' : 'eastWest') // opposite-facing
          : (locDir === 0 ? 'eastWest' : 'northSouth'); // adjacent-facing
      },
    },
    {
      id: 'R4S Sunrise Sabbath Cannon Color Collect',
      type: 'GainsEffect',
      // 2F4 = yellow cannnon, 2F5 = blue cannon
      netRegex: { effectId: 'B9A', count: ['2F4', '2F5'] },
      condition: (data) => data.phase === 'sunrise',
      run: (data, matches) => {
        const id = matches.targetId;
        const color = matches.count === '2F4' ? 'yellow' : 'blue';
        data.sunriseCannons.push(id);
        (data.replicas[id] ??= {}).cannonColor = color;
      },
    },
    {
      id: 'R4S Sunrise Sabbath Cannnons + Towers',
      type: 'GainsEffect',
      netRegex: { effectId: 'B9A', count: ['2F4', '2F5'], capture: false },
      condition: (data) => data.phase === 'sunrise',
      delaySeconds: 0.2,
      suppressSeconds: 1,
      alertText: (data, _matches, output) => {
        if (data.ionClusterDebuff === undefined || data.sunriseCannons.length !== 4)
          return;

        const blueCannons: DirectionOutputIntercard[] = [];
        const yellowCannons: DirectionOutputIntercard[] = [];
        data.sunriseCannons.forEach((id) => {
          const loc = data.replicas[id]?.location;
          const color = data.replicas[id]?.cannonColor;
          if (loc === undefined || color === undefined || !isIntercardDir(loc))
            return;
          (color === 'blue' ? blueCannons : yellowCannons).push(loc);
        });

        // Second time through, shorts and longs swap responsibilities
        const swapMap: Record<IonClusterDebuff, IonClusterDebuff> = {
          'yellowShort': 'yellowLong',
          'yellowLong': 'yellowShort',
          'blueShort': 'blueLong',
          'blueLong': 'blueShort',
        };
        const task = data.seenFirstSunrise ? swapMap[data.ionClusterDebuff] : data.ionClusterDebuff;

        // use bracket notation because cactbot eslint doesn't handle spread operators
        // in outputStrings; see #266 for more info
        let towerSoakStr = output['unknown']!();
        let cannonBaitStr = output['unknown']!();

        if (data.sunriseTowerSpots !== undefined) {
          towerSoakStr = output[data.sunriseTowerSpots]!();
          cannonBaitStr = data.sunriseTowerSpots === 'northSouth'
            ? output.eastWest!()
            : output.northSouth!();
        }

        if (task === 'yellowShort' || task === 'blueShort') {
          const cannonLocs = task === 'yellowShort' ? blueCannons : yellowCannons;
          const locStr = cannonLocs.map((loc) => output[loc]!()).join('/');
          return output[task]!({ loc: locStr, bait: cannonBaitStr });
        }
        return output[task]!({ bait: towerSoakStr });
      },
      run: (data) => {
        data.sunriseCannons = [];
        data.seenFirstSunrise = true;
        delete data.sunriseTowerSpots;
      },
      outputStrings: {
        ...Directions.outputStringsIntercardDir,
        northSouth: {
          en: 'N/S',
          de: 'N/S',
          ja: '南/北',
          cn: '南/北',
        },
        eastWest: {
          en: 'E/W',
          de: 'O/W',
          ja: '東/西',
          cn: '东/西',
        },
        yellowLong: {
          en: 'Soak Tower (${bait})',
          de: 'Turm nehmen (${bait})',
          ja: '塔を踏んで (${bait})',
          cn: '踩塔 (${bait})',
        },
        blueLong: {
          en: 'Soak Tower (${bait})',
          de: 'Turm nehmen (${bait})',
          ja: '塔を踏んで (${bait})',
          cn: '踩塔 (${bait})',
        },
        yellowShort: {
          en: 'Blue Cannon (${loc}) - Point ${bait}',
          de: 'Blaue Kanone (${loc}) - Richte nach ${bait}',
          ja: '青いビーム誘導 (${loc}) - ${bait}',
          cn: '蓝激光 (${loc}) - ${bait}',
        },
        blueShort: {
          en: 'Yellow Cannon (${loc}) - Point ${bait}',
          de: 'Gelbe Kanone (${loc}) - Richte nach ${bait}',
          ja: '黄色いビーム誘導 (${loc}) - ${bait}',
          cn: '黄激光 (${loc}) - ${bait}',
        },
      },
    },

    // Finale
    {
      id: 'R4S Sword Quiver AoE',
      type: 'StartsUsing',
      netRegex: { id: Object.keys(swordQuiverSafeMap), source: 'Wicked Thunder', capture: false },
      response: Responses.bigAoe(),
    },
    // Use Ability lines for these triggers so they don't collide with the AoE call,
    // and also because the cast starts ~14s before the mechanic resolves, and FFXIV
    // players have goldfish memories.
    {
      id: 'R4S Sword Quiver Safe',
      type: 'Ability',
      netRegex: { id: Object.keys(swordQuiverSafeMap), source: 'Wicked Thunder' },
      alertText: (_data, matches, output) => {
        const id = matches.id;
        if (!isSwordQuiverId(id))
          throw new UnreachableCode();

        return output[swordQuiverSafeMap[id]]!();
      },
      outputStrings: swordQuiverOutputStrings,
    },
  ],
  timelineReplace: [
    {
      'locale': 'de',
      'replaceSync': {
        'Electromine': 'Elektromine',
        'Wicked Replica': 'Tosender Donner-Phantom',
        'Wicked Thunder': 'Tosender Donner',
      },
      'replaceText': {
        '(?<! )Spark': 'Funken',
        '(?<! )Witch Hunt': 'Hexenjagd',
        'Azure Thunder': 'Azurblauer Donner',
        'Bewitching Flight': 'Hexenflug',
        'Burst': 'Explosion',
        'Cannonbolt': 'Kanonenblitz',
        'Chain Lightning': 'Kettenblitz',
        'Conduction Point': 'Blitzpunkt',
        'Cross Tail Switch': 'Elektroschwanz-Wirbel',
        'Eight Star': 'Acht Sterne',
        'Electrifying Witch Hunt': 'Elektrisierende Hexenjagd',
        'Electron Stream': 'Elektronen-Strom',
        'Electrope Edge': 'Elektrob-Aufreihung',
        'Electrope Transplant': 'Elektrob-Umsetzung',
        'Flame Slash': 'Feuerschnitt',
        'Forked Fissures': 'Blitzstrom',
        'Forked Lightning': 'Gabelblitz',
        'Four Star': 'Vier Sterne',
        'Fulminous Field': 'Blitzfeld',
        'Impact': 'Impakt',
        'Ion Cluster': 'Ionen-Ansammlung',
        'Laceration': 'Zerreißen',
        'Left Roll': 'Linke Walze',
        'Lightning Cage': 'Blitzkäfig',
        'Lightning Vortex': 'Donnerkugel',
        'Midnight Sabbath': 'Mitternachtssabbat',
        'Mustard Bomb': 'Senfbombe',
        'Narrowing Witch Hunt': 'Ringförmige Hexenjagd',
        'Raining Swords': 'Klingenregen',
        'Right Roll': 'Rechte Walze',
        'Sidewise Spark': 'Seitlicher Funken',
        'Soulshock': 'Seelenschock',
        'Stampeding Thunder': 'Stampfender Kanonenschlag',
        'Sunrise Sabbath': 'Morgensonnensabbat',
        'Switch of Tides': 'Schwanzplatscher',
        'Sword Quiver': 'Klingentanz',
        'Tail Thrust': 'Schwanzstoß',
        'Thundering': 'Donnerring',
        'Twilight Sabbath': 'Zwielichtssabbat',
        'Wicked Blaze': 'Tosende Flammen',
        'Wicked Bolt': 'Tosender Blitz',
        'Wicked Fire': 'Tosendes Feuer',
        'Wicked Flare': 'Tosende Flare',
        'Wicked Jolt': 'Tosender Stoß',
        'Wicked Spark': 'Tosender Funken',
        'Wicked Special': 'Donnerknall',
        'Wicked Thunder': 'Tosender Donner',
        'Widening Witch Hunt': 'Runde Hexenjagd',
        'Witchgleam': 'Knisternder Funken',
        'Wrath of Zeus': 'Zorn des Zeus',
        '\\(debuffs resolve\\)': '(Debuffs spielen)',
        '\\(debuffs\\)': '(Debuffs)',
        '\\(enrage\\)': '(Finalangriff)',
        '\\(first mines hit\\)': '(erster Minen Treffer)',
        '\\(first set\\)': '(erstes Set)',
        '\\(first sparks detonate\\)': '(erste Funken explodiert)',
        '\\(first towers/cannons resolve\\)': '(ersten Turm/Kanone spielen)',
        '\\(floor no more\\)': '(Boden verschwindet)',
        '\\(fourth set\\)': '(viertes Set)',
        '\\(mines\\)': '(Minen)',
        '\\(players\\)': '(Spieler)',
        '\\(puddles drop\\)': '(Flächen kommen)',
        '\\(second hit\\)': '(Zweiter Treffer)',
        '\\(second mines hit\\)': '(Zweiter Minen Treffer)',
        '\\(second set\\)': '(Zweites Set)',
        '\\(second sparks detonate\\)': '(zweiter Funken explodiert)',
        '\\(second towers/cannons resolve\\)': '(zweiten Turm/Kanone spielen)',
        '\\(spread + tethers\\)': '(verteilen + Verbindungen)',
        '\\(third mines hit\\)': '(Dritte Minen Treffer)',
        '\\(third set\\)': '(Drittes Set)',
      },
    },
    {
      'locale': 'fr',
      'missingTranslations': true,
      'replaceSync': {
        'Electromine': 'électromine',
        'Wicked Replica': 'copie de Wicked Thunder',
        'Wicked Thunder': 'Wicked Thunder',
      },
      'replaceText': {
        '(?<! )Spark': 'Étincelle',
        '(?<! )Witch Hunt': 'Piqué fulgurant',
        'Azure Thunder': 'Foudre azur',
        'Bewitching Flight': 'Vol enchanteur',
        'Burst': 'Explosion',
        'Cannonbolt': 'Canon-éclair',
        'Chain Lightning': 'Chaîne d\'éclairs',
        'Conduction Point': 'Pointe foudroyante',
        'Cross Tail Switch': 'Empalement tentaculaire',
        'Eight Star': 'Huit étoiles',
        'Electrifying Witch Hunt': 'Piqué supra-fulgurant',
        'Electron Stream': 'Courant d\'électrons',
        'Electrope Edge': 'Élévation d\'électrope',
        'Electrope Transplant': 'Transplantation d\'électrope',
        'Flame Slash': 'Tranchant enflammé',
        'Forked Fissures': 'Flux foudroyant',
        'Forked Lightning': 'Éclair divergent',
        'Four Star': 'Quatre étoiles',
        'Fulminous Field': 'Champ d\'éclairs',
        'Impact': 'Impact',
        'Ion Cluster': 'Accumulation d\'ions',
        'Laceration': 'Lacération',
        'Lightning Cage': 'Cage d\'éclairs',
        'Lightning Vortex': 'Vortex foudroyant',
        'Midnight Sabbath': 'Diablerie obscure - Minuit',
        'Mustard Bomb': 'Bombe sulfurée',
        'Narrowing Witch Hunt': 'Piqué fulgurant condensé',
        'Raining Swords': 'Pluie d\'épées',
        'Sidewise Spark': 'Éclair latéral',
        'Soulshock': 'Choc d\'âme',
        'Stampeding Thunder': 'Tonnerre déferlant',
        'Sunrise Sabbath': 'Diablerie obscure - Aurore',
        'Switch of Tides': 'Changement de marées',
        'Sword Quiver': 'Épée dansante',
        'Tail Thrust': 'Percée tentaculaire',
        'Thundering': 'Anneau foudroyant',
        'Twilight Sabbath': 'Diablerie obscure - Crépuscule',
        'Wicked Blaze': 'Embrasement vicieux',
        'Wicked Bolt': 'Fulguration vicieuse',
        'Wicked Fire': 'Feu vicieux',
        'Wicked Flare': 'Brasier vicieux',
        'Wicked Jolt': 'Électrochoc vicieux',
        'Wicked Spark': 'Étincelle vicieuse',
        'Wicked Special': 'Spéciale vicieuse',
        'Wicked Thunder': 'Wicked Thunder',
        'Widening Witch Hunt': 'Piqué fulgurant élargi',
        'Witchgleam': 'Rayon éclatant',
        'Wrath of Zeus': 'Colère de Zeus',
      },
    },
    {
      'locale': 'ja',
      'missingTranslations': true,
      'replaceSync': {
        'Electromine': 'エレクトリックマイン',
        'Wicked Replica': 'ウィケッドサンダーの幻影',
        'Wicked Thunder': 'ウィケッドサンダー',
      },
      'replaceText': {
        '(?<! )Spark': 'スパーク',
        '(?<! )Witch Hunt': 'ウィッチハント',
        'Azure Thunder': 'アズールサンダー',
        'Bewitching Flight': 'フライングウィッチ',
        'Burst': '爆発',
        'Cannonbolt': 'キャノンボルト',
        'Chain Lightning': 'チェインライトニング',
        'Conduction Point': 'ライトニングポイント',
        'Cross Tail Switch': 'クロステイル・スペシャル',
        'Eight Star': 'エイトスターズ',
        'Electrifying Witch Hunt': 'ライトニング・ウィッチハント',
        'Electron Stream': 'エレクトロンストリーム',
        'Electrope Edge': 'エレクトロープ展開',
        'Electrope Transplant': 'エレクトロープ移植',
        'Flame Slash': '火炎斬り',
        'Forked Fissures': 'ライトニングカレント',
        'Forked Lightning': 'フォークライトニング',
        'Four Star': 'フォースターズ',
        'Fulminous Field': 'ライトニングフィールド',
        'Impact': '衝撃',
        'Ion Cluster': 'イオンクラスター',
        'Laceration': '斬撃',
        'Lightning Cage': 'ライトニングケージ',
        'Lightning Vortex': 'サークルサンダー',
        'Midnight Sabbath': 'ブラックサバト【夜半】',
        'Mustard Bomb': 'マスタードボム',
        'Narrowing Witch Hunt': '輪円式ウィッチハント',
        'Raining Swords': '剣の雨',
        'Sidewise Spark': 'サイドスパーク',
        'Soulshock': 'ソウルショック',
        'Stampeding Thunder': 'カノンスタンピード',
        'Sunrise Sabbath': 'ブラックサバト【日出】',
        'Switch of Tides': 'テイルスプラッシュ',
        'Sword Quiver': '剣の舞',
        'Tail Thrust': 'テイルスラスト',
        'Thundering': 'リングサンダー',
        'Twilight Sabbath': 'ブラックサバト【日没】',
        'Wicked Blaze': 'ウィケッドブレイズ',
        'Wicked Bolt': 'ウィケッドボルト',
        'Wicked Fire': 'ウィケッドファイア',
        'Wicked Flare': 'ウィケッドフレア',
        'Wicked Jolt': 'ウィケッドジョルト',
        'Wicked Spark': 'ウィケッドスパーク',
        'Wicked Special': 'ウィケッドスペシャル',
        'Wicked Thunder': 'ウィケッドサンダー',
        'Widening Witch Hunt': '円輪式ウィッチハント',
        'Witchgleam': 'シャインスパーク',
        'Wrath of Zeus': 'ラス・オブ・ゼウス',
      },
    },
  ],
};

export default triggerSet;<|MERGE_RESOLUTION|>--- conflicted
+++ resolved
@@ -1042,12 +1042,9 @@
       outputStrings: {
         dodge: {
           en: 'Dodge w/Partner x7',
-<<<<<<< HEAD
-          cn: '与搭档躲避 7 次扇形',
-=======
           de: 'mit Partner ausweichen x7',
           ja: '相方と避ける x7',
->>>>>>> 18f5fa53
+          cn: '与搭档躲避 7 次扇形',
         },
       },
     },
