import Conditions from '../../../../../resources/conditions';
import { UnreachableCode } from '../../../../../resources/not_reached';
import Outputs from '../../../../../resources/outputs';
import { callOverlayHandler } from '../../../../../resources/overlay_plugin_api';
import { Responses } from '../../../../../resources/responses';
import {
  DirectionOutput8,
  DirectionOutputCardinal,
  DirectionOutputIntercard,
  Directions,
} from '../../../../../resources/util';
import ZoneId from '../../../../../resources/zone_id';
import { RaidbossData } from '../../../../../types/data';
import { TriggerSet } from '../../../../../types/trigger';

/*
  TO DO LIST
    - Electrope Edge 2 - call safe tile for non-Spark players?
    - Raining Swords - possibly add `alertText` calls for each safe spot in sequence?
*/

type Phase = 'door' | 'crosstail' | 'twilight' | 'midnight' | 'sunrise';

type NearFar = 'near' | 'far'; // wherever you are...
type InOut = 'in' | 'out';
type NorthSouth = 'north' | 'south';
type LeftRight = 'left' | 'right';
type CondenserMap = {
  long: string[];
  short: string[];
};
type AetherialId = keyof typeof aetherialAbility;
type AetherialEffect = 'iceRight' | 'iceLeft' | 'fireRight' | 'fireLeft';
type MidnightState = 'gun' | 'wings';
type IonClusterDebuff = 'yellowShort' | 'yellowLong' | 'blueShort' | 'blueLong';
type SunriseCardinalPair = 'northSouth' | 'eastWest';

type DirectionCardinal = Exclude<DirectionOutputCardinal, 'unknown'>;
type DirectionIntercard = Exclude<DirectionOutputIntercard, 'unknown'>;
type ReplicaCleaveMap = {
  [K in DirectionCardinal]: {
    [D in LeftRight]: DirectionOutputIntercard[];
  };
};

type ReplicaData = {
  [id: string]: {
    location?: DirectionOutput8;
    cardinalFacing?: 'opposite' | 'adjacent';
    cannonColor?: 'yellow' | 'blue';
  };
};

const centerX = 100;
const p1CenterY = 100;
const p2CenterY = 165; // wall-boss platform is south

const phaseMap: { [id: string]: Phase } = {
  '95F2': 'crosstail', // Cross Tail Switch
  '9623': 'twilight', // Twilight Sabbath
  '9AB9': 'midnight', // Midnight Sabbath
  '9622': 'sunrise', // Ion Cluster (because debuffs pre-date the Sunrise Sabbath cast)
};

const actorControlCategoryMap = {
  'setModelState': '003F',
  'playActionTimeline': '0197',
} as const;

const aetherialAbility = {
  '9602': 'fireLeft',
  '9603': 'iceLeft',
  '9604': 'fireRight',
  '9605': 'iceRight',
} as const;

const isAetherialId = (id: string): id is AetherialId => {
  return id in aetherialAbility;
};

// Replicas face center, so the half they cleave will render all those intercards unsafe.
const replicaCleaveUnsafeMap: ReplicaCleaveMap = {
  'dirN': {
    'left': ['dirNE', 'dirSE'],
    'right': ['dirNW', 'dirSW'],
  },
  'dirE': {
    'left': ['dirSE', 'dirSW'],
    'right': ['dirNW', 'dirNE'],
  },
  'dirS': {
    'left': ['dirSW', 'dirNW'],
    'right': ['dirNE', 'dirSE'],
  },
  'dirW': {
    'left': ['dirNW', 'dirNE'],
    'right': ['dirSE', 'dirSW'],
  },
};

const isCardinalDir = (dir: DirectionOutput8): dir is DirectionCardinal => {
  return (Directions.outputCardinalDir as string[]).includes(dir);
};

const isIntercardDir = (dir: DirectionOutput8): dir is DirectionIntercard => {
  return (Directions.outputIntercardDir as string[]).includes(dir);
};

const getStartingSwords = (): number[][] => Array(4).fill(0).map(() => [0, 1, 2, 3]);

const swordQuiverSafeMap = {
  '95F9': 'sidesAndBack', // front cleave
  '95FA': 'frontAndBack', // middle cleave
  '95FB': 'frontAndSides', // back cleave
} as const;

const isSwordQuiverId = (id: string): id is keyof typeof swordQuiverSafeMap => {
  return Object.keys(swordQuiverSafeMap).includes(id);
};

// For now, call the in/out, the party safe spot, and the bait spot; users can customize.
// If/once standard strats develop, this would be a good thing to revisit.
const witchHuntAlertOutputStrings = {
  in: {
    en: 'In',
    cn: '月环',
  },
  out: {
    en: 'Out',
    cn: '钢铁',
  },
  near: {
    en: 'Baits Close (Party Far)',
<<<<<<< HEAD
    ja: '近づいて (他は離れる)',
  },
  far: {
    en: 'Baits Far (Party Close)',
    ja: '離れて (他は近づく)',
  },
  combo: {
    en: '${inOut} => ${bait}',
    ja: '${inOut} => ${bait}',
=======
    cn: '靠近引导 (小队远离)',
  },
  far: {
    en: 'Baits Far (Party Close)',
    cn: '远离引导 (小队靠近)',
  },
  combo: {
    en: '${inOut} => ${bait}',
    cn: '${inOut} => ${bait}',
>>>>>>> 917bed6a
  },
  unknown: Outputs.unknown,
} as const;

const tailThrustOutputStrings = {
  iceLeft: {
    en: 'Double Knockback (<== Start on Left)',
<<<<<<< HEAD
    ja: 'ノックバック2回 (<== 左から開始)',
  },
  iceRight: {
    en: 'Double Knockback (Start on Right ==>)',
    ja: 'ノックバック2回 (右から開始 ==>)',
  },
  fireLeft: {
    en: 'Fire - Start Front + Right ==>',
    ja: '炎 - 前方へ + 右側から開始 ==>',
  },
  fireRight: {
    en: '<== Fire - Start Front + Left',
    ja: '<== 炎 - 前方へ + 左側から開始',
=======
    cn: '两次击退 (<== 左边开始)',
  },
  iceRight: {
    en: 'Double Knockback (Start on Right ==>)',
    cn: '两次击退 (右边开始 ==>)',
  },
  fireLeft: {
    en: 'Fire - Start Front + Right ==>',
    cn: '火 - 右右右 ==>',
  },
  fireRight: {
    en: '<== Fire - Start Front + Left',
    cn: '<== 火 - 左左左',
>>>>>>> 917bed6a
  },
  unknown: Outputs.unknown,
} as const;

const swordQuiverOutputStrings = {
  frontAndSides: {
    en: 'Go Front / Sides',
<<<<<<< HEAD
    ja: '前方へ / 横へ',
  },
  frontAndBack: {
    en: 'Go Front / Back',
    ja: '前方へ / 後ろへ',
  },
  sidesAndBack: {
    en: 'Go Sides / Back',
    ja: '横へ / 後ろへ',
=======
    cn: '去前 / 侧边',
  },
  frontAndBack: {
    en: 'Go Front / Back',
    cn: '去前 / 后边',
  },
  sidesAndBack: {
    en: 'Go Sides / Back',
    cn: '去侧 / 后边',
>>>>>>> 917bed6a
  },
} as const;

export interface Data extends RaidbossData {
  phase: Phase;
  // Phase 1
  bewitchingBurstSafe?: InOut;
  hasForkedLightning: boolean;
  seenBasicWitchHunt: boolean;
  witchHuntBait?: NearFar;
  witchHuntAoESafe?: InOut;
  witchGleamCount: number;
  electromines: { [id: string]: DirectionOutputIntercard };
  electrominesSafe: DirectionOutputIntercard[];
  starEffect?: 'partners' | 'spread';
  witchgleamSelfCount: number;
  condenserTimer?: 'short' | 'long';
  condenserMap: CondenserMap;
  electronStreamSafe?: 'yellow' | 'blue';
  electronStreamSide?: NorthSouth;
  seenConductorDebuffs: boolean;
  fulminousFieldCount: number;
  conductionPointTargets: string[];
  // Phase 2
  replicas: ReplicaData;
  mustardBombTargets: string[];
  kindlingCauldronTargets: string[];
  aetherialEffect?: AetherialEffect;
  twilightSafe: DirectionOutputIntercard[];
  replicaCleaveCount: number;
  secondTwilightCleaveSafe?: DirectionOutputIntercard;
  midnightCardFirst?: boolean;
  midnightFirstAdds?: MidnightState;
  midnightSecondAdds?: MidnightState;
  ionClusterDebuff?: IonClusterDebuff;
  sunriseCannons: string[];
  sunriseCloneToWatch?: string;
  sunriseTowerSpots?: SunriseCardinalPair;
  seenFirstSunrise: boolean;
  rainingSwords: {
    mySide?: LeftRight;
    tetherCount: number;
    firstActorId: number;
    left: number[][];
    right: number[][];
  };
}

const triggerSet: TriggerSet<Data> = {
  id: 'AacLightHeavyweightM4Savage',
  zoneId: ZoneId.AacLightHeavyweightM4Savage,
  timelineFile: 'r4s.txt',
  initData: () => {
    return {
      phase: 'door',
      // Phase 1
      hasForkedLightning: false,
      seenBasicWitchHunt: false,
      witchGleamCount: 0,
      electromines: {},
      electrominesSafe: [],
      witchgleamSelfCount: 0,
      condenserMap: {
        long: [],
        short: [],
      },
      seenConductorDebuffs: false,
      fulminousFieldCount: 0,
      conductionPointTargets: [],
      // Phase 2
      replicas: {},
      mustardBombTargets: [],
      kindlingCauldronTargets: [],
      twilightSafe: Directions.outputIntercardDir,
      replicaCleaveCount: 0,
      sunriseCannons: [],
      seenFirstSunrise: false,
      rainingSwords: {
        tetherCount: 0,
        firstActorId: 0,
        left: getStartingSwords(),
        right: getStartingSwords(),
      },
    };
  },
  timelineTriggers: [
    // Order: Soulshock => Impact x2 => Cannonbolt (entire sequence is ~9s).
    // None of these have StartsUsing lines or other lines that could be used for pre-warn triggers;
    // they seem to be entirely timeline based.  To avoid spam, use a single alert.
    {
      id: 'R4S Soulshock',
      regex: /Soulshock/,
      beforeSeconds: 4,
      durationSeconds: 13,
      response: Responses.bigAoe(),
    },
  ],
  triggers: [
    {
      id: 'R4S Phase Tracker',
      type: 'StartsUsing',
      netRegex: { id: Object.keys(phaseMap), source: 'Wicked Thunder' },
      suppressSeconds: 1,
      run: (data, matches) => {
        const phase = phaseMap[matches.id];
        if (phase === undefined)
          throw new UnreachableCode();

        data.phase = phase;
      },
    },

    // ***************** PHASE 1 ***************** //
    // General
    {
      id: 'R4S Wrath of Zeus',
      type: 'StartsUsing',
      netRegex: { id: '95EF', source: 'Wicked Thunder', capture: false },
      response: Responses.bigAoe(),
    },
    {
      id: 'R4S Wicked Bolt',
      type: 'HeadMarker',
      netRegex: { id: '013C' },
      condition: (data) => data.phase === 'door',
      response: Responses.stackMarkerOn(),
    },
    {
      id: 'R4S Wicked Jolt',
      type: 'StartsUsing',
      netRegex: { id: '95F0' },
      response: Responses.tankBusterSwap(),
    },

    // Witch Hunts
    {
      id: 'R4S Bewitching Flight',
      type: 'StartsUsing',
      netRegex: { id: '9671', source: 'Wicked Thunder', capture: false },
      infoText: (_data, _matches, output) => output.avoid!(),
      outputStrings: {
        avoid: {
          en: 'Avoid Front + Side Cleaves',
<<<<<<< HEAD
          ja: '前と横からの範囲を避けて',
=======
          cn: '远离BOSS和场边直线AoE',
>>>>>>> 917bed6a
        },
      },
    },
    {
      // We don't need to collect; we can deduce in/out based on any bursting line's x-pos.
      id: 'R4S Betwitching Flight Burst',
      type: 'StartsUsingExtra',
      netRegex: { id: '95EA' },
      suppressSeconds: 1,
      run: (data, matches) => {
        const x = parseFloat(matches.x);
        data.bewitchingBurstSafe = (x > 110 || x < 90) ? 'in' : 'out';
      },
    },
    {
      id: 'R4S Electrifying Witch Hunt',
      type: 'StartsUsing',
      netRegex: { id: '95E5', source: 'Wicked Thunder', capture: false },
      alertText: (data, _matches, output) => {
        if (data.bewitchingBurstSafe === undefined)
          return output.spreadAvoid!();
        const inOut = output[data.bewitchingBurstSafe]!();
        return output.combo!({ inOut: inOut, spread: output.spreadAvoid!() });
      },
      run: (data) => delete data.bewitchingBurstSafe,
      outputStrings: {
        in: {
          en: 'In',
          cn: '内场',
        },
        out: {
          en: 'Out',
          cn: '外场',
        },
        spreadAvoid: {
          en: 'Spread (Avoid Side Cleaves)',
<<<<<<< HEAD
          ja: '横範囲を避けて散開',
        },
        combo: {
          en: '${inOut} + ${spread}',
          ja: '${inOut} + ${spread}',
=======
          cn: '分散 (注意场边直线)',
        },
        combo: {
          en: '${inOut} + ${spread}',
          cn: '${inOut} + ${spread}',
>>>>>>> 917bed6a
        },
      },
    },
    {
      id: 'R4S Witch Hunt Close/Far Collect',
      type: 'GainsEffect',
      // count: 2F6 = near, 2F7 = far
      netRegex: { effectId: 'B9A', count: ['2F6', '2F7'] },
      condition: (data) => !data.seenBasicWitchHunt,
      run: (data, matches) => data.witchHuntBait = matches.count === '2F6' ? 'near' : 'far',
    },
    {
      id: 'R4S Forked Lightning Collect',
      type: 'GainsEffect',
      netRegex: { effectId: '24B' },
      condition: Conditions.targetIsYou(),
      run: (data) => data.hasForkedLightning = true,
    },
    {
      id: 'R4S Witch Hunt',
      type: 'StartsUsing',
      netRegex: { id: '95DE', source: 'Wicked Thunder', capture: false },
      delaySeconds: 0.2,
      alertText: (data, _matches, output) => {
        if (data.witchHuntBait === undefined || data.bewitchingBurstSafe === undefined)
          return;

        const inOut = output[data.bewitchingBurstSafe]!();
        const spread = data.witchHuntBait === 'near'
          ? (data.hasForkedLightning ? output.far!() : output.near!())
          : (data.hasForkedLightning ? output.near!() : output.far!());
        return output.combo!({ inOut: inOut, spread: spread });
      },
      run: (data) => data.seenBasicWitchHunt = true,
      outputStrings: {
        in: {
          en: 'In',
          cn: '内场',
        },
        out: {
          en: 'Out',
          cn: '外场',
        },
        near: {
          en: 'Spread (Be Closer)',
<<<<<<< HEAD
          ja: '散開 (近づく)',
        },
        far: {
          en: 'Spread (Be Further)',
          ja: '散開 (離れる)',
        },
        combo: {
          en: '${inOut} + ${spread}',
          ja: '${inOut} + ${spread}',
=======
          cn: '靠近分散',
        },
        far: {
          en: 'Spread (Be Further)',
          cn: '远离分散',
        },
        combo: {
          en: '${inOut} + ${spread}',
          cn: '${inOut} + ${spread}',
>>>>>>> 917bed6a
        },
      },
    },
    // For Narrowing/Widening Witch Hunt, the cast determines the first in/out safe, and it swaps each time.
    // The B9A status effect count determines the first near/far bait, and it swaps each time.
    // To simplify this, we can collect the first ones of each, call them out, and then flip them for subsequent calls.
    {
      id: 'R4S Narrowing/Widening Witch Hunt Bait Collect',
      type: 'GainsEffect',
      // count: 2F6 = near, 2F7 = far
      netRegex: { effectId: 'B9A', count: ['2F6', '2F7'] },
      condition: (data) => data.seenBasicWitchHunt,
      suppressSeconds: 15, // don't re-collect, as the effects occur 3 more times
      run: (data, matches) => data.witchHuntBait = matches.count === '2F6' ? 'near' : 'far',
    },
    {
      // Keep an infoText up during the entire mechanic with the order
      // 95E0 = Widening, 95E1 = Narrowing
      id: 'R4S Narrowing/Widening Witch Hunt General',
      type: 'StartsUsing',
      netRegex: { id: ['95E0', '95E1'], source: 'Wicked Thunder' },
      // Cast time is almost the same as the GainsEffect
      // so slight delay just in case there's a race condition issue
      delaySeconds: 0.2,
      durationSeconds: 24,
      infoText: (data, matches, output) => {
        // assumes Narrowing; if Widening, just reverse
        let aoeOrder: InOut[] = ['in', 'out', 'in', 'out'];

        if (matches.id === '95E0')
          aoeOrder = aoeOrder.reverse();
        data.witchHuntAoESafe = aoeOrder[0];

        // assumes Near first; if Far first, just reverse
        let baitOrder: NearFar[] = ['near', 'far', 'near', 'far'];
        if (data.witchHuntBait === undefined)
          baitOrder = [];
        else if (data.witchHuntBait === 'far')
          baitOrder = baitOrder.reverse();

        const baits: string[] = [];
        for (let i = 0; i < aoeOrder.length; ++i) {
          const inOut = aoeOrder[i]!;
          const bait = baitOrder[i] ?? output.unknown!();
          baits.push(output.baitStep!({ inOut: output[inOut]!(), bait: output[bait]!() }));
        }
        return output.baitCombo!({ allBaits: baits.join(output.separator!()) });
      },
      outputStrings: {
        in: {
          en: 'In',
          cn: '月环',
        },
        out: {
          en: 'Out',
          cn: '钢铁',
        },
        near: {
          en: 'Close',
<<<<<<< HEAD
          ja: '近づく',
        },
        far: {
          en: 'Far',
          ja: '離れる',
=======
          cn: '近',
        },
        far: {
          en: 'Far',
          cn: '远',
>>>>>>> 917bed6a
        },
        separator: {
          en: ' => ',
          de: ' => ',
          ja: ' => ',
          cn: ' => ',
        },
        baitStep: {
          en: '${inOut} (${bait})',
<<<<<<< HEAD
          ja: '${inOut} (${bait})',
        },
        baitCombo: {
          en: 'Baits: ${allBaits}',
          ja: '誘導: ${allBaits}',
=======
          cn: '${inOut} (${bait})',
        },
        baitCombo: {
          en: 'Baits: ${allBaits}',
          cn: '引导: ${allBaits}',
>>>>>>> 917bed6a
        },
        unknown: Outputs.unknown,
      },
    },
    // In lieu of a standardized strat, use separate triggers for each callout.
    // This allows players to customize text if they will be baiting in fixed role order.
    {
      id: 'R4S Narrowing/Widening Witch Hunt First',
      type: 'StartsUsing',
      netRegex: { id: ['95E0', '95E1'], source: 'Wicked Thunder', capture: false },
      delaySeconds: 7,
      durationSeconds: 7,
      alertText: (data, _matches, output) => {
        const inOut = data.witchHuntAoESafe ?? output.unknown!();
        const bait = data.witchHuntBait ?? output.unknown!();

        // flip things for the next call
        if (data.witchHuntAoESafe !== undefined)
          data.witchHuntAoESafe = data.witchHuntAoESafe === 'in' ? 'out' : 'in';
        if (data.witchHuntBait !== undefined)
          data.witchHuntBait = data.witchHuntBait === 'near' ? 'far' : 'near';

        return output.combo!({ inOut: output[inOut]!(), bait: output[bait]!() });
      },
      outputStrings: witchHuntAlertOutputStrings,
    },
    {
      id: 'R4S Narrowing/Widening Witch Hunt Second',
      type: 'StartsUsing',
      netRegex: { id: ['95E0', '95E1'], source: 'Wicked Thunder', capture: false },
      delaySeconds: 14,
      durationSeconds: 3.2,
      alertText: (data, _matches, output) => {
        const inOut = data.witchHuntAoESafe ?? output.unknown!();
        const bait = data.witchHuntBait ?? output.unknown!();

        // flip things for the next call
        if (data.witchHuntAoESafe !== undefined)
          data.witchHuntAoESafe = data.witchHuntAoESafe === 'in' ? 'out' : 'in';
        if (data.witchHuntBait !== undefined)
          data.witchHuntBait = data.witchHuntBait === 'near' ? 'far' : 'near';

        return output.combo!({ inOut: output[inOut]!(), bait: output[bait]!() });
      },
      outputStrings: witchHuntAlertOutputStrings,
    },
    {
      id: 'R4S Narrowing/Widening Witch Hunt Third',
      type: 'StartsUsing',
      netRegex: { id: ['95E0', '95E1'], source: 'Wicked Thunder', capture: false },
      delaySeconds: 17.4,
      durationSeconds: 3.2,
      alertText: (data, _matches, output) => {
        const inOut = data.witchHuntAoESafe ?? output.unknown!();
        const bait = data.witchHuntBait ?? output.unknown!();

        // flip things for the next call
        if (data.witchHuntAoESafe !== undefined)
          data.witchHuntAoESafe = data.witchHuntAoESafe === 'in' ? 'out' : 'in';
        if (data.witchHuntBait !== undefined)
          data.witchHuntBait = data.witchHuntBait === 'near' ? 'far' : 'near';

        return output.combo!({ inOut: output[inOut]!(), bait: output[bait]!() });
      },
      outputStrings: witchHuntAlertOutputStrings,
    },
    {
      id: 'R4S Narrowing/Widening Witch Hunt Fourth',
      type: 'StartsUsing',
      netRegex: { id: ['95E0', '95E1'], source: 'Wicked Thunder', capture: false },
      delaySeconds: 20.8,
      durationSeconds: 3.2,
      alertText: (data, _matches, output) => {
        const inOut = data.witchHuntAoESafe ?? output.unknown!();
        const bait = data.witchHuntBait ?? output.unknown!();
        return output.combo!({ inOut: output[inOut]!(), bait: output[bait]!() });
      },
      outputStrings: witchHuntAlertOutputStrings,
    },

    // Electrope Edge 1 & 2
    {
      id: 'R4S Electrope Edge Positions',
      type: 'StartsUsing',
      netRegex: { id: '95C5', source: 'Wicked Thunder', capture: false },
      alertText: (data, _matches, output) => {
        // On the first cast, it will spawn intercardinal mines that are hit by Witchgleams.
        // On the second cast, players will be hit by Witchgleams.
        if (Object.keys(data.electromines).length === 0)
          return output.cardinals!();
        return output.protean!();
      },
      outputStrings: {
        cardinals: Outputs.cardinals,
        protean: Outputs.protean,
      },
    },
    {
      id: 'R4S Witchgleam Electromine Collect',
      type: 'AddedCombatant',
      netRegex: { name: 'Electromine' },
      condition: (data) => data.witchGleamCount === 0,
      run: (data, matches) => {
        const x = parseFloat(matches.x);
        const y = parseFloat(matches.y);
        const intercard = Directions.xyToIntercardDirOutput(x, y, centerX, p1CenterY);
        data.electromines[matches.id] = intercard;
      },
    },
    {
      id: 'R4S Witchgleam Electromine Counter',
      type: 'Ability',
      netRegex: { id: '95C7', source: 'Wicked Thunder', target: 'Electromine', capture: false },
      suppressSeconds: 1,
      run: (data) => ++data.witchGleamCount,
    },
    {
      id: 'R4S Witchgleam Electromine Hit Collect',
      type: 'Ability',
      netRegex: { id: '95C7', source: 'Wicked Thunder', target: 'Electromine' },
      run: (data, matches) => {
        const mineId = matches.targetId;
        const mineDir = data.electromines[mineId];
        // Two mines get hit once, two get hit twice.  On the second hit, remove it as a safe spot.
        if (mineDir !== undefined) {
          if (data.electrominesSafe.includes(mineDir))
            data.electrominesSafe = data.electrominesSafe.filter((mine) => mine !== mineDir);
          else
            data.electrominesSafe.push(mineDir);
        }
      },
    },
    {
      id: 'R4S Four/Eight Star Effect Collect',
      type: 'GainsEffect',
      netRegex: { effectId: 'B9A', count: ['2F0', '2F1'] },
      run: (data, matches) => data.starEffect = matches.count === '2F0' ? 'partners' : 'spread',
    },
    {
      id: 'R4S Electrope Edge 1 Sidewise Spark',
      type: 'StartsUsing',
      // Base this on the Sidewise Spark cast, since it narrows us down to a single safe quadrant
      // Boss always faces north; 95EC = east cleave, 95ED = west cleave
      netRegex: { id: ['95EC', '95ED'], source: 'Wicked Thunder' },
      condition: (data) => data.witchGleamCount === 3,
      // Cast time is almost the same as the GainsEffect
      // so slight delay just in case there's a race condition issue
      delaySeconds: 0.2,
      alertText: (data, matches, output) => {
        const unsafeMap: { [id: string]: DirectionOutputIntercard[] } = {
          '95EC': ['dirNE', 'dirSE'],
          '95ED': ['dirNW', 'dirSW'],
        };

        const unsafeDirs = unsafeMap[matches.id] ?? [];
        data.electrominesSafe = data.electrominesSafe.filter((d) => !unsafeDirs.includes(d));
        const safeDir = data.electrominesSafe.length !== 1
          ? 'unknown'
          : data.electrominesSafe[0]!;
        const safeDirStr = output[safeDir]!();

        const starEffect = data.starEffect ?? 'unknown';
        const starEffectStr = output[starEffect]!();

        return output.combo!({ dir: safeDirStr, mech: starEffectStr });
      },
      run: (data) => {
        data.witchGleamCount = 0;
        delete data.starEffect;
      },
      outputStrings: {
        ...Directions.outputStringsIntercardDir,
        partners: Outputs.stackPartner,
        spread: Outputs.spread,
        combo: {
          en: '${dir} => ${mech}',
<<<<<<< HEAD
          ja: '${dir} => ${mech}',
=======
          cn: '${dir} => ${mech}',
>>>>>>> 917bed6a
        },
      },
    },
    {
      id: 'R4S Electrical Condenser Debuff Collect',
      type: 'GainsEffect',
      netRegex: { effectId: 'F9F', capture: true },
      condition: Conditions.targetIsNotYou(),
      run: (data, matches) => {
        data.condenserTimer = parseFloat(matches.duration) > 30 ? 'long' : 'short';
        const shortName = data.party.member(matches.target).nick;
        if (data.condenserTimer === 'long')
          data.condenserMap.long.push(shortName);
        else
          data.condenserMap.short.push(shortName);
      },
    },
    {
      id: 'R4S Electrical Condenser Debuff Initial',
      type: 'GainsEffect',
      netRegex: { effectId: 'F9F', capture: true },
      condition: Conditions.targetIsYou(),
      delaySeconds: 0.5,
      infoText: (data, matches, output) => {
        data.condenserTimer = parseFloat(matches.duration) > 30 ? 'long' : 'short';
        // Long debuff players will pick up an extra stack later.
        // Just handle it here to cut down on trigger counts.
        if (data.condenserTimer === 'long')
          data.witchgleamSelfCount++;

        // Some strats use long/short debuff assignments to do position swaps for EE2.
        const same = data.condenserMap[data.condenserTimer].join(', ');

        // Note: Taking unexpected lightning damage from Four/Eight Star, Sparks, or Sidewise Spark
        // will cause the stack count to increase. We could try to try to track that, but it makes
        // the final mechanic resolvable only under certain conditions (which still cause deaths),
        // so don't bother for now.  PRs welcome? :)
        return output[data.condenserTimer]!({ same: same });
      },
      outputStrings: {
        short: {
<<<<<<< HEAD
          en: 'Short Debuff',
          ja: '短いデバフ',
        },
        long: {
          en: 'Long Debuff',
          ja: '長いデバフ',
=======
          en: 'Short Debuff (w/ ${same})',
        },
        long: {
          en: 'Long Debuff (w/ ${same})',
>>>>>>> 917bed6a
        },
      },
    },
    {
      id: 'R4S Witchgleam Self Tracker',
      type: 'Ability',
      netRegex: { id: '9786' },
      condition: Conditions.targetIsYou(),
      run: (data) => data.witchgleamSelfCount++,
    },
    {
      id: 'R4S Electrical Condenser Debuff Expiring',
      type: 'GainsEffect',
      netRegex: { effectId: 'F9F', capture: true },
      condition: Conditions.targetIsYou(),
      delaySeconds: (_data, matches) => parseFloat(matches.duration) - 7,
      alertText: (data, _matches, output) => {
        return output.spread!({ stacks: data.witchgleamSelfCount });
      },
      outputStrings: {
        spread: {
          en: 'Spread (${stacks} stacks)',
<<<<<<< HEAD
          ja: '散開 (充電 ${stacks} 回)',
=======
          cn: '分散 (${stacks} 分摊)',
>>>>>>> 917bed6a
        },
      },
    },
    {
      id: 'R4S Electrope Edge 2 Sidewise Spark',
      type: 'StartsUsing',
      // Boss always faces north; 95EC = east cleave, 95ED = west cleave
      netRegex: { id: ['95EC', '95ED'], source: 'Wicked Thunder' },
      condition: (data) => data.witchgleamSelfCount > 0,
      // Cast time is almost the same as the GainsEffect
      // so slight delay just in case there's a race condition issue
      delaySeconds: 0.2,
      alertText: (data, matches, output) => {
        const starEffect = data.starEffect ?? 'unknown';

        // Some strats have stack/spread positions based on Witchgleam stack count,
        // so for the long debuffs, add that info (both for positioning and as a reminder).
        const reminder = data.condenserTimer === 'long'
          ? output.stacks!({ stacks: data.witchgleamSelfCount })
          : '';

        if (matches.id === '95EC')
          return output.combo!({
            dir: output.west!(),
            mech: output[starEffect]!(),
            remind: reminder,
          });
        return output.combo!({
          dir: output.east!(),
          mech: output[starEffect]!(),
          remind: reminder,
        });
      },
      outputStrings: {
        east: Outputs.east,
        west: Outputs.west,
        partners: Outputs.stackPartner,
        spread: Outputs.spread,
        unknown: Outputs.unknown,
        stacks: {
          en: '(${stacks} stacks after)',
        },
        combo: {
<<<<<<< HEAD
          en: '${dir} => ${mech}',
          ja: '${dir} => ${mech}',
=======
          en: '${dir} => ${mech} ${remind}',
>>>>>>> 917bed6a
        },
      },
    },

    // Electron Streams
    {
      id: 'R4S Left Roll',
      type: 'Ability',
      netRegex: { id: '95D3', source: 'Wicked Thunder', capture: false },
      response: Responses.goLeft(),
    },
    {
      id: 'R4S Right Roll',
      type: 'Ability',
      netRegex: { id: '95D2', source: 'Wicked Thunder', capture: false },
      response: Responses.goRight(),
    },
    {
      id: 'R4S Electron Stream Debuff',
      type: 'GainsEffect',
      // FA0 - Positron (Yellow), blue safe
      // FA1 - Negatron (Blue), yellow safe
      netRegex: { effectId: ['FA0', 'FA1'] },
      condition: (data, matches) => data.me === matches.target && data.phase === 'door',
      run: (data, matches) =>
        data.electronStreamSafe = matches.effectId === 'FA0' ? 'blue' : 'yellow',
    },
    {
      id: 'R4S Electron Stream Initial',
      type: 'StartsUsing',
      // 95D6 - Yellow cannon north, Blue cannnon south
      // 95D7 - Blue cannon north, Yellow cannon south
      netRegex: { id: ['95D6', '95D7'], source: 'Wicked Thunder' },
      condition: (data) => !data.seenConductorDebuffs,
      alertText: (data, matches, output) => {
        if (data.electronStreamSafe === 'yellow')
          data.electronStreamSide = matches.id === '95D6' ? 'north' : 'south';
        else if (data.electronStreamSafe === 'blue')
          data.electronStreamSide = matches.id === '95D6' ? 'south' : 'north';

        const safeDir = data.electronStreamSide ?? 'unknown';
        if (data.role === 'tank')
          return output.tank!({ dir: output[safeDir]!() });
        return output.nonTank!({ dir: output[safeDir]!() });
      },
      outputStrings: {
        north: Outputs.north,
        south: Outputs.south,
        unknown: Outputs.unknown,
        tank: {
          en: '${dir} - Be in Front',
<<<<<<< HEAD
          ja: '${dir} - 前方へ',
        },
        nonTank: {
          en: '${dir} - Behind Tank',
          ja: '${dir} - タンクの後ろへ',
=======
          cn: '${dir} - 站在最前',
        },
        nonTank: {
          en: '${dir} - Behind Tank',
          cn: '${dir} - 站在T后面',
>>>>>>> 917bed6a
        },
      },
    },
    {
      id: 'R4S Electron Stream Subsequent',
      type: 'StartsUsing',
      // 95D6 - Yellow cannon north, Blue cannnon south
      // 95D7 - Blue cannon north, Yellow cannon south
      netRegex: { id: ['95D6', '95D7'], source: 'Wicked Thunder' },
      condition: (data) => data.seenConductorDebuffs,
      response: (data, matches, output) => {
        // cactbot-builtin-response
        output.responseOutputStrings = {
          swap: {
            en: 'Swap Sides',
<<<<<<< HEAD
            ja: '入れ替わる',
          },
          stay: {
            en: 'Stay',
            ja: 'そのまま',
=======
            cn: '交换场地',
          },
          stay: {
            en: 'Stay',
            cn: '呆在这个半场',
>>>>>>> 917bed6a
          },
          unknown: Outputs.unknown,
          tank: {
            en: '${dir} - Be in Front',
<<<<<<< HEAD
            ja: '${dir} - 前方へ',
          },
          nonTank: {
            en: '${dir} - Behind Tank',
            ja: '${dir} - タンクの後ろへ',
=======
            cn: '${dir} - 站在最前',
          },
          nonTank: {
            en: '${dir} - Behind Tank',
            cn: '${dir} - 站在T后面',
>>>>>>> 917bed6a
          },
        };

        let safeSide: NorthSouth | 'unknown' = 'unknown';
        let dir: 'stay' | 'swap' | 'unknown' = 'unknown';

        if (data.electronStreamSafe === 'yellow')
          safeSide = matches.id === '95D6' ? 'north' : 'south';
        else if (data.electronStreamSafe === 'blue')
          safeSide = matches.id === '95D6' ? 'south' : 'north';

        if (safeSide !== 'unknown') {
          dir = safeSide === data.electronStreamSide ? 'stay' : 'swap';
          data.electronStreamSide = safeSide; // for the next comparison
        }

        const text = data.role === 'tank'
          ? output.tank!({ dir: output[dir]!() })
          : output.nonTank!({ dir: output[dir]!() });

        if (dir === 'stay')
          return { infoText: text };
        return { alertText: text };
      },
    },
    // For now, just call the debuff effect; likely to be updated when
    // strats are solidified?
    {
      id: 'R4S Conductor/Current Debuffs',
      type: 'GainsEffect',
      netRegex: { effectId: ['FA2', 'FA3', 'FA4', 'FA5', 'FA6'] },
      condition: Conditions.targetIsYou(),
      durationSeconds: 5,
      alertText: (_data, matches, output) => {
        switch (matches.effectId) {
          case 'FA2':
            return output.remoteCurrent!();
          case 'FA3':
            return output.proximateCurrent!();
          case 'FA4':
            return output.spinningConductor!();
          case 'FA5':
            return output.roundhouseConductor!();
          case 'FA6':
            return output.colliderConductor!();
        }
      },
      run: (data) => data.seenConductorDebuffs = true,
      outputStrings: {
        remoteCurrent: {
          en: 'Far Cone on You',
<<<<<<< HEAD
          ja: '自分に遠距離への扇範囲',
        },
        proximateCurrent: {
          en: 'Near Cone on You',
          ja: '自分に近距離への扇範囲',
        },
        spinningConductor: {
          en: 'Small AoE on You',
          ja: '自分に小さい円範囲',
        },
        roundhouseConductor: {
          en: 'Donut AoE on You',
          ja: '自分にドーナツ範囲',
        },
        colliderConductor: {
          en: 'Get Hit by Cone',
          ja: '扇範囲に当たって',
=======
          cn: '远雷点名',
        },
        proximateCurrent: {
          en: 'Near Cone on You',
          cn: '近雷点名',
        },
        spinningConductor: {
          en: 'Small AoE on You',
          cn: '钢铁点名',
        },
        roundhouseConductor: {
          en: 'Donut AoE on You',
          cn: '月环点名',
        },
        colliderConductor: {
          en: 'Get Hit by Cone',
          cn: '去吃雷',
>>>>>>> 917bed6a
        },
      },
    },

    // Fulminous Field
    {
      id: 'R4S Fulminous Field',
      type: 'Ability', // use the preceding ability (Electrope Translplant) for timing
      netRegex: { id: '98D3', source: 'Wicked Thunder', capture: false },
      infoText: (_data, _matches, output) => output.dodge!(),
      outputStrings: {
        dodge: {
          en: 'Dodge w/Partner x7',
          ja: '相方と避ける x7',
        },
      },
    },
    {
      id: 'R4S Fulminous Field Spread',
      type: 'Ability',
      // 90FE = initial hit, 98CD = followup hits (x6)
      netRegex: { id: ['90FE', '98CD'], source: 'Wicked Thunder' },
      suppressSeconds: 1,
      infoText: (data, matches, output) => {
        if (matches.id === '90FE')
          data.fulminousFieldCount = 1;
        else
          data.fulminousFieldCount++;

        if (data.fulminousFieldCount === 3)
          return output.spread!();
      },
      outputStrings: {
        spread: Outputs.spread,
      },
    },
    {
      id: 'R4S Conduction Point Collect',
      type: 'Ability',
      netRegex: { id: '98CE', source: 'Wicked Thunder' },
      run: (data, matches) => data.conductionPointTargets.push(matches.target),
    },
    {
      id: 'R4S Forked Fissures',
      type: 'Ability',
      netRegex: { id: '98CE', source: 'Wicked Thunder', capture: false },
      delaySeconds: 0.2,
      suppressSeconds: 1,
      alertText: (data, _matches, output) => {
        if (data.conductionPointTargets.includes(data.me))
          return output.far!();
        return output.near!();
      },
      run: (data) => data.conductionPointTargets = [],
      outputStrings: {
        near: {
          en: 'In Front of Partner',
<<<<<<< HEAD
          ja: '相方の前へ',
        },
        far: {
          en: 'Behind Partner',
          ja: '相方の後ろへ',
=======
          cn: '站在队友前面',
        },
        far: {
          en: 'Behind Partner',
          cn: '躲在队友身后',
>>>>>>> 917bed6a
        },
      },
    },

    // ***************** PHASE 2 ***************** //
    // General
    {
      id: 'R4S Replica ActorSetPos Data Collect',
      type: 'ActorSetPos',
      netRegex: { id: '4.{7}' },
      condition: (data) => data.phase !== 'door',
      run: (data, matches) => {
        const x = parseFloat(matches.x);
        const y = parseFloat(matches.y);
        const hdg = parseFloat(matches.heading);

        const locDir = Directions.xyTo8DirOutput(x, y, centerX, p2CenterY);
        (data.replicas[matches.id] ??= {}).location = locDir;

        // Determining the facing for clones on cardinals using 4Dir could get a little messy -
        // e.g., a NW-facing clone could result in a value of N or W depending on pixels/rounding.
        // To be safe, use the full 8-dir compass, and then adjust based on the clone's position
        // Note: We only care about heading for clones on cardinals during Sunrise Sabbath
        const hdgDir = Directions.outputFrom8DirNum(Directions.hdgTo8DirNum(hdg));
        if (isCardinalDir(locDir))
          (data.replicas[matches.id] ??= {}).cardinalFacing = isCardinalDir(hdgDir)
            ? 'opposite'
            : 'adjacent';
      },
    },
    {
      id: 'R4S Azure Thunder',
      type: 'StartsUsing',
      netRegex: { id: '962F', source: 'Wicked Thunder', capture: false },
      response: Responses.aoe(),
    },
    {
      id: 'R4S Mustard Bomb Initial',
      type: 'StartsUsing',
      netRegex: { id: '961E', source: 'Wicked Thunder', capture: false },
      infoText: (data, _matches, output) =>
        data.role === 'tank' ? output.tank!() : output.nonTank!(),
      outputStrings: {
        tank: Outputs.tetherBusters,
        nonTank: Outputs.spread,
      },
    },
    {
      id: 'R4S Mustard Bomb Collect',
      type: 'Ability',
      // 961F - Mustard Bomb (tank tethers, x2)
      // 9620 - Kindling Cauldron (spread explosions, x4)
      netRegex: { id: ['961F', '9620'], source: 'Wicked Thunder' },
      run: (data, matches) => {
        if (matches.id === '961F')
          data.mustardBombTargets.push(matches.target);
        else
          data.kindlingCauldronTargets.push(matches.target);
      },
    },
    {
      id: 'R4S Mustard Bomb Followup',
      type: 'Ability',
      netRegex: { id: '961F', source: 'Wicked Thunder', capture: false },
      delaySeconds: 0.2,
      suppressSeconds: 1,
      infoText: (data, _matches, output) => {
        if (data.mustardBombTargets.includes(data.me))
          return output.passDebuff!();
        else if (!data.kindlingCauldronTargets.includes(data.me))
          return output.getDebuff!();
      },
      run: (data) => {
        data.mustardBombTargets = [];
        data.kindlingCauldronTargets = [];
      },
      outputStrings: {
        passDebuff: {
          en: 'Pass Debuff',
<<<<<<< HEAD
          ja: 'デバフを渡して',
        },
        getDebuff: {
          en: 'Get Debuff',
          ja: 'デバフを取って',
=======
          cn: '传递 Debuff',
        },
        getDebuff: {
          en: 'Get Debuff',
          cn: '获取 Debuff',
>>>>>>> 917bed6a
        },
      },
    },
    {
      id: 'R4S Wicked Special Sides',
      type: 'StartsUsing',
      netRegex: { id: '9610', source: 'Wicked Thunder', capture: false },
      condition: (data) => data.secondTwilightCleaveSafe === undefined,
      response: Responses.goSides(),
    },
    {
      id: 'R4S Wicked Special In',
      type: 'StartsUsing',
      netRegex: { id: '9612', source: 'Wicked Thunder', capture: false },
      condition: (data) => data.secondTwilightCleaveSafe === undefined,
      response: Responses.getIn(),
    },
    {
      id: 'R4S Aetherial Conversion',
      type: 'StartsUsing',
      netRegex: { id: Object.keys(aetherialAbility), source: 'Wicked Thunder' },
      durationSeconds: 7,
      infoText: (data, matches, output) => {
        if (!isAetherialId(matches.id))
          throw new UnreachableCode();
        // First time - no stored call (since the mech happens next), just save the effect
        const firstTime = data.aetherialEffect === undefined;
        data.aetherialEffect = aetherialAbility[matches.id];
        if (!firstTime)
          return output.stored!({ effect: output[data.aetherialEffect]!() });
      },
      outputStrings: {
        ...tailThrustOutputStrings,
        stored: {
          en: 'Stored: ${effect}',
<<<<<<< HEAD
          ja: 'あとで ${effect}',
=======
          cn: '存储: ${effect}',
>>>>>>> 917bed6a
        },
      },
    },
    {
      id: 'R4S Tail Thrust',
      type: 'StartsUsing',
      // 9606-9609 correspond to the id casts for the triggering Aetherial Conversion,
      // but we don't care which is which at this point because we've already stored the effect
      netRegex: { id: ['9606', '9607', '9608', '9609'], source: 'Wicked Thunder', capture: false },
      alertText: (data, _matches, output) => output[data.aetherialEffect ?? 'unknown']!(),
      outputStrings: tailThrustOutputStrings,
    },

    // Pre-Sabbaths
    {
      id: 'R4S Cross Tail Switch',
      type: 'StartsUsing',
      netRegex: { id: '95F2', source: 'Wicked Thunder', capture: false },
      delaySeconds: (data) => data.role === 'tank' ? 3 : 1,
      response: (data, _matches, output) => {
        // cactbot-builtin-response
        output.responseOutputStrings = {
          lb3: {
            en: 'LB3!',
<<<<<<< HEAD
            ja: 'LB3!',
=======
            cn: '坦克 LB!',
>>>>>>> 917bed6a
          },
        };

        if (data.role === 'tank')
          return { alarmText: output.lb3!() };
        return Responses.bigAoe();
      },
    },
    {
      id: 'R4S Wicked Blaze',
      type: 'HeadMarker',
      netRegex: { id: '013C', capture: false },
      condition: (data) => data.phase === 'crosstail',
      suppressSeconds: 1,
      infoText: (_data, _matches, output) => output.stacks!(),
      outputStrings: {
        stacks: Outputs.healerGroups,
      },
    },

    // Twilight Sabbath
    {
      id: 'R4S Wicked Fire',
      type: 'StartsUsing',
      netRegex: { id: '9630', source: 'Wicked Thunder', capture: false },
      infoText: (_data, _matches, output) => output.bait!(),
      outputStrings: {
        bait: Outputs.baitPuddles,
      },
    },
    {
      id: 'R4S Twilight Sabbath Sidewise Spark',
      type: 'GainsEffect',
      // count: 319 - add cleaves to its right, 31A - add cleaves to its left
      netRegex: { effectId: '808', count: ['319', '31A'] },
      condition: (data) => data.phase === 'twilight',
      alertText: (data, matches, output) => {
        data.replicaCleaveCount++;
        const dir = data.replicas[matches.targetId]?.location;
        if (dir === undefined || !isCardinalDir(dir))
          return;

        const cleaveDir = matches.count === '319' ? 'right' : 'left';
        const unsafeDirs = replicaCleaveUnsafeMap[dir][cleaveDir];
        data.twilightSafe = data.twilightSafe.filter((d) => !unsafeDirs.includes(d));

        if (data.replicaCleaveCount !== 2)
          return;
        const [safe0] = data.twilightSafe;
        if (safe0 === undefined)
          return;

        // on the first combo, set the second safe spot to unknown, and return the first safe spot
        // for second combo, just store the safe spot for a combined call with Wicked Special
        if (!data.secondTwilightCleaveSafe) {
          data.secondTwilightCleaveSafe = 'unknown';
          return output[safe0]!();
        }
        data.secondTwilightCleaveSafe = safe0;
      },
      run: (data) => {
        if (data.replicaCleaveCount !== 2)
          return;
        data.replicaCleaveCount = 0;
        data.twilightSafe = Directions.outputIntercardDir;
      },
      outputStrings: Directions.outputStringsIntercardDir,
    },
    {
      id: 'R4S Twilight Sabbath + Wicked Special',
      type: 'StartsUsing',
      netRegex: { id: ['9610', '9612'], source: 'Wicked Thunder' },
      condition: (data) => data.secondTwilightCleaveSafe !== undefined,
      alertText: (data, matches, output) => {
        const dir = data.secondTwilightCleaveSafe;
        if (dir === undefined)
          throw new UnreachableCode();

        return matches.id === '9610'
          ? output.combo!({ dir: output[dir]!(), inSides: output.sides!() })
          : output.combo!({ dir: output[dir]!(), inSides: output.in!() });
      },
      run: (data) => delete data.secondTwilightCleaveSafe,
      outputStrings: {
        ...Directions.outputStringsIntercardDir,
        in: Outputs.in,
        sides: Outputs.sides,
        combo: {
          en: '${dir} => ${inSides}',
<<<<<<< HEAD
          ja: '${dir} => ${inSides}',
=======
          cn: '${dir} => ${inSides}',
>>>>>>> 917bed6a
        },
      },
    },

    // Midnight Sabbath
    {
      // ActorControl (category 0x0197) determines the firing order of the adds.
      // All cardinal adds get one value, and all intercardinal adds get a different value.
      // The 4 adds to fire first will always get either 11D1 (guns) or 11D3 (wings)
      // The 4 adds to fire second will always get either 11D2 (guns) or 11D4 (wings)
      id: 'R4S Midnight Sabbath First Adds',
      type: 'ActorControlExtra',
      netRegex: {
        id: '4.{7}',
        category: actorControlCategoryMap.playActionTimeline,
        param1: ['11D1', '11D3'],
      },
      condition: (data) => data.phase === 'midnight',
      delaySeconds: 0.5, // let the position collector finish
      suppressSeconds: 1, // we only need one
      run: (data, matches) => {
        const id = matches.id;
        const loc = data.replicas[id]?.location;
        if (loc === undefined)
          return;

        data.midnightCardFirst = isCardinalDir(loc);
        data.midnightFirstAdds = matches.param1 === '11D3' ? 'wings' : 'gun';
      },
    },
    {
      id: 'R4S Midnight Sabbath Second Adds',
      type: 'ActorControlExtra',
      netRegex: {
        id: '4.{7}',
        category: actorControlCategoryMap.playActionTimeline,
        param1: ['11D2', '11D4'],
      },
      condition: (data) => data.phase === 'midnight',
      delaySeconds: 0.5, // let the position collector finish
      suppressSeconds: 1, // we only need one
      run: (data, matches) => data.midnightSecondAdds = matches.param1 === '11D4' ? 'wings' : 'gun',
    },
    {
      id: 'R4S Concentrated/Scattered Burst 1',
      type: 'StartsUsing',
      // 962B - Concentrated Burst (Partners => Spread)
      // 962C - Scattered Burst (Spread => Partners)
      netRegex: { id: ['962B', '962C'], source: 'Wicked Thunder' },
      delaySeconds: 0.2, // cast starts ~1s after the ActorControl collectors, so just in case
      alertText: (data, matches, output) => {
        const firstMech = matches.id === '962B' ? 'partners' : 'spread';
        const firstMechStr = output[firstMech]!();

        if (data.midnightCardFirst === undefined || data.midnightFirstAdds === undefined)
          return firstMechStr;

        // If the first add is doing wings, that add is safe; if guns, the opposite is safe.
        const dirStr = data.midnightFirstAdds === 'wings'
          ? (data.midnightCardFirst ? output.cardinals!() : output.intercards!())
          : (data.midnightCardFirst ? output.intercards!() : output.cardinals!());

        return output.combo!({ dir: dirStr, mech: firstMechStr });
      },
      outputStrings: {
        combo: {
          en: '${dir} => ${mech}',
<<<<<<< HEAD
          ja: '${dir} => ${mech}',
=======
          cn: '${dir} => ${mech}',
>>>>>>> 917bed6a
        },
        cardinals: Outputs.cardinals,
        intercards: Outputs.intercards,
        partners: Outputs.stackPartner,
        spread: Outputs.spread,
      },
    },
    {
      id: 'R4S Concentrated/Scattered Burst 2',
      type: 'Ability', // use the ability line to trigger the second call for optimal timing
      netRegex: { id: ['962B', '962C'], source: 'Wicked Thunder' },
      alertText: (data, matches, output) => {
        const secondMech = matches.id === '962B' ? 'spread' : 'partners';
        const secondMechStr = output[secondMech]!();

        if (data.midnightCardFirst === undefined || data.midnightSecondAdds === undefined)
          return secondMechStr;

        const secondAddsOnCards = !data.midnightCardFirst;

        // If the 2nd add is doing wings, that add is safe; if guns, the opposite is safe.
        const dirStr = data.midnightSecondAdds === 'wings'
          ? (secondAddsOnCards ? output.cardinals!() : output.intercards!())
          : (secondAddsOnCards ? output.intercards!() : output.cardinals!());

        return output.combo!({ dir: dirStr, mech: secondMechStr });
      },
      outputStrings: {
        combo: {
          en: '${dir} => ${mech}',
<<<<<<< HEAD
          ja: '${dir} => ${mech}',
=======
          cn: '${dir} => ${mech}',
>>>>>>> 917bed6a
        },
        cardinals: Outputs.cardinals,
        intercards: Outputs.intercards,
        partners: Outputs.stackPartner,
        spread: Outputs.spread,
        unknown: Outputs.unknown,
      },
    },

    // Chain Lightning
    {
      id: 'R4S Flame Slash',
      type: 'StartsUsing',
      netRegex: { id: '9614', source: 'Wicked Thunder', capture: false },
      response: Responses.goSides(),
    },
    {
      id: 'R4S Raining Swords Tower',
      type: 'Ability',
      // use the ability line of the preceding Flame Slash cast, as the cast time
      // for Raining Swords is very short.
      netRegex: { id: '9614', source: 'Wicked Thunder', capture: false },
      alertText: (_data, _matches, output) => output.towers!(),
      outputStrings: {
        towers: {
          en: 'Tower Positions',
<<<<<<< HEAD
          ja: '塔を踏んで',
=======
          cn: '踩塔站位',
>>>>>>> 917bed6a
        },
      },
    },
    {
      id: 'R4S Raining Swords Collector',
      type: 'StartsUsing',
      netRegex: { id: '9616', source: 'Wicked Thunder', capture: false },
      promise: async (data) => {
        const actors = (await callOverlayHandler({
          call: 'getCombatants',
        })).combatants;

        const swordActorIds = actors
          .filter((actor) => actor.BNpcID === 17327)
          .sort((left, right) => left.ID! - right.ID!)
          .map((actor) => actor.ID!);

        if (swordActorIds.length !== 8) {
          console.error(
            `R4S Raining Swords Collector: Missing swords, count ${swordActorIds.length}`,
          );
        }

        data.rainingSwords.firstActorId = swordActorIds[0] ?? 0;
      },
    },
    {
      id: 'R4S Raining Swords My Side Detector',
      type: 'Ability',
      // No source for this as the names aren't always correct for some reason
      netRegex: { id: '9617', capture: true },
      condition: Conditions.targetIsYou(),
      run: (data, matches) =>
        data.rainingSwords.mySide = parseFloat(matches.x) < centerX ? 'left' : 'right',
    },
    {
      id: 'R4S Raining Swords Collect + Initial',
      type: 'Tether',
      netRegex: { id: ['0117', '0118'], capture: true },
      durationSeconds: 8,
      alertText: (data, matches, output) => {
        // 24 tethers total, in sets of 3, 8 sets total. Sets 1 and 2 correspond to first safe spots, etc.
        const swordId = matches.sourceId;
        let swordIndex = parseInt(swordId, 16) - data.rainingSwords.firstActorId;
        const swordSet = swordIndex > 3 ? data.rainingSwords.right : data.rainingSwords.left;
        // Swords are actually ordered south to north, invert them so it makes more sense
        swordIndex = 3 - (swordIndex % 4);
        const tetherSet = Math.floor(data.rainingSwords.tetherCount / 6);
        data.rainingSwords.tetherCount++;
        swordSet[tetherSet] = swordSet[tetherSet]?.filter((spot) => spot !== swordIndex) ?? [];

        if (data.rainingSwords.tetherCount === 6) {
          const leftSafe = data.rainingSwords.left[0]?.[0] ?? 0;
          const rightSafe = data.rainingSwords.right[0]?.[0] ?? 0;

          const mySide = data.rainingSwords.mySide;

          // Here (and below) if side couldn't be detected because player was dead
          // we could print out both sides instead of an unknown output?
          // And yes, it's possible to miss a tower in week one gear and survive.
          if (mySide === undefined)
            return output.unknown!();

          return output.safe!({
            side: output[mySide]!(),
            first: mySide === 'left' ? leftSafe + 1 : rightSafe + 1,
          });
        }
      },
      outputStrings: {
        left: Outputs.left,
        right: Outputs.right,
        safe: {
          en: '${side}: Start at ${first}',
<<<<<<< HEAD
          ja: '${side}: ${first} から',
=======
          cn: '${side}: 从 ${first} 开始',
>>>>>>> 917bed6a
        },
        unknown: Outputs.unknown,
      },
    },
    {
      id: 'R4S Raining Swords Safe List',
      type: 'Tether',
      netRegex: { id: ['0117', '0118'], capture: false },
      condition: (data) => data.rainingSwords.tetherCount >= 18,
      durationSeconds: 24,
      suppressSeconds: 10,
      infoText: (data, _matches, output) => {
        const mySide = data.rainingSwords.mySide;
        if (mySide === undefined)
          return output.unknown!();

        const calloutSideSet = data.rainingSwords[mySide];

        const safeSpots = [
          calloutSideSet[0]?.[0] ?? 0,
          calloutSideSet[1]?.[0] ?? 0,
          calloutSideSet[2]?.[0] ?? 0,
        ];

        // Trim our last possible spot based on existing three safe spots
        safeSpots.push([0, 1, 2, 3].filter((spot) => !safeSpots.includes(spot))[0] ?? 0);

        return output.safe!({
          side: output[mySide]!(),
          order: safeSpots.map((i) => i + 1).join(output.separator!()),
        });
      },
      outputStrings: {
        left: Outputs.left,
        right: Outputs.right,
        separator: {
          en: ' => ',
          de: ' => ',
          ja: ' => ',
          cn: ' => ',
        },
        safe: {
          en: '${side} Side: ${order}',
<<<<<<< HEAD
          ja: '${side} 側: ${order}',
=======
          cn: '${side} 侧: ${order}',
>>>>>>> 917bed6a
        },
        unknown: Outputs.unknown,
      },
    },

    // Sunrise Sabbath
    {
      id: 'R4S Ion Cluster Debuff Initial',
      type: 'GainsEffect',
      // FA0 - Positron (Yellow) (blue cannon)
      // FA1 - Negatron (Blue) (yellow cannon)
      // Long = 38s, Short = 23s
      netRegex: { effectId: ['FA0', 'FA1'] },
      condition: (data, matches) => {
        return data.me === matches.target &&
          data.phase === 'sunrise' &&
          data.ionClusterDebuff === undefined; // debuffs can get swapped/reapplied if you oopsie, so no spam
      },
      infoText: (data, matches, output) => {
        data.ionClusterDebuff = matches.effectId === 'FA0'
          ? (parseFloat(matches.duration) > 30 ? 'yellowLong' : 'yellowShort')
          : (parseFloat(matches.duration) > 30 ? 'blueLong' : 'blueShort');
        return output[data.ionClusterDebuff]!();
      },
      outputStrings: {
        yellowLong: {
          en: 'Long Yellow Debuff (Towers First)',
<<<<<<< HEAD
          ja: '黄色の長いデバフ (先に塔踏み)',
        },
        blueLong: {
          en: 'Long Blue Debuff (Towers First)',
          ja: '青色の長いデバフ (先に塔踏み)',
        },
        yellowShort: {
          en: 'Short Yellow Debuff (Cannons First)',
          ja: '黄色の短いデバフ (先にビーム誘導)',
        },
        blueShort: {
          en: 'Short Blue Debuff (Cannons First)',
          ja: '青色の短いデバフ (先にビーム誘導)',
=======
          cn: '长黄 (先踩塔)',
        },
        blueLong: {
          en: 'Long Blue Debuff (Towers First)',
          cn: '长蓝 (先踩塔)',
        },
        yellowShort: {
          en: 'Short Yellow Debuff (Cannons First)',
          cn: '短黄 (先引导)',
        },
        blueShort: {
          en: 'Short Blue Debuff (Cannons First)',
          cn: '短蓝 (先引导)',
>>>>>>> 917bed6a
        },
      },
    },
    {
      id: 'R4S Sunrise Sabbath Jumping Clone Collect 1',
      type: 'ActorControlExtra',
      // '1C' = jumping clone
      netRegex: { id: '4.{7}', category: actorControlCategoryMap.setModelState, param1: '1C' },
      condition: (data) => data.phase === 'sunrise' && !data.seenFirstSunrise,
      // they both face opposite or adjacent, so we only need one to resolve the mechanic
      suppressSeconds: 1,
      run: (data, matches) => {
        const id = matches.id;
        const loc = data.replicas[id]?.location;
        const facing = data.replicas[id]?.cardinalFacing;

        if (loc === undefined || facing === undefined)
          return;

        data.sunriseCloneToWatch = id;
        if (loc === 'dirN' || loc === 'dirS')
          data.sunriseTowerSpots = facing === 'opposite' ? 'northSouth' : 'eastWest';
        else if (loc === 'dirE' || loc === 'dirW')
          data.sunriseTowerSpots = facing === 'opposite' ? 'eastWest' : 'northSouth';
      },
    },
    // After clones jump for 1st towers, their model state does not change, but an ActorMove packet
    // is sent to change their location/heading. There's really no need to continually track
    // actor/position heading and update data.replicas because we can set the data props we need
    // directly from a single ActorMove packet for the 2nd set of towers.
    {
      id: 'R4S Replica Jumping Clone Collect 2',
      type: 'ActorMove',
      netRegex: { id: '4.{7}' },
      condition: (data, matches) =>
        data.phase === 'sunrise' && data.seenFirstSunrise &&
        data.sunriseCloneToWatch === matches.id,
      run: (data, matches) => {
        const x = parseFloat(matches.x);
        const y = parseFloat(matches.y);
        const hdg = parseFloat(matches.heading);

        const locDir = Directions.xyTo4DirNum(x, y, centerX, p2CenterY) % 2; // 0 = N/S, 1 = E/W
        const hdgDir = Directions.outputFrom8DirNum(Directions.hdgTo8DirNum(hdg));
        data.sunriseTowerSpots = isCardinalDir(hdgDir)
          ? (locDir === 0 ? 'northSouth' : 'eastWest') // opposite-facing
          : (locDir === 0 ? 'eastWest' : 'northSouth'); // adjacent-facing
      },
    },
    {
      id: 'R4S Sunrise Sabbath Cannon Color Collect',
      type: 'GainsEffect',
      // 2F4 = yellow cannnon, 2F5 = blue cannon
      netRegex: { effectId: 'B9A', count: ['2F4', '2F5'] },
      condition: (data) => data.phase === 'sunrise',
      run: (data, matches) => {
        const id = matches.targetId;
        const color = matches.count === '2F4' ? 'yellow' : 'blue';
        data.sunriseCannons.push(id);
        (data.replicas[id] ??= {}).cannonColor = color;
      },
    },
    {
      id: 'R4S Sunrise Sabbath Cannnons + Towers',
      type: 'GainsEffect',
      netRegex: { effectId: 'B9A', count: ['2F4', '2F5'], capture: false },
      condition: (data) => data.phase === 'sunrise',
      delaySeconds: 0.2,
      suppressSeconds: 1,
      alertText: (data, _matches, output) => {
        if (data.ionClusterDebuff === undefined || data.sunriseCannons.length !== 4)
          return;

        const blueCannons: DirectionOutputIntercard[] = [];
        const yellowCannons: DirectionOutputIntercard[] = [];
        data.sunriseCannons.forEach((id) => {
          const loc = data.replicas[id]?.location;
          const color = data.replicas[id]?.cannonColor;
          if (loc === undefined || color === undefined || !isIntercardDir(loc))
            return;
          (color === 'blue' ? blueCannons : yellowCannons).push(loc);
        });

        // Second time through, shorts and longs swap responsibilities
        const swapMap: Record<IonClusterDebuff, IonClusterDebuff> = {
          'yellowShort': 'yellowLong',
          'yellowLong': 'yellowShort',
          'blueShort': 'blueLong',
          'blueLong': 'blueShort',
        };
        const task = data.seenFirstSunrise ? swapMap[data.ionClusterDebuff] : data.ionClusterDebuff;

        // use bracket notation because cactbot eslint doesn't handle spread operators
        // in outputStrings; see #266 for more info
        let towerSoakStr = output['unknown']!();
        let cannonBaitStr = output['unknown']!();

        if (data.sunriseTowerSpots !== undefined) {
          towerSoakStr = output[data.sunriseTowerSpots]!();
          cannonBaitStr = data.sunriseTowerSpots === 'northSouth'
            ? output.eastWest!()
            : output.northSouth!();
        }

        if (task === 'yellowShort' || task === 'blueShort') {
          const cannonLocs = task === 'yellowShort' ? blueCannons : yellowCannons;
          const locStr = cannonLocs.map((loc) => output[loc]!()).join('/');
          return output[task]!({ loc: locStr, bait: cannonBaitStr });
        }
        return output[task]!({ bait: towerSoakStr });
      },
      run: (data) => {
        data.sunriseCannons = [];
        data.seenFirstSunrise = true;
        delete data.sunriseTowerSpots;
      },
      outputStrings: {
        ...Directions.outputStringsIntercardDir,
        northSouth: {
          en: 'N/S',
<<<<<<< HEAD
          ja: '北/南',
        },
        eastWest: {
          en: 'E/W',
          ja: '東/西',
        },
        yellowLong: {
          en: 'Soak Tower (${bait})',
          ja: '塔を踏んで (${bait})',
        },
        blueLong: {
          en: 'Soak Tower (${bait})',
          ja: '塔を踏んで (${bait})',
        },
        yellowShort: {
          en: 'Blue Cannon (${loc}) - Point ${bait}',
          ja: '青色のビーム誘導 (${loc}) - ${bait} に向けて',
        },
        blueShort: {
          en: 'Yellow Cannon (${loc}) - Point ${bait}',
          ja: '黄色のビーム誘導 (${loc}) - ${bait} に向けて',
=======
          cn: '南/北',
        },
        eastWest: {
          en: 'E/W',
          cn: '东/西',
        },
        yellowLong: {
          en: 'Soak Tower (${bait})',
          cn: '踩塔 (${bait})',
        },
        blueLong: {
          en: 'Soak Tower (${bait})',
          cn: '踩塔 (${bait})',
        },
        yellowShort: {
          en: 'Blue Cannon (${loc}) - Point ${bait}',
          cn: '蓝激光 (${loc}) - ${bait}',
        },
        blueShort: {
          en: 'Yellow Cannon (${loc}) - Point ${bait}',
          cn: '黄激光 (${loc}) - ${bait}',
>>>>>>> 917bed6a
        },
      },
    },

    // Finale
    {
      id: 'R4S Sword Quiver AoE',
      type: 'StartsUsing',
      netRegex: { id: Object.keys(swordQuiverSafeMap), source: 'Wicked Thunder', capture: false },
      response: Responses.bigAoe(),
    },
    // Use Ability lines for these triggers so they don't collide with the AoE call,
    // and also because the cast starts ~14s before the mechanic resolves, and FFXIV
    // players have goldfish memories.
    {
      id: 'R4S Sword Quiver Safe',
      type: 'Ability',
      netRegex: { id: Object.keys(swordQuiverSafeMap), source: 'Wicked Thunder' },
      alertText: (_data, matches, output) => {
        const id = matches.id;
        if (!isSwordQuiverId(id))
          throw new UnreachableCode();

        return output[swordQuiverSafeMap[id]]!();
      },
      outputStrings: swordQuiverOutputStrings,
    },
  ],
};

export default triggerSet;<|MERGE_RESOLUTION|>--- conflicted
+++ resolved
@@ -123,35 +123,28 @@
 const witchHuntAlertOutputStrings = {
   in: {
     en: 'In',
+    ja: '中へ',
     cn: '月环',
   },
   out: {
     en: 'Out',
+    ja: '外へ',
     cn: '钢铁',
   },
   near: {
     en: 'Baits Close (Party Far)',
-<<<<<<< HEAD
-    ja: '近づいて (他は離れる)',
+    ja: '近づいて誘導 (他は離れる)',
+    cn: '靠近引导 (小队远离)',
   },
   far: {
     en: 'Baits Far (Party Close)',
-    ja: '離れて (他は近づく)',
+    ja: '離れて誘導 (他は近づく)',
+    cn: '远离引导 (小队靠近)',
   },
   combo: {
     en: '${inOut} => ${bait}',
     ja: '${inOut} => ${bait}',
-=======
-    cn: '靠近引导 (小队远离)',
-  },
-  far: {
-    en: 'Baits Far (Party Close)',
-    cn: '远离引导 (小队靠近)',
-  },
-  combo: {
-    en: '${inOut} => ${bait}',
     cn: '${inOut} => ${bait}',
->>>>>>> 917bed6a
   },
   unknown: Outputs.unknown,
 } as const;
@@ -159,35 +152,23 @@
 const tailThrustOutputStrings = {
   iceLeft: {
     en: 'Double Knockback (<== Start on Left)',
-<<<<<<< HEAD
-    ja: 'ノックバック2回 (<== 左から開始)',
-  },
-  iceRight: {
-    en: 'Double Knockback (Start on Right ==>)',
-    ja: 'ノックバック2回 (右から開始 ==>)',
-  },
-  fireLeft: {
-    en: 'Fire - Start Front + Right ==>',
-    ja: '炎 - 前方へ + 右側から開始 ==>',
-  },
-  fireRight: {
-    en: '<== Fire - Start Front + Left',
-    ja: '<== 炎 - 前方へ + 左側から開始',
-=======
+    ja: '2連続ノックバック (<== 左から開始)',
     cn: '两次击退 (<== 左边开始)',
   },
   iceRight: {
     en: 'Double Knockback (Start on Right ==>)',
+    ja: '2連続ノックバック (右から開始 ==>)',
     cn: '两次击退 (右边开始 ==>)',
   },
   fireLeft: {
     en: 'Fire - Start Front + Right ==>',
+    ja: '火 - 最前列 + 右側へ ==>',
     cn: '火 - 右右右 ==>',
   },
   fireRight: {
     en: '<== Fire - Start Front + Left',
+    ja: '<== 火 - 最前列 + 左側へ',
     cn: '<== 火 - 左左左',
->>>>>>> 917bed6a
   },
   unknown: Outputs.unknown,
 } as const;
@@ -195,27 +176,18 @@
 const swordQuiverOutputStrings = {
   frontAndSides: {
     en: 'Go Front / Sides',
-<<<<<<< HEAD
-    ja: '前方へ / 横へ',
-  },
-  frontAndBack: {
-    en: 'Go Front / Back',
-    ja: '前方へ / 後ろへ',
-  },
-  sidesAndBack: {
-    en: 'Go Sides / Back',
-    ja: '横へ / 後ろへ',
-=======
+    ja: '前方 / 横側',
     cn: '去前 / 侧边',
   },
   frontAndBack: {
     en: 'Go Front / Back',
+    ja: '前方 / 後ろ寄り',
     cn: '去前 / 后边',
   },
   sidesAndBack: {
     en: 'Go Sides / Back',
+    ja: '横 / 後ろ寄り',
     cn: '去侧 / 后边',
->>>>>>> 917bed6a
   },
 } as const;
 
@@ -359,11 +331,8 @@
       outputStrings: {
         avoid: {
           en: 'Avoid Front + Side Cleaves',
-<<<<<<< HEAD
-          ja: '前と横からの範囲を避けて',
-=======
+          ja: '縦と横の範囲を避けて',
           cn: '远离BOSS和场边直线AoE',
->>>>>>> 917bed6a
         },
       },
     },
@@ -392,27 +361,23 @@
       outputStrings: {
         in: {
           en: 'In',
+          ja: '中へ',
           cn: '内场',
         },
         out: {
           en: 'Out',
+          ja: '外へ',
           cn: '外场',
         },
         spreadAvoid: {
           en: 'Spread (Avoid Side Cleaves)',
-<<<<<<< HEAD
-          ja: '横範囲を避けて散開',
+          ja: '散開 (横の範囲を避けて)',
+          cn: '分散 (注意场边直线)',
         },
         combo: {
           en: '${inOut} + ${spread}',
           ja: '${inOut} + ${spread}',
-=======
-          cn: '分散 (注意场边直线)',
-        },
-        combo: {
-          en: '${inOut} + ${spread}',
           cn: '${inOut} + ${spread}',
->>>>>>> 917bed6a
         },
       },
     },
@@ -450,35 +415,28 @@
       outputStrings: {
         in: {
           en: 'In',
+          ja: '中へ',
           cn: '内场',
         },
         out: {
           en: 'Out',
+          ja: '外へ',
           cn: '外场',
         },
         near: {
           en: 'Spread (Be Closer)',
-<<<<<<< HEAD
-          ja: '散開 (近づく)',
+          ja: '散開(近づく)',
+          cn: '靠近分散',
         },
         far: {
           en: 'Spread (Be Further)',
-          ja: '散開 (離れる)',
+          ja: '散開(離れる)',
+          cn: '远离分散',
         },
         combo: {
           en: '${inOut} + ${spread}',
           ja: '${inOut} + ${spread}',
-=======
-          cn: '靠近分散',
-        },
-        far: {
-          en: 'Spread (Be Further)',
-          cn: '远离分散',
-        },
-        combo: {
-          en: '${inOut} + ${spread}',
           cn: '${inOut} + ${spread}',
->>>>>>> 917bed6a
         },
       },
     },
@@ -530,27 +488,23 @@
       outputStrings: {
         in: {
           en: 'In',
+          ja: '中へ',
           cn: '月环',
         },
         out: {
           en: 'Out',
+          ja: '外へ',
           cn: '钢铁',
         },
         near: {
           en: 'Close',
-<<<<<<< HEAD
           ja: '近づく',
+          cn: '近',
         },
         far: {
           en: 'Far',
           ja: '離れる',
-=======
-          cn: '近',
-        },
-        far: {
-          en: 'Far',
           cn: '远',
->>>>>>> 917bed6a
         },
         separator: {
           en: ' => ',
@@ -560,19 +514,13 @@
         },
         baitStep: {
           en: '${inOut} (${bait})',
-<<<<<<< HEAD
           ja: '${inOut} (${bait})',
+          cn: '${inOut} (${bait})',
         },
         baitCombo: {
           en: 'Baits: ${allBaits}',
           ja: '誘導: ${allBaits}',
-=======
-          cn: '${inOut} (${bait})',
-        },
-        baitCombo: {
-          en: 'Baits: ${allBaits}',
           cn: '引导: ${allBaits}',
->>>>>>> 917bed6a
         },
         unknown: Outputs.unknown,
       },
@@ -749,11 +697,8 @@
         spread: Outputs.spread,
         combo: {
           en: '${dir} => ${mech}',
-<<<<<<< HEAD
           ja: '${dir} => ${mech}',
-=======
           cn: '${dir} => ${mech}',
->>>>>>> 917bed6a
         },
       },
     },
@@ -795,19 +740,10 @@
       },
       outputStrings: {
         short: {
-<<<<<<< HEAD
-          en: 'Short Debuff',
-          ja: '短いデバフ',
-        },
-        long: {
-          en: 'Long Debuff',
-          ja: '長いデバフ',
-=======
           en: 'Short Debuff (w/ ${same})',
         },
         long: {
           en: 'Long Debuff (w/ ${same})',
->>>>>>> 917bed6a
         },
       },
     },
@@ -830,11 +766,8 @@
       outputStrings: {
         spread: {
           en: 'Spread (${stacks} stacks)',
-<<<<<<< HEAD
-          ja: '散開 (充電 ${stacks} 回)',
-=======
+          ja: '散開 (${stacks} 回充電)',
           cn: '分散 (${stacks} 分摊)',
->>>>>>> 917bed6a
         },
       },
     },
@@ -876,14 +809,11 @@
         unknown: Outputs.unknown,
         stacks: {
           en: '(${stacks} stacks after)',
+          ja: '(${stacks} 回充電)',
         },
         combo: {
-<<<<<<< HEAD
-          en: '${dir} => ${mech}',
-          ja: '${dir} => ${mech}',
-=======
           en: '${dir} => ${mech} ${remind}',
->>>>>>> 917bed6a
+          ja: '${dir} => ${mech} ${remind}',
         },
       },
     },
@@ -935,19 +865,13 @@
         unknown: Outputs.unknown,
         tank: {
           en: '${dir} - Be in Front',
-<<<<<<< HEAD
           ja: '${dir} - 前方へ',
+          cn: '${dir} - 站在最前',
         },
         nonTank: {
           en: '${dir} - Behind Tank',
           ja: '${dir} - タンクの後ろへ',
-=======
-          cn: '${dir} - 站在最前',
-        },
-        nonTank: {
-          en: '${dir} - Behind Tank',
           cn: '${dir} - 站在T后面',
->>>>>>> 917bed6a
         },
       },
     },
@@ -963,36 +887,24 @@
         output.responseOutputStrings = {
           swap: {
             en: 'Swap Sides',
-<<<<<<< HEAD
-            ja: '入れ替わる',
+            ja: '場所を交代',
+            cn: '交换场地',
           },
           stay: {
             en: 'Stay',
             ja: 'そのまま',
-=======
-            cn: '交换场地',
-          },
-          stay: {
-            en: 'Stay',
             cn: '呆在这个半场',
->>>>>>> 917bed6a
           },
           unknown: Outputs.unknown,
           tank: {
             en: '${dir} - Be in Front',
-<<<<<<< HEAD
             ja: '${dir} - 前方へ',
+            cn: '${dir} - 站在最前',
           },
           nonTank: {
             en: '${dir} - Behind Tank',
             ja: '${dir} - タンクの後ろへ',
-=======
-            cn: '${dir} - 站在最前',
-          },
-          nonTank: {
-            en: '${dir} - Behind Tank',
             cn: '${dir} - 站在T后面',
->>>>>>> 917bed6a
           },
         };
 
@@ -1044,43 +956,28 @@
       outputStrings: {
         remoteCurrent: {
           en: 'Far Cone on You',
-<<<<<<< HEAD
-          ja: '自分に遠距離への扇範囲',
+          ja: '自分に遠方扇範囲',
+          cn: '远雷点名',
         },
         proximateCurrent: {
           en: 'Near Cone on You',
-          ja: '自分に近距離への扇範囲',
+          ja: '自分に近方扇範囲',
+          cn: '近雷点名',
         },
         spinningConductor: {
           en: 'Small AoE on You',
           ja: '自分に小さい円範囲',
+          cn: '钢铁点名',
         },
         roundhouseConductor: {
           en: 'Donut AoE on You',
           ja: '自分にドーナツ範囲',
+          cn: '月环点名',
         },
         colliderConductor: {
           en: 'Get Hit by Cone',
           ja: '扇範囲に当たって',
-=======
-          cn: '远雷点名',
-        },
-        proximateCurrent: {
-          en: 'Near Cone on You',
-          cn: '近雷点名',
-        },
-        spinningConductor: {
-          en: 'Small AoE on You',
-          cn: '钢铁点名',
-        },
-        roundhouseConductor: {
-          en: 'Donut AoE on You',
-          cn: '月环点名',
-        },
-        colliderConductor: {
-          en: 'Get Hit by Cone',
           cn: '去吃雷',
->>>>>>> 917bed6a
         },
       },
     },
@@ -1138,19 +1035,13 @@
       outputStrings: {
         near: {
           en: 'In Front of Partner',
-<<<<<<< HEAD
           ja: '相方の前へ',
+          cn: '站在队友前面',
         },
         far: {
           en: 'Behind Partner',
           ja: '相方の後ろへ',
-=======
-          cn: '站在队友前面',
-        },
-        far: {
-          en: 'Behind Partner',
           cn: '躲在队友身后',
->>>>>>> 917bed6a
         },
       },
     },
@@ -1230,19 +1121,13 @@
       outputStrings: {
         passDebuff: {
           en: 'Pass Debuff',
-<<<<<<< HEAD
           ja: 'デバフを渡して',
+          cn: '传递 Debuff',
         },
         getDebuff: {
           en: 'Get Debuff',
           ja: 'デバフを取って',
-=======
-          cn: '传递 Debuff',
-        },
-        getDebuff: {
-          en: 'Get Debuff',
           cn: '获取 Debuff',
->>>>>>> 917bed6a
         },
       },
     },
@@ -1278,11 +1163,8 @@
         ...tailThrustOutputStrings,
         stored: {
           en: 'Stored: ${effect}',
-<<<<<<< HEAD
-          ja: 'あとで ${effect}',
-=======
+          ja: 'あとで: ${effect}',
           cn: '存储: ${effect}',
->>>>>>> 917bed6a
         },
       },
     },
@@ -1307,11 +1189,8 @@
         output.responseOutputStrings = {
           lb3: {
             en: 'LB3!',
-<<<<<<< HEAD
-            ja: 'LB3!',
-=======
+            ja: 'タンク LB3!',
             cn: '坦克 LB!',
->>>>>>> 917bed6a
           },
         };
 
@@ -1401,11 +1280,8 @@
         sides: Outputs.sides,
         combo: {
           en: '${dir} => ${inSides}',
-<<<<<<< HEAD
           ja: '${dir} => ${inSides}',
-=======
           cn: '${dir} => ${inSides}',
->>>>>>> 917bed6a
         },
       },
     },
@@ -1473,11 +1349,8 @@
       outputStrings: {
         combo: {
           en: '${dir} => ${mech}',
-<<<<<<< HEAD
           ja: '${dir} => ${mech}',
-=======
           cn: '${dir} => ${mech}',
->>>>>>> 917bed6a
         },
         cardinals: Outputs.cardinals,
         intercards: Outputs.intercards,
@@ -1508,11 +1381,8 @@
       outputStrings: {
         combo: {
           en: '${dir} => ${mech}',
-<<<<<<< HEAD
           ja: '${dir} => ${mech}',
-=======
           cn: '${dir} => ${mech}',
->>>>>>> 917bed6a
         },
         cardinals: Outputs.cardinals,
         intercards: Outputs.intercards,
@@ -1539,11 +1409,8 @@
       outputStrings: {
         towers: {
           en: 'Tower Positions',
-<<<<<<< HEAD
-          ja: '塔を踏んで',
-=======
+          ja: '塔の位置へ',
           cn: '踩塔站位',
->>>>>>> 917bed6a
         },
       },
     },
@@ -1618,11 +1485,8 @@
         right: Outputs.right,
         safe: {
           en: '${side}: Start at ${first}',
-<<<<<<< HEAD
-          ja: '${side}: ${first} から',
-=======
+          ja: '${side}: まずは ${first} から',
           cn: '${side}: 从 ${first} 开始',
->>>>>>> 917bed6a
         },
         unknown: Outputs.unknown,
       },
@@ -1666,11 +1530,8 @@
         },
         safe: {
           en: '${side} Side: ${order}',
-<<<<<<< HEAD
           ja: '${side} 側: ${order}',
-=======
           cn: '${side} 侧: ${order}',
->>>>>>> 917bed6a
         },
         unknown: Outputs.unknown,
       },
@@ -1698,35 +1559,23 @@
       outputStrings: {
         yellowLong: {
           en: 'Long Yellow Debuff (Towers First)',
-<<<<<<< HEAD
-          ja: '黄色の長いデバフ (先に塔踏み)',
+          ja: '長い黄色デバフ (塔から)',
+          cn: '长黄 (先踩塔)',
         },
         blueLong: {
           en: 'Long Blue Debuff (Towers First)',
-          ja: '青色の長いデバフ (先に塔踏み)',
+          ja: '長い青色デバフ (塔から)',
+          cn: '长蓝 (先踩塔)',
         },
         yellowShort: {
           en: 'Short Yellow Debuff (Cannons First)',
-          ja: '黄色の短いデバフ (先にビーム誘導)',
+          ja: '短い黄色デバフ (ビーム誘導から)',
+          cn: '短黄 (先引导)',
         },
         blueShort: {
           en: 'Short Blue Debuff (Cannons First)',
-          ja: '青色の短いデバフ (先にビーム誘導)',
-=======
-          cn: '长黄 (先踩塔)',
-        },
-        blueLong: {
-          en: 'Long Blue Debuff (Towers First)',
-          cn: '长蓝 (先踩塔)',
-        },
-        yellowShort: {
-          en: 'Short Yellow Debuff (Cannons First)',
-          cn: '短黄 (先引导)',
-        },
-        blueShort: {
-          en: 'Short Blue Debuff (Cannons First)',
+          ja: '短い青色デバフ (ビーム誘導から)',
           cn: '短蓝 (先引导)',
->>>>>>> 917bed6a
         },
       },
     },
@@ -1847,51 +1696,33 @@
         ...Directions.outputStringsIntercardDir,
         northSouth: {
           en: 'N/S',
-<<<<<<< HEAD
-          ja: '北/南',
+          ja: '南/北',
+          cn: '南/北',
         },
         eastWest: {
           en: 'E/W',
           ja: '東/西',
+          cn: '东/西',
         },
         yellowLong: {
           en: 'Soak Tower (${bait})',
           ja: '塔を踏んで (${bait})',
+          cn: '踩塔 (${bait})',
         },
         blueLong: {
           en: 'Soak Tower (${bait})',
           ja: '塔を踏んで (${bait})',
+          cn: '踩塔 (${bait})',
         },
         yellowShort: {
           en: 'Blue Cannon (${loc}) - Point ${bait}',
-          ja: '青色のビーム誘導 (${loc}) - ${bait} に向けて',
+          ja: '青いビーム誘導 (${loc}) - ${bait}',
+          cn: '蓝激光 (${loc}) - ${bait}',
         },
         blueShort: {
           en: 'Yellow Cannon (${loc}) - Point ${bait}',
-          ja: '黄色のビーム誘導 (${loc}) - ${bait} に向けて',
-=======
-          cn: '南/北',
-        },
-        eastWest: {
-          en: 'E/W',
-          cn: '东/西',
-        },
-        yellowLong: {
-          en: 'Soak Tower (${bait})',
-          cn: '踩塔 (${bait})',
-        },
-        blueLong: {
-          en: 'Soak Tower (${bait})',
-          cn: '踩塔 (${bait})',
-        },
-        yellowShort: {
-          en: 'Blue Cannon (${loc}) - Point ${bait}',
-          cn: '蓝激光 (${loc}) - ${bait}',
-        },
-        blueShort: {
-          en: 'Yellow Cannon (${loc}) - Point ${bait}',
+          ja: '黄色いビーム誘導 (${loc}) - ${bait}',
           cn: '黄激光 (${loc}) - ${bait}',
->>>>>>> 917bed6a
         },
       },
     },
