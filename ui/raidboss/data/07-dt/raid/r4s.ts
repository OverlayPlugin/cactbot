import Conditions from '../../../../../resources/conditions';
import { UnreachableCode } from '../../../../../resources/not_reached';
import Outputs from '../../../../../resources/outputs';
import { callOverlayHandler } from '../../../../../resources/overlay_plugin_api';
import { Responses } from '../../../../../resources/responses';
import {
  DirectionOutput8,
  DirectionOutputCardinal,
  DirectionOutputIntercard,
  Directions,
} from '../../../../../resources/util';
import ZoneId from '../../../../../resources/zone_id';
import { RaidbossData } from '../../../../../types/data';
import { TriggerSet } from '../../../../../types/trigger';

/*
  TO DO LIST
    - Electrope Edge 2 - call safe tile for non-Spark players?
    - Raining Swords - possibly add `alertText` calls for each safe spot in sequence?
*/

type Phase = 'door' | 'crosstail' | 'twilight' | 'midnight' | 'sunrise';

type NearFar = 'near' | 'far'; // wherever you are...
type InOut = 'in' | 'out';
type NorthSouth = 'north' | 'south';
type LeftRight = 'left' | 'right';
type CondenserMap = {
  long: string[];
  short: string[];
};
type AetherialId = keyof typeof aetherialAbility;
type AetherialEffect = 'iceRight' | 'iceLeft' | 'fireRight' | 'fireLeft';
type MidnightState = 'gun' | 'wings';
type IonClusterDebuff = 'yellowShort' | 'yellowLong' | 'blueShort' | 'blueLong';
type SunriseCardinalPair = 'northSouth' | 'eastWest';

type DirectionCardinal = Exclude<DirectionOutputCardinal, 'unknown'>;
type DirectionIntercard = Exclude<DirectionOutputIntercard, 'unknown'>;
type ReplicaCleaveMap = {
  [K in DirectionCardinal]: {
    [D in LeftRight]: DirectionOutputIntercard[];
  };
};

type ReplicaData = {
  [id: string]: {
    location?: DirectionOutput8;
    cardinalFacing?: 'opposite' | 'adjacent';
    cannonColor?: 'yellow' | 'blue';
  };
};

const centerX = 100;
const p1CenterY = 100;
const p2CenterY = 165; // wall-boss platform is south

const phaseMap: { [id: string]: Phase } = {
  '95F2': 'crosstail', // Cross Tail Switch
  '9623': 'twilight', // Twilight Sabbath
  '9AB9': 'midnight', // Midnight Sabbath
  '9622': 'sunrise', // Ion Cluster (because debuffs pre-date the Sunrise Sabbath cast)
};

const actorControlCategoryMap = {
  'setModelState': '003F',
  'playActionTimeline': '0197',
} as const;

const aetherialAbility = {
  '9602': 'fireLeft',
  '9603': 'iceLeft',
  '9604': 'fireRight',
  '9605': 'iceRight',
} as const;

const isAetherialId = (id: string): id is AetherialId => {
  return id in aetherialAbility;
};

// Replicas face center, so the half they cleave will render all those intercards unsafe.
const replicaCleaveUnsafeMap: ReplicaCleaveMap = {
  'dirN': {
    'left': ['dirNE', 'dirSE'],
    'right': ['dirNW', 'dirSW'],
  },
  'dirE': {
    'left': ['dirSE', 'dirSW'],
    'right': ['dirNW', 'dirNE'],
  },
  'dirS': {
    'left': ['dirSW', 'dirNW'],
    'right': ['dirNE', 'dirSE'],
  },
  'dirW': {
    'left': ['dirNW', 'dirNE'],
    'right': ['dirSE', 'dirSW'],
  },
};

const isCardinalDir = (dir: DirectionOutput8): dir is DirectionCardinal => {
  return (Directions.outputCardinalDir as string[]).includes(dir);
};

const isIntercardDir = (dir: DirectionOutput8): dir is DirectionIntercard => {
  return (Directions.outputIntercardDir as string[]).includes(dir);
};

const getStartingSwords = (): number[][] => Array(4).fill(0).map(() => [0, 1, 2, 3]);

const swordQuiverSafeMap = {
  '95F9': 'sidesAndBack', // front cleave
  '95FA': 'frontAndBack', // middle cleave
  '95FB': 'frontAndSides', // back cleave
} as const;

const isSwordQuiverId = (id: string): id is keyof typeof swordQuiverSafeMap => {
  return Object.keys(swordQuiverSafeMap).includes(id);
};

// For now, call the in/out, the party safe spot, and the bait spot; users can customize.
// If/once standard strats develop, this would be a good thing to revisit.
const witchHuntAlertOutputStrings = {
  in: {
    en: 'In',
<<<<<<< HEAD
    de: 'Rein',
=======
    ja: '中へ',
>>>>>>> 20a52a77
    cn: '月环',
  },
  out: {
    en: 'Out',
<<<<<<< HEAD
    de: 'Raus',
=======
    ja: '外へ',
>>>>>>> 20a52a77
    cn: '钢铁',
  },
  near: {
    en: 'Baits Close (Party Far)',
<<<<<<< HEAD
    de: 'Nah ködern (Gruppe fern)',
=======
    ja: '近づいて誘導 (他は離れる)',
>>>>>>> 20a52a77
    cn: '靠近引导 (小队远离)',
  },
  far: {
    en: 'Baits Far (Party Close)',
<<<<<<< HEAD
    de: 'Fern ködern (Gruppe nah)',
=======
    ja: '離れて誘導 (他は近づく)',
>>>>>>> 20a52a77
    cn: '远离引导 (小队靠近)',
  },
  combo: {
    en: '${inOut} => ${bait}',
<<<<<<< HEAD
    de: '${inOut} => ${bait}',
=======
    ja: '${inOut} => ${bait}',
>>>>>>> 20a52a77
    cn: '${inOut} => ${bait}',
  },
  unknown: Outputs.unknown,
} as const;

const tailThrustOutputStrings = {
  iceLeft: {
    en: 'Double Knockback (<== Start on Left)',
<<<<<<< HEAD
    de: 'Doppel-Rückstoß (<== Starte Links)',
=======
    ja: '2連続ノックバック (<== 左から開始)',
>>>>>>> 20a52a77
    cn: '两次击退 (<== 左边开始)',
  },
  iceRight: {
    en: 'Double Knockback (Start on Right ==>)',
<<<<<<< HEAD
    de: 'Doppel-Rückstoß (Starte Rechts ==>)',
=======
    ja: '2連続ノックバック (右から開始 ==>)',
>>>>>>> 20a52a77
    cn: '两次击退 (右边开始 ==>)',
  },
  fireLeft: {
    en: 'Fire - Start Front + Right ==>',
<<<<<<< HEAD
    de: 'Feuer - Starte Vorne + Rechts ==>',
=======
    ja: '火 - 最前列 + 右側へ ==>',
>>>>>>> 20a52a77
    cn: '火 - 右右右 ==>',
  },
  fireRight: {
    en: '<== Fire - Start Front + Left',
<<<<<<< HEAD
    de: '<== Feuer - Starte Vorne + Links',
=======
    ja: '<== 火 - 最前列 + 左側へ',
>>>>>>> 20a52a77
    cn: '<== 火 - 左左左',
  },
  unknown: Outputs.unknown,
} as const;

const swordQuiverOutputStrings = {
  frontAndSides: {
    en: 'Go Front / Sides',
<<<<<<< HEAD
    de: 'Geh nach Vorne / Seiten',
=======
    ja: '前方 / 横側 へ',
>>>>>>> 20a52a77
    cn: '去前 / 侧边',
  },
  frontAndBack: {
    en: 'Go Front / Back',
<<<<<<< HEAD
    de: 'Geh nach Vorne / Hinten',
=======
    ja: '前方 / 後方 へ',
>>>>>>> 20a52a77
    cn: '去前 / 后边',
  },
  sidesAndBack: {
    en: 'Go Sides / Back',
<<<<<<< HEAD
    de: 'Geh Seitlich / Hinten',
=======
    ja: '横 / 後方 へ',
>>>>>>> 20a52a77
    cn: '去侧 / 后边',
  },
} as const;

export interface Data extends RaidbossData {
  phase: Phase;
  // Phase 1
  bewitchingBurstSafe?: InOut;
  hasForkedLightning: boolean;
  seenBasicWitchHunt: boolean;
  witchHuntBait?: NearFar;
  witchHuntAoESafe?: InOut;
  witchGleamCount: number;
  electromines: { [id: string]: DirectionOutputIntercard };
  electrominesSafe: DirectionOutputIntercard[];
  starEffect?: 'partners' | 'spread';
  witchgleamSelfCount: number;
  condenserTimer?: 'short' | 'long';
  condenserMap: CondenserMap;
  electronStreamSafe?: 'yellow' | 'blue';
  electronStreamSide?: NorthSouth;
  seenConductorDebuffs: boolean;
  fulminousFieldCount: number;
  conductionPointTargets: string[];
  // Phase 2
  replicas: ReplicaData;
  mustardBombTargets: string[];
  kindlingCauldronTargets: string[];
  aetherialEffect?: AetherialEffect;
  twilightSafe: DirectionOutputIntercard[];
  replicaCleaveCount: number;
  secondTwilightCleaveSafe?: DirectionOutputIntercard;
  midnightCardFirst?: boolean;
  midnightFirstAdds?: MidnightState;
  midnightSecondAdds?: MidnightState;
  ionClusterDebuff?: IonClusterDebuff;
  sunriseCannons: string[];
  sunriseCloneToWatch?: string;
  sunriseTowerSpots?: SunriseCardinalPair;
  seenFirstSunrise: boolean;
  rainingSwords: {
    mySide?: LeftRight;
    tetherCount: number;
    firstActorId: number;
    left: number[][];
    right: number[][];
  };
}

const triggerSet: TriggerSet<Data> = {
  id: 'AacLightHeavyweightM4Savage',
  zoneId: ZoneId.AacLightHeavyweightM4Savage,
  timelineFile: 'r4s.txt',
  initData: () => {
    return {
      phase: 'door',
      // Phase 1
      hasForkedLightning: false,
      seenBasicWitchHunt: false,
      witchGleamCount: 0,
      electromines: {},
      electrominesSafe: [],
      witchgleamSelfCount: 0,
      condenserMap: {
        long: [],
        short: [],
      },
      seenConductorDebuffs: false,
      fulminousFieldCount: 0,
      conductionPointTargets: [],
      // Phase 2
      replicas: {},
      mustardBombTargets: [],
      kindlingCauldronTargets: [],
      twilightSafe: Directions.outputIntercardDir,
      replicaCleaveCount: 0,
      sunriseCannons: [],
      seenFirstSunrise: false,
      rainingSwords: {
        tetherCount: 0,
        firstActorId: 0,
        left: getStartingSwords(),
        right: getStartingSwords(),
      },
    };
  },
  timelineTriggers: [
    // Order: Soulshock => Impact x2 => Cannonbolt (entire sequence is ~9s).
    // None of these have StartsUsing lines or other lines that could be used for pre-warn triggers;
    // they seem to be entirely timeline based.  To avoid spam, use a single alert.
    {
      id: 'R4S Soulshock',
      regex: /Soulshock/,
      beforeSeconds: 4,
      durationSeconds: 13,
      response: Responses.bigAoe(),
    },
  ],
  triggers: [
    {
      id: 'R4S Phase Tracker',
      type: 'StartsUsing',
      netRegex: { id: Object.keys(phaseMap), source: 'Wicked Thunder' },
      suppressSeconds: 1,
      run: (data, matches) => {
        const phase = phaseMap[matches.id];
        if (phase === undefined)
          throw new UnreachableCode();

        data.phase = phase;
      },
    },

    // ***************** PHASE 1 ***************** //
    // General
    {
      id: 'R4S Wrath of Zeus',
      type: 'StartsUsing',
      netRegex: { id: '95EF', source: 'Wicked Thunder', capture: false },
      response: Responses.bigAoe(),
    },
    {
      id: 'R4S Wicked Bolt',
      type: 'HeadMarker',
      netRegex: { id: '013C' },
      condition: (data) => data.phase === 'door',
      response: Responses.stackMarkerOn(),
    },
    {
      id: 'R4S Wicked Jolt',
      type: 'StartsUsing',
      netRegex: { id: '95F0' },
      response: Responses.tankBusterSwap(),
    },

    // Witch Hunts
    {
      id: 'R4S Bewitching Flight',
      type: 'StartsUsing',
      netRegex: { id: '9671', source: 'Wicked Thunder', capture: false },
      infoText: (_data, _matches, output) => output.avoid!(),
      outputStrings: {
        avoid: {
          en: 'Avoid Front + Side Cleaves',
<<<<<<< HEAD
          de: 'Vermeide Frontal + Seiten-Angriff',
=======
          ja: '縦と横の範囲を避けて',
>>>>>>> 20a52a77
          cn: '远离BOSS和场边直线AoE',
        },
      },
    },
    {
      // We don't need to collect; we can deduce in/out based on any bursting line's x-pos.
      id: 'R4S Betwitching Flight Burst',
      type: 'StartsUsingExtra',
      netRegex: { id: '95EA' },
      suppressSeconds: 1,
      run: (data, matches) => {
        const x = parseFloat(matches.x);
        data.bewitchingBurstSafe = (x > 110 || x < 90) ? 'in' : 'out';
      },
    },
    {
      id: 'R4S Electrifying Witch Hunt',
      type: 'StartsUsing',
      netRegex: { id: '95E5', source: 'Wicked Thunder', capture: false },
      alertText: (data, _matches, output) => {
        if (data.bewitchingBurstSafe === undefined)
          return output.spreadAvoid!();
        const inOut = output[data.bewitchingBurstSafe]!();
        return output.combo!({ inOut: inOut, spread: output.spreadAvoid!() });
      },
      run: (data) => delete data.bewitchingBurstSafe,
      outputStrings: {
        in: {
          en: 'In',
<<<<<<< HEAD
          de: 'Rein',
=======
          ja: '中へ',
>>>>>>> 20a52a77
          cn: '内场',
        },
        out: {
          en: 'Out',
<<<<<<< HEAD
          de: 'Raus',
=======
          ja: '外へ',
>>>>>>> 20a52a77
          cn: '外场',
        },
        spreadAvoid: {
          en: 'Spread (Avoid Side Cleaves)',
<<<<<<< HEAD
          de: 'Verteilen (Vermeide Seiten-Angriff)',
=======
          ja: '散開 (横の範囲を避けて)',
>>>>>>> 20a52a77
          cn: '分散 (注意场边直线)',
        },
        combo: {
          en: '${inOut} + ${spread}',
<<<<<<< HEAD
          de: '${inOut} + ${spread}',
=======
          ja: '${inOut} + ${spread}',
>>>>>>> 20a52a77
          cn: '${inOut} + ${spread}',
        },
      },
    },
    {
      id: 'R4S Witch Hunt Close/Far Collect',
      type: 'GainsEffect',
      // count: 2F6 = near, 2F7 = far
      netRegex: { effectId: 'B9A', count: ['2F6', '2F7'] },
      condition: (data) => !data.seenBasicWitchHunt,
      run: (data, matches) => data.witchHuntBait = matches.count === '2F6' ? 'near' : 'far',
    },
    {
      id: 'R4S Forked Lightning Collect',
      type: 'GainsEffect',
      netRegex: { effectId: '24B' },
      condition: Conditions.targetIsYou(),
      run: (data) => data.hasForkedLightning = true,
    },
    {
      id: 'R4S Witch Hunt',
      type: 'StartsUsing',
      netRegex: { id: '95DE', source: 'Wicked Thunder', capture: false },
      delaySeconds: 0.2,
      alertText: (data, _matches, output) => {
        if (data.witchHuntBait === undefined || data.bewitchingBurstSafe === undefined)
          return;

        const inOut = output[data.bewitchingBurstSafe]!();
        const spread = data.witchHuntBait === 'near'
          ? (data.hasForkedLightning ? output.far!() : output.near!())
          : (data.hasForkedLightning ? output.near!() : output.far!());
        return output.combo!({ inOut: inOut, spread: spread });
      },
      run: (data) => data.seenBasicWitchHunt = true,
      outputStrings: {
        in: {
          en: 'In',
<<<<<<< HEAD
          de: 'Rein',
=======
          ja: '中へ',
>>>>>>> 20a52a77
          cn: '内场',
        },
        out: {
          en: 'Out',
<<<<<<< HEAD
          de: 'Raus',
=======
          ja: '外へ',
>>>>>>> 20a52a77
          cn: '外场',
        },
        near: {
          en: 'Spread (Be Closer)',
<<<<<<< HEAD
          de: 'Verteilen (Sei näher dran)',
=======
          ja: '散開(近づく)',
>>>>>>> 20a52a77
          cn: '靠近分散',
        },
        far: {
          en: 'Spread (Be Further)',
<<<<<<< HEAD
          de: 'Verteilen (Sei weiter weg)',
=======
          ja: '散開(離れる)',
>>>>>>> 20a52a77
          cn: '远离分散',
        },
        combo: {
          en: '${inOut} + ${spread}',
<<<<<<< HEAD
          de: '${inOut} + ${spread}',
=======
          ja: '${inOut} + ${spread}',
>>>>>>> 20a52a77
          cn: '${inOut} + ${spread}',
        },
      },
    },
    // For Narrowing/Widening Witch Hunt, the cast determines the first in/out safe, and it swaps each time.
    // The B9A status effect count determines the first near/far bait, and it swaps each time.
    // To simplify this, we can collect the first ones of each, call them out, and then flip them for subsequent calls.
    {
      id: 'R4S Narrowing/Widening Witch Hunt Bait Collect',
      type: 'GainsEffect',
      // count: 2F6 = near, 2F7 = far
      netRegex: { effectId: 'B9A', count: ['2F6', '2F7'] },
      condition: (data) => data.seenBasicWitchHunt,
      suppressSeconds: 15, // don't re-collect, as the effects occur 3 more times
      run: (data, matches) => data.witchHuntBait = matches.count === '2F6' ? 'near' : 'far',
    },
    {
      // Keep an infoText up during the entire mechanic with the order
      // 95E0 = Widening, 95E1 = Narrowing
      id: 'R4S Narrowing/Widening Witch Hunt General',
      type: 'StartsUsing',
      netRegex: { id: ['95E0', '95E1'], source: 'Wicked Thunder' },
      // Cast time is almost the same as the GainsEffect
      // so slight delay just in case there's a race condition issue
      delaySeconds: 0.2,
      durationSeconds: 24,
      infoText: (data, matches, output) => {
        // assumes Narrowing; if Widening, just reverse
        let aoeOrder: InOut[] = ['in', 'out', 'in', 'out'];

        if (matches.id === '95E0')
          aoeOrder = aoeOrder.reverse();
        data.witchHuntAoESafe = aoeOrder[0];

        // assumes Near first; if Far first, just reverse
        let baitOrder: NearFar[] = ['near', 'far', 'near', 'far'];
        if (data.witchHuntBait === undefined)
          baitOrder = [];
        else if (data.witchHuntBait === 'far')
          baitOrder = baitOrder.reverse();

        const baits: string[] = [];
        for (let i = 0; i < aoeOrder.length; ++i) {
          const inOut = aoeOrder[i]!;
          const bait = baitOrder[i] ?? output.unknown!();
          baits.push(output.baitStep!({ inOut: output[inOut]!(), bait: output[bait]!() }));
        }
        return output.baitCombo!({ allBaits: baits.join(output.separator!()) });
      },
      outputStrings: {
        in: {
          en: 'In',
<<<<<<< HEAD
          de: 'Rein',
=======
          ja: '中へ',
>>>>>>> 20a52a77
          cn: '月环',
        },
        out: {
          en: 'Out',
<<<<<<< HEAD
          de: 'Raus',
=======
          ja: '外へ',
>>>>>>> 20a52a77
          cn: '钢铁',
        },
        near: {
          en: 'Close',
<<<<<<< HEAD
          de: 'Nah',
=======
          ja: '近づく',
>>>>>>> 20a52a77
          cn: '近',
        },
        far: {
          en: 'Far',
<<<<<<< HEAD
          de: 'Fern',
=======
          ja: '離れる',
>>>>>>> 20a52a77
          cn: '远',
        },
        separator: {
          en: ' => ',
          de: ' => ',
          ja: ' => ',
          cn: ' => ',
        },
        baitStep: {
          en: '${inOut} (${bait})',
<<<<<<< HEAD
          de: '${inOut} (${bait})',
=======
          ja: '${inOut} (${bait})',
>>>>>>> 20a52a77
          cn: '${inOut} (${bait})',
        },
        baitCombo: {
          en: 'Baits: ${allBaits}',
<<<<<<< HEAD
          de: 'Ködern: ${allBaits}',
=======
          ja: '誘導: ${allBaits}',
>>>>>>> 20a52a77
          cn: '引导: ${allBaits}',
        },
        unknown: Outputs.unknown,
      },
    },
    // In lieu of a standardized strat, use separate triggers for each callout.
    // This allows players to customize text if they will be baiting in fixed role order.
    {
      id: 'R4S Narrowing/Widening Witch Hunt First',
      type: 'StartsUsing',
      netRegex: { id: ['95E0', '95E1'], source: 'Wicked Thunder', capture: false },
      delaySeconds: 7,
      durationSeconds: 7,
      alertText: (data, _matches, output) => {
        const inOut = data.witchHuntAoESafe ?? output.unknown!();
        const bait = data.witchHuntBait ?? output.unknown!();

        // flip things for the next call
        if (data.witchHuntAoESafe !== undefined)
          data.witchHuntAoESafe = data.witchHuntAoESafe === 'in' ? 'out' : 'in';
        if (data.witchHuntBait !== undefined)
          data.witchHuntBait = data.witchHuntBait === 'near' ? 'far' : 'near';

        return output.combo!({ inOut: output[inOut]!(), bait: output[bait]!() });
      },
      outputStrings: witchHuntAlertOutputStrings,
    },
    {
      id: 'R4S Narrowing/Widening Witch Hunt Second',
      type: 'StartsUsing',
      netRegex: { id: ['95E0', '95E1'], source: 'Wicked Thunder', capture: false },
      delaySeconds: 14,
      durationSeconds: 3.2,
      alertText: (data, _matches, output) => {
        const inOut = data.witchHuntAoESafe ?? output.unknown!();
        const bait = data.witchHuntBait ?? output.unknown!();

        // flip things for the next call
        if (data.witchHuntAoESafe !== undefined)
          data.witchHuntAoESafe = data.witchHuntAoESafe === 'in' ? 'out' : 'in';
        if (data.witchHuntBait !== undefined)
          data.witchHuntBait = data.witchHuntBait === 'near' ? 'far' : 'near';

        return output.combo!({ inOut: output[inOut]!(), bait: output[bait]!() });
      },
      outputStrings: witchHuntAlertOutputStrings,
    },
    {
      id: 'R4S Narrowing/Widening Witch Hunt Third',
      type: 'StartsUsing',
      netRegex: { id: ['95E0', '95E1'], source: 'Wicked Thunder', capture: false },
      delaySeconds: 17.4,
      durationSeconds: 3.2,
      alertText: (data, _matches, output) => {
        const inOut = data.witchHuntAoESafe ?? output.unknown!();
        const bait = data.witchHuntBait ?? output.unknown!();

        // flip things for the next call
        if (data.witchHuntAoESafe !== undefined)
          data.witchHuntAoESafe = data.witchHuntAoESafe === 'in' ? 'out' : 'in';
        if (data.witchHuntBait !== undefined)
          data.witchHuntBait = data.witchHuntBait === 'near' ? 'far' : 'near';

        return output.combo!({ inOut: output[inOut]!(), bait: output[bait]!() });
      },
      outputStrings: witchHuntAlertOutputStrings,
    },
    {
      id: 'R4S Narrowing/Widening Witch Hunt Fourth',
      type: 'StartsUsing',
      netRegex: { id: ['95E0', '95E1'], source: 'Wicked Thunder', capture: false },
      delaySeconds: 20.8,
      durationSeconds: 3.2,
      alertText: (data, _matches, output) => {
        const inOut = data.witchHuntAoESafe ?? output.unknown!();
        const bait = data.witchHuntBait ?? output.unknown!();
        return output.combo!({ inOut: output[inOut]!(), bait: output[bait]!() });
      },
      outputStrings: witchHuntAlertOutputStrings,
    },

    // Electrope Edge 1 & 2
    {
      id: 'R4S Electrope Edge Positions',
      type: 'StartsUsing',
      netRegex: { id: '95C5', source: 'Wicked Thunder', capture: false },
      alertText: (data, _matches, output) => {
        // On the first cast, it will spawn intercardinal mines that are hit by Witchgleams.
        // On the second cast, players will be hit by Witchgleams.
        if (Object.keys(data.electromines).length === 0)
          return output.cardinals!();
        return output.protean!();
      },
      outputStrings: {
        cardinals: Outputs.cardinals,
        protean: Outputs.protean,
      },
    },
    {
      id: 'R4S Witchgleam Electromine Collect',
      type: 'AddedCombatant',
      netRegex: { name: 'Electromine' },
      condition: (data) => data.witchGleamCount === 0,
      run: (data, matches) => {
        const x = parseFloat(matches.x);
        const y = parseFloat(matches.y);
        const intercard = Directions.xyToIntercardDirOutput(x, y, centerX, p1CenterY);
        data.electromines[matches.id] = intercard;
      },
    },
    {
      id: 'R4S Witchgleam Electromine Counter',
      type: 'Ability',
      netRegex: { id: '95C7', source: 'Wicked Thunder', target: 'Electromine', capture: false },
      suppressSeconds: 1,
      run: (data) => ++data.witchGleamCount,
    },
    {
      id: 'R4S Witchgleam Electromine Hit Collect',
      type: 'Ability',
      netRegex: { id: '95C7', source: 'Wicked Thunder', target: 'Electromine' },
      run: (data, matches) => {
        const mineId = matches.targetId;
        const mineDir = data.electromines[mineId];
        // Two mines get hit once, two get hit twice.  On the second hit, remove it as a safe spot.
        if (mineDir !== undefined) {
          if (data.electrominesSafe.includes(mineDir))
            data.electrominesSafe = data.electrominesSafe.filter((mine) => mine !== mineDir);
          else
            data.electrominesSafe.push(mineDir);
        }
      },
    },
    {
      id: 'R4S Four/Eight Star Effect Collect',
      type: 'GainsEffect',
      netRegex: { effectId: 'B9A', count: ['2F0', '2F1'] },
      run: (data, matches) => data.starEffect = matches.count === '2F0' ? 'partners' : 'spread',
    },
    {
      id: 'R4S Electrope Edge 1 Sidewise Spark',
      type: 'StartsUsing',
      // Base this on the Sidewise Spark cast, since it narrows us down to a single safe quadrant
      // Boss always faces north; 95EC = east cleave, 95ED = west cleave
      netRegex: { id: ['95EC', '95ED'], source: 'Wicked Thunder' },
      condition: (data) => data.witchGleamCount === 3,
      // Cast time is almost the same as the GainsEffect
      // so slight delay just in case there's a race condition issue
      delaySeconds: 0.2,
      alertText: (data, matches, output) => {
        const unsafeMap: { [id: string]: DirectionOutputIntercard[] } = {
          '95EC': ['dirNE', 'dirSE'],
          '95ED': ['dirNW', 'dirSW'],
        };

        const unsafeDirs = unsafeMap[matches.id] ?? [];
        data.electrominesSafe = data.electrominesSafe.filter((d) => !unsafeDirs.includes(d));
        const safeDir = data.electrominesSafe.length !== 1
          ? 'unknown'
          : data.electrominesSafe[0]!;
        const safeDirStr = output[safeDir]!();

        const starEffect = data.starEffect ?? 'unknown';
        const starEffectStr = output[starEffect]!();

        return output.combo!({ dir: safeDirStr, mech: starEffectStr });
      },
      run: (data) => {
        data.witchGleamCount = 0;
        delete data.starEffect;
      },
      outputStrings: {
        ...Directions.outputStringsIntercardDir,
        partners: Outputs.stackPartner,
        spread: Outputs.spread,
        combo: {
          en: '${dir} => ${mech}',
<<<<<<< HEAD
          de: '${dir} => ${mech}',
=======
          ja: '${dir} => ${mech}',
>>>>>>> 20a52a77
          cn: '${dir} => ${mech}',
        },
      },
    },
    {
      id: 'R4S Electrical Condenser Debuff Collect',
      type: 'GainsEffect',
      netRegex: { effectId: 'F9F', capture: true },
      condition: Conditions.targetIsNotYou(),
      run: (data, matches) => {
        data.condenserTimer = parseFloat(matches.duration) > 30 ? 'long' : 'short';
        const shortName = data.party.member(matches.target).nick;
        if (data.condenserTimer === 'long')
          data.condenserMap.long.push(shortName);
        else
          data.condenserMap.short.push(shortName);
      },
    },
    {
      id: 'R4S Electrical Condenser Debuff Initial',
      type: 'GainsEffect',
      netRegex: { effectId: 'F9F', capture: true },
      condition: Conditions.targetIsYou(),
      delaySeconds: 0.5,
      infoText: (data, matches, output) => {
        data.condenserTimer = parseFloat(matches.duration) > 30 ? 'long' : 'short';
        // Long debuff players will pick up an extra stack later.
        // Just handle it here to cut down on trigger counts.
        if (data.condenserTimer === 'long')
          data.witchgleamSelfCount++;

        // Some strats use long/short debuff assignments to do position swaps for EE2.
        const same = data.condenserMap[data.condenserTimer].join(', ');

        // Note: Taking unexpected lightning damage from Four/Eight Star, Sparks, or Sidewise Spark
        // will cause the stack count to increase. We could try to try to track that, but it makes
        // the final mechanic resolvable only under certain conditions (which still cause deaths),
        // so don't bother for now.  PRs welcome? :)
        return output[data.condenserTimer]!({ same: same });
      },
      outputStrings: {
        short: {
          en: 'Short Debuff (w/ ${same})',
<<<<<<< HEAD
          de: 'Kurzer Debuff (mit ${same})',
=======
          ja: '短いデバフ (同じく/ ${same})',
>>>>>>> 20a52a77
          cn: '短 Debuff (和 ${same})',
        },
        long: {
          en: 'Long Debuff (w/ ${same})',
<<<<<<< HEAD
          de: 'Langer Debuff (mit ${same})',
=======
          ja: '長いデバフ (同じく/ ${same})',
>>>>>>> 20a52a77
          cn: '长 Debuff (和 ${same})',
        },
      },
    },
    {
      id: 'R4S Witchgleam Self Tracker',
      type: 'Ability',
      netRegex: { id: '9786' },
      condition: Conditions.targetIsYou(),
      run: (data) => data.witchgleamSelfCount++,
    },
    {
      id: 'R4S Electrical Condenser Debuff Expiring',
      type: 'GainsEffect',
      netRegex: { effectId: 'F9F', capture: true },
      condition: Conditions.targetIsYou(),
      delaySeconds: (_data, matches) => parseFloat(matches.duration) - 7,
      alertText: (data, _matches, output) => {
        return output.spread!({ stacks: data.witchgleamSelfCount });
      },
      outputStrings: {
        spread: {
          en: 'Spread (${stacks} stacks)',
<<<<<<< HEAD
          de: 'Verteilen (${stacks} sammeln)',
=======
          ja: '散開 (${stacks} 回のほう)',
>>>>>>> 20a52a77
          cn: '分散 (${stacks} 分摊)',
        },
      },
    },
    {
      id: 'R4S Electrope Edge 2 Sidewise Spark',
      type: 'StartsUsing',
      // Boss always faces north; 95EC = east cleave, 95ED = west cleave
      netRegex: { id: ['95EC', '95ED'], source: 'Wicked Thunder' },
      condition: (data) => data.witchgleamSelfCount > 0,
      // Cast time is almost the same as the GainsEffect
      // so slight delay just in case there's a race condition issue
      delaySeconds: 0.2,
      alertText: (data, matches, output) => {
        const starEffect = data.starEffect ?? 'unknown';

        // Some strats have stack/spread positions based on Witchgleam stack count,
        // so for the long debuffs, add that info (both for positioning and as a reminder).
        const reminder = data.condenserTimer === 'long'
          ? output.stacks!({ stacks: data.witchgleamSelfCount })
          : '';

        if (matches.id === '95EC')
          return output.combo!({
            dir: output.west!(),
            mech: output[starEffect]!(),
            remind: reminder,
          });
        return output.combo!({
          dir: output.east!(),
          mech: output[starEffect]!(),
          remind: reminder,
        });
      },
      outputStrings: {
        east: Outputs.east,
        west: Outputs.west,
        partners: Outputs.stackPartner,
        spread: Outputs.spread,
        unknown: Outputs.unknown,
        stacks: {
          en: '(${stacks} stacks after)',
<<<<<<< HEAD
          de: '(${stacks} danach sammeln)',
=======
          ja: '(${stacks} 回のほう)',
>>>>>>> 20a52a77
          cn: '(${stacks} 待会分摊)',
        },
        combo: {
          en: '${dir} => ${mech} ${remind}',
<<<<<<< HEAD
          de: '${dir} => ${mech} ${remind}',
=======
          ja: '${dir} => ${mech} ${remind}',
>>>>>>> 20a52a77
          cn: '${dir} => ${mech} ${remind}',
        },
      },
    },

    // Electron Streams
    {
      id: 'R4S Left Roll',
      type: 'Ability',
      netRegex: { id: '95D3', source: 'Wicked Thunder', capture: false },
      response: Responses.goLeft(),
    },
    {
      id: 'R4S Right Roll',
      type: 'Ability',
      netRegex: { id: '95D2', source: 'Wicked Thunder', capture: false },
      response: Responses.goRight(),
    },
    {
      id: 'R4S Electron Stream Debuff',
      type: 'GainsEffect',
      // FA0 - Positron (Yellow), blue safe
      // FA1 - Negatron (Blue), yellow safe
      netRegex: { effectId: ['FA0', 'FA1'] },
      condition: (data, matches) => data.me === matches.target && data.phase === 'door',
      run: (data, matches) =>
        data.electronStreamSafe = matches.effectId === 'FA0' ? 'blue' : 'yellow',
    },
    {
      id: 'R4S Electron Stream Initial',
      type: 'StartsUsing',
      // 95D6 - Yellow cannon north, Blue cannnon south
      // 95D7 - Blue cannon north, Yellow cannon south
      netRegex: { id: ['95D6', '95D7'], source: 'Wicked Thunder' },
      condition: (data) => !data.seenConductorDebuffs,
      alertText: (data, matches, output) => {
        if (data.electronStreamSafe === 'yellow')
          data.electronStreamSide = matches.id === '95D6' ? 'north' : 'south';
        else if (data.electronStreamSafe === 'blue')
          data.electronStreamSide = matches.id === '95D6' ? 'south' : 'north';

        const safeDir = data.electronStreamSide ?? 'unknown';
        if (data.role === 'tank')
          return output.tank!({ dir: output[safeDir]!() });
        return output.nonTank!({ dir: output[safeDir]!() });
      },
      outputStrings: {
        north: Outputs.north,
        south: Outputs.south,
        unknown: Outputs.unknown,
        tank: {
          en: '${dir} - Be in Front',
<<<<<<< HEAD
          de: '${dir} - Sei Vorne',
=======
          ja: '${dir} - ボス近くで受けて',
>>>>>>> 20a52a77
          cn: '${dir} - 站在最前',
        },
        nonTank: {
          en: '${dir} - Behind Tank',
<<<<<<< HEAD
          de: '${dir} - Hinter dem Tank',
=======
          ja: '${dir} - タンクの後ろへ',
>>>>>>> 20a52a77
          cn: '${dir} - 站在T后面',
        },
      },
    },
    {
      id: 'R4S Electron Stream Subsequent',
      type: 'StartsUsing',
      // 95D6 - Yellow cannon north, Blue cannnon south
      // 95D7 - Blue cannon north, Yellow cannon south
      netRegex: { id: ['95D6', '95D7'], source: 'Wicked Thunder' },
      condition: (data) => data.seenConductorDebuffs,
      response: (data, matches, output) => {
        // cactbot-builtin-response
        output.responseOutputStrings = {
          swap: {
            en: 'Swap Sides',
<<<<<<< HEAD
            de: 'Seiten wechseln',
=======
            ja: '場所を交代',
>>>>>>> 20a52a77
            cn: '交换场地',
          },
          stay: {
            en: 'Stay',
<<<<<<< HEAD
            de: 'Stehen bleiben',
=======
            ja: 'そのまま',
>>>>>>> 20a52a77
            cn: '呆在这个半场',
          },
          unknown: Outputs.unknown,
          tank: {
            en: '${dir} - Be in Front',
<<<<<<< HEAD
            de: '${dir} - Sei Vorne',
=======
            ja: '${dir} - ボス近くで受けて',
>>>>>>> 20a52a77
            cn: '${dir} - 站在最前',
          },
          nonTank: {
            en: '${dir} - Behind Tank',
<<<<<<< HEAD
            de: '${dir} - Hinter dem Tank',
=======
            ja: '${dir} - タンクの後ろへ',
>>>>>>> 20a52a77
            cn: '${dir} - 站在T后面',
          },
        };

        let safeSide: NorthSouth | 'unknown' = 'unknown';
        let dir: 'stay' | 'swap' | 'unknown' = 'unknown';

        if (data.electronStreamSafe === 'yellow')
          safeSide = matches.id === '95D6' ? 'north' : 'south';
        else if (data.electronStreamSafe === 'blue')
          safeSide = matches.id === '95D6' ? 'south' : 'north';

        if (safeSide !== 'unknown') {
          dir = safeSide === data.electronStreamSide ? 'stay' : 'swap';
          data.electronStreamSide = safeSide; // for the next comparison
        }

        const text = data.role === 'tank'
          ? output.tank!({ dir: output[dir]!() })
          : output.nonTank!({ dir: output[dir]!() });

        if (dir === 'stay')
          return { infoText: text };
        return { alertText: text };
      },
    },
    // For now, just call the debuff effect; likely to be updated when
    // strats are solidified?
    {
      id: 'R4S Conductor/Current Debuffs',
      type: 'GainsEffect',
      netRegex: { effectId: ['FA2', 'FA3', 'FA4', 'FA5', 'FA6'] },
      condition: Conditions.targetIsYou(),
      durationSeconds: 5,
      alertText: (_data, matches, output) => {
        switch (matches.effectId) {
          case 'FA2':
            return output.remoteCurrent!();
          case 'FA3':
            return output.proximateCurrent!();
          case 'FA4':
            return output.spinningConductor!();
          case 'FA5':
            return output.roundhouseConductor!();
          case 'FA6':
            return output.colliderConductor!();
        }
      },
      run: (data) => data.seenConductorDebuffs = true,
      outputStrings: {
        remoteCurrent: {
          en: 'Far Cone on You',
<<<<<<< HEAD
          de: 'Fern-Kegel auf DIR',
=======
          ja: '自分から遠い人に扇範囲',
>>>>>>> 20a52a77
          cn: '远雷点名',
        },
        proximateCurrent: {
          en: 'Near Cone on You',
<<<<<<< HEAD
          de: 'Nah-Kegel auf DIR',
=======
          ja: '自分から近い人に扇範囲',
>>>>>>> 20a52a77
          cn: '近雷点名',
        },
        spinningConductor: {
          en: 'Small AoE on You',
<<<<<<< HEAD
          de: 'Kleine AoE auf DIR',
=======
          ja: '自分に小さい円範囲',
>>>>>>> 20a52a77
          cn: '钢铁点名',
        },
        roundhouseConductor: {
          en: 'Donut AoE on You',
<<<<<<< HEAD
          de: 'Donut AoE auf DIR',
=======
          ja: '自分にドーナツ範囲',
>>>>>>> 20a52a77
          cn: '月环点名',
        },
        colliderConductor: {
          en: 'Get Hit by Cone',
<<<<<<< HEAD
          de: 'Werde vom Kegel getroffen',
=======
          ja: '扇範囲に当たって',
>>>>>>> 20a52a77
          cn: '去吃雷',
        },
      },
    },

    // Fulminous Field
    {
      id: 'R4S Fulminous Field',
      type: 'Ability', // use the preceding ability (Electrope Translplant) for timing
      netRegex: { id: '98D3', source: 'Wicked Thunder', capture: false },
      infoText: (_data, _matches, output) => output.dodge!(),
      outputStrings: {
        dodge: {
          en: 'Dodge w/Partner x7',
<<<<<<< HEAD
          de: 'mit Partner ausweichen x7',
=======
          ja: '相方と避ける x7',
>>>>>>> 20a52a77
        },
      },
    },
    {
      id: 'R4S Fulminous Field Spread',
      type: 'Ability',
      // 90FE = initial hit, 98CD = followup hits (x6)
      netRegex: { id: ['90FE', '98CD'], source: 'Wicked Thunder' },
      suppressSeconds: 1,
      infoText: (data, matches, output) => {
        if (matches.id === '90FE')
          data.fulminousFieldCount = 1;
        else
          data.fulminousFieldCount++;

        if (data.fulminousFieldCount === 3)
          return output.spread!();
      },
      outputStrings: {
        spread: Outputs.spread,
      },
    },
    {
      id: 'R4S Conduction Point Collect',
      type: 'Ability',
      netRegex: { id: '98CE', source: 'Wicked Thunder' },
      run: (data, matches) => data.conductionPointTargets.push(matches.target),
    },
    {
      id: 'R4S Forked Fissures',
      type: 'Ability',
      netRegex: { id: '98CE', source: 'Wicked Thunder', capture: false },
      delaySeconds: 0.2,
      suppressSeconds: 1,
      alertText: (data, _matches, output) => {
        if (data.conductionPointTargets.includes(data.me))
          return output.far!();
        return output.near!();
      },
      run: (data) => data.conductionPointTargets = [],
      outputStrings: {
        near: {
          en: 'In Front of Partner',
<<<<<<< HEAD
          de: 'Sei vor deinem Partner',
=======
          ja: '相方の前へ',
>>>>>>> 20a52a77
          cn: '站在队友前面',
        },
        far: {
          en: 'Behind Partner',
<<<<<<< HEAD
          de: 'Sei hinter deinem Partner',
=======
          ja: '相方の後ろへ',
>>>>>>> 20a52a77
          cn: '躲在队友身后',
        },
      },
    },

    // ***************** PHASE 2 ***************** //
    // General
    {
      id: 'R4S Replica ActorSetPos Data Collect',
      type: 'ActorSetPos',
      netRegex: { id: '4.{7}' },
      condition: (data) => data.phase !== 'door',
      run: (data, matches) => {
        const x = parseFloat(matches.x);
        const y = parseFloat(matches.y);
        const hdg = parseFloat(matches.heading);

        const locDir = Directions.xyTo8DirOutput(x, y, centerX, p2CenterY);
        (data.replicas[matches.id] ??= {}).location = locDir;

        // Determining the facing for clones on cardinals using 4Dir could get a little messy -
        // e.g., a NW-facing clone could result in a value of N or W depending on pixels/rounding.
        // To be safe, use the full 8-dir compass, and then adjust based on the clone's position
        // Note: We only care about heading for clones on cardinals during Sunrise Sabbath
        const hdgDir = Directions.outputFrom8DirNum(Directions.hdgTo8DirNum(hdg));
        if (isCardinalDir(locDir))
          (data.replicas[matches.id] ??= {}).cardinalFacing = isCardinalDir(hdgDir)
            ? 'opposite'
            : 'adjacent';
      },
    },
    {
      id: 'R4S Azure Thunder',
      type: 'StartsUsing',
      netRegex: { id: '962F', source: 'Wicked Thunder', capture: false },
      response: Responses.aoe(),
    },
    {
      id: 'R4S Mustard Bomb Initial',
      type: 'StartsUsing',
      netRegex: { id: '961E', source: 'Wicked Thunder', capture: false },
      infoText: (data, _matches, output) =>
        data.role === 'tank' ? output.tank!() : output.nonTank!(),
      outputStrings: {
        tank: Outputs.tetherBusters,
        nonTank: Outputs.spread,
      },
    },
    {
      id: 'R4S Mustard Bomb Collect',
      type: 'Ability',
      // 961F - Mustard Bomb (tank tethers, x2)
      // 9620 - Kindling Cauldron (spread explosions, x4)
      netRegex: { id: ['961F', '9620'], source: 'Wicked Thunder' },
      run: (data, matches) => {
        if (matches.id === '961F')
          data.mustardBombTargets.push(matches.target);
        else
          data.kindlingCauldronTargets.push(matches.target);
      },
    },
    {
      id: 'R4S Mustard Bomb Followup',
      type: 'Ability',
      netRegex: { id: '961F', source: 'Wicked Thunder', capture: false },
      delaySeconds: 0.2,
      suppressSeconds: 1,
      infoText: (data, _matches, output) => {
        if (data.mustardBombTargets.includes(data.me))
          return output.passDebuff!();
        else if (!data.kindlingCauldronTargets.includes(data.me))
          return output.getDebuff!();
      },
      run: (data) => {
        data.mustardBombTargets = [];
        data.kindlingCauldronTargets = [];
      },
      outputStrings: {
        passDebuff: {
          en: 'Pass Debuff',
<<<<<<< HEAD
          de: 'Debuff übergeben',
=======
          ja: 'デバフを渡して',
>>>>>>> 20a52a77
          cn: '传递 Debuff',
        },
        getDebuff: {
          en: 'Get Debuff',
<<<<<<< HEAD
          de: 'Debuff nehmen',
=======
          ja: 'デバフを取って',
>>>>>>> 20a52a77
          cn: '获取 Debuff',
        },
      },
    },
    {
      id: 'R4S Wicked Special Sides',
      type: 'StartsUsing',
      netRegex: { id: '9610', source: 'Wicked Thunder', capture: false },
      condition: (data) => data.secondTwilightCleaveSafe === undefined,
      response: Responses.goSides(),
    },
    {
      id: 'R4S Wicked Special In',
      type: 'StartsUsing',
      netRegex: { id: '9612', source: 'Wicked Thunder', capture: false },
      condition: (data) => data.secondTwilightCleaveSafe === undefined,
      response: Responses.getIn(),
    },
    {
      id: 'R4S Aetherial Conversion',
      type: 'StartsUsing',
      netRegex: { id: Object.keys(aetherialAbility), source: 'Wicked Thunder' },
      durationSeconds: 7,
      infoText: (data, matches, output) => {
        if (!isAetherialId(matches.id))
          throw new UnreachableCode();
        // First time - no stored call (since the mech happens next), just save the effect
        const firstTime = data.aetherialEffect === undefined;
        data.aetherialEffect = aetherialAbility[matches.id];
        if (!firstTime)
          return output.stored!({ effect: output[data.aetherialEffect]!() });
      },
      outputStrings: {
        ...tailThrustOutputStrings,
        stored: {
          en: 'Stored: ${effect}',
<<<<<<< HEAD
          de: 'Gespeichert: ${effect}',
=======
          ja: 'あとで: ${effect}',
>>>>>>> 20a52a77
          cn: '存储: ${effect}',
        },
      },
    },
    {
      id: 'R4S Tail Thrust',
      type: 'StartsUsing',
      // 9606-9609 correspond to the id casts for the triggering Aetherial Conversion,
      // but we don't care which is which at this point because we've already stored the effect
      netRegex: { id: ['9606', '9607', '9608', '9609'], source: 'Wicked Thunder', capture: false },
      alertText: (data, _matches, output) => output[data.aetherialEffect ?? 'unknown']!(),
      outputStrings: tailThrustOutputStrings,
    },

    // Pre-Sabbaths
    {
      id: 'R4S Cross Tail Switch',
      type: 'StartsUsing',
      netRegex: { id: '95F2', source: 'Wicked Thunder', capture: false },
      delaySeconds: (data) => data.role === 'tank' ? 3 : 1,
      response: (data, _matches, output) => {
        // cactbot-builtin-response
        output.responseOutputStrings = {
          lb3: {
            en: 'LB3!',
<<<<<<< HEAD
            de: 'LB3!',
=======
            ja: 'タンク LB3!',
>>>>>>> 20a52a77
            cn: '坦克 LB!',
          },
        };

        if (data.role === 'tank')
          return { alarmText: output.lb3!() };
        return Responses.bigAoe();
      },
    },
    {
      id: 'R4S Wicked Blaze',
      type: 'HeadMarker',
      netRegex: { id: '013C', capture: false },
      condition: (data) => data.phase === 'crosstail',
      suppressSeconds: 1,
      infoText: (_data, _matches, output) => output.stacks!(),
      outputStrings: {
        stacks: Outputs.healerGroups,
      },
    },

    // Twilight Sabbath
    {
      id: 'R4S Wicked Fire',
      type: 'StartsUsing',
      netRegex: { id: '9630', source: 'Wicked Thunder', capture: false },
      infoText: (_data, _matches, output) => output.bait!(),
      outputStrings: {
        bait: Outputs.baitPuddles,
      },
    },
    {
      id: 'R4S Twilight Sabbath Sidewise Spark',
      type: 'GainsEffect',
      // count: 319 - add cleaves to its right, 31A - add cleaves to its left
      netRegex: { effectId: '808', count: ['319', '31A'] },
      condition: (data) => data.phase === 'twilight',
      alertText: (data, matches, output) => {
        data.replicaCleaveCount++;
        const dir = data.replicas[matches.targetId]?.location;
        if (dir === undefined || !isCardinalDir(dir))
          return;

        const cleaveDir = matches.count === '319' ? 'right' : 'left';
        const unsafeDirs = replicaCleaveUnsafeMap[dir][cleaveDir];
        data.twilightSafe = data.twilightSafe.filter((d) => !unsafeDirs.includes(d));

        if (data.replicaCleaveCount !== 2)
          return;
        const [safe0] = data.twilightSafe;
        if (safe0 === undefined)
          return;

        // on the first combo, set the second safe spot to unknown, and return the first safe spot
        // for second combo, just store the safe spot for a combined call with Wicked Special
        if (!data.secondTwilightCleaveSafe) {
          data.secondTwilightCleaveSafe = 'unknown';
          return output[safe0]!();
        }
        data.secondTwilightCleaveSafe = safe0;
      },
      run: (data) => {
        if (data.replicaCleaveCount !== 2)
          return;
        data.replicaCleaveCount = 0;
        data.twilightSafe = Directions.outputIntercardDir;
      },
      outputStrings: Directions.outputStringsIntercardDir,
    },
    {
      id: 'R4S Twilight Sabbath + Wicked Special',
      type: 'StartsUsing',
      netRegex: { id: ['9610', '9612'], source: 'Wicked Thunder' },
      condition: (data) => data.secondTwilightCleaveSafe !== undefined,
      alertText: (data, matches, output) => {
        const dir = data.secondTwilightCleaveSafe;
        if (dir === undefined)
          throw new UnreachableCode();

        return matches.id === '9610'
          ? output.combo!({ dir: output[dir]!(), inSides: output.sides!() })
          : output.combo!({ dir: output[dir]!(), inSides: output.in!() });
      },
      run: (data) => delete data.secondTwilightCleaveSafe,
      outputStrings: {
        ...Directions.outputStringsIntercardDir,
        in: Outputs.in,
        sides: Outputs.sides,
        combo: {
          en: '${dir} => ${inSides}',
<<<<<<< HEAD
          de: '${dir} => ${inSides}',
=======
          ja: '${dir} => ${inSides}',
>>>>>>> 20a52a77
          cn: '${dir} => ${inSides}',
        },
      },
    },

    // Midnight Sabbath
    {
      // ActorControl (category 0x0197) determines the firing order of the adds.
      // All cardinal adds get one value, and all intercardinal adds get a different value.
      // The 4 adds to fire first will always get either 11D1 (guns) or 11D3 (wings)
      // The 4 adds to fire second will always get either 11D2 (guns) or 11D4 (wings)
      id: 'R4S Midnight Sabbath First Adds',
      type: 'ActorControlExtra',
      netRegex: {
        id: '4.{7}',
        category: actorControlCategoryMap.playActionTimeline,
        param1: ['11D1', '11D3'],
      },
      condition: (data) => data.phase === 'midnight',
      delaySeconds: 0.5, // let the position collector finish
      suppressSeconds: 1, // we only need one
      run: (data, matches) => {
        const id = matches.id;
        const loc = data.replicas[id]?.location;
        if (loc === undefined)
          return;

        data.midnightCardFirst = isCardinalDir(loc);
        data.midnightFirstAdds = matches.param1 === '11D3' ? 'wings' : 'gun';
      },
    },
    {
      id: 'R4S Midnight Sabbath Second Adds',
      type: 'ActorControlExtra',
      netRegex: {
        id: '4.{7}',
        category: actorControlCategoryMap.playActionTimeline,
        param1: ['11D2', '11D4'],
      },
      condition: (data) => data.phase === 'midnight',
      delaySeconds: 0.5, // let the position collector finish
      suppressSeconds: 1, // we only need one
      run: (data, matches) => data.midnightSecondAdds = matches.param1 === '11D4' ? 'wings' : 'gun',
    },
    {
      id: 'R4S Concentrated/Scattered Burst 1',
      type: 'StartsUsing',
      // 962B - Concentrated Burst (Partners => Spread)
      // 962C - Scattered Burst (Spread => Partners)
      netRegex: { id: ['962B', '962C'], source: 'Wicked Thunder' },
      delaySeconds: 0.2, // cast starts ~1s after the ActorControl collectors, so just in case
      alertText: (data, matches, output) => {
        const firstMech = matches.id === '962B' ? 'partners' : 'spread';
        const firstMechStr = output[firstMech]!();

        if (data.midnightCardFirst === undefined || data.midnightFirstAdds === undefined)
          return firstMechStr;

        // If the first add is doing wings, that add is safe; if guns, the opposite is safe.
        const dirStr = data.midnightFirstAdds === 'wings'
          ? (data.midnightCardFirst ? output.cardinals!() : output.intercards!())
          : (data.midnightCardFirst ? output.intercards!() : output.cardinals!());

        return output.combo!({ dir: dirStr, mech: firstMechStr });
      },
      outputStrings: {
        combo: {
          en: '${dir} => ${mech}',
<<<<<<< HEAD
          de: '${dir} => ${mech}',
=======
          ja: '${dir} => ${mech}',
>>>>>>> 20a52a77
          cn: '${dir} => ${mech}',
        },
        cardinals: Outputs.cardinals,
        intercards: Outputs.intercards,
        partners: Outputs.stackPartner,
        spread: Outputs.spread,
      },
    },
    {
      id: 'R4S Concentrated/Scattered Burst 2',
      type: 'Ability', // use the ability line to trigger the second call for optimal timing
      netRegex: { id: ['962B', '962C'], source: 'Wicked Thunder' },
      alertText: (data, matches, output) => {
        const secondMech = matches.id === '962B' ? 'spread' : 'partners';
        const secondMechStr = output[secondMech]!();

        if (data.midnightCardFirst === undefined || data.midnightSecondAdds === undefined)
          return secondMechStr;

        const secondAddsOnCards = !data.midnightCardFirst;

        // If the 2nd add is doing wings, that add is safe; if guns, the opposite is safe.
        const dirStr = data.midnightSecondAdds === 'wings'
          ? (secondAddsOnCards ? output.cardinals!() : output.intercards!())
          : (secondAddsOnCards ? output.intercards!() : output.cardinals!());

        return output.combo!({ dir: dirStr, mech: secondMechStr });
      },
      outputStrings: {
        combo: {
          en: '${dir} => ${mech}',
<<<<<<< HEAD
          de: '${dir} => ${mech}',
=======
          ja: '${dir} => ${mech}',
>>>>>>> 20a52a77
          cn: '${dir} => ${mech}',
        },
        cardinals: Outputs.cardinals,
        intercards: Outputs.intercards,
        partners: Outputs.stackPartner,
        spread: Outputs.spread,
        unknown: Outputs.unknown,
      },
    },

    // Chain Lightning
    {
      id: 'R4S Flame Slash',
      type: 'StartsUsing',
      netRegex: { id: '9614', source: 'Wicked Thunder', capture: false },
      response: Responses.goSides(),
    },
    {
      id: 'R4S Raining Swords Tower',
      type: 'Ability',
      // use the ability line of the preceding Flame Slash cast, as the cast time
      // for Raining Swords is very short.
      netRegex: { id: '9614', source: 'Wicked Thunder', capture: false },
      alertText: (_data, _matches, output) => output.towers!(),
      outputStrings: {
        towers: {
          en: 'Tower Positions',
<<<<<<< HEAD
          de: 'Turm Positionen',
=======
          ja: '塔の位置へ',
>>>>>>> 20a52a77
          cn: '踩塔站位',
        },
      },
    },
    {
      id: 'R4S Raining Swords Collector',
      type: 'StartsUsing',
      netRegex: { id: '9616', source: 'Wicked Thunder', capture: false },
      promise: async (data) => {
        const actors = (await callOverlayHandler({
          call: 'getCombatants',
        })).combatants;

        const swordActorIds = actors
          .filter((actor) => actor.BNpcID === 17327)
          .sort((left, right) => left.ID! - right.ID!)
          .map((actor) => actor.ID!);

        if (swordActorIds.length !== 8) {
          console.error(
            `R4S Raining Swords Collector: Missing swords, count ${swordActorIds.length}`,
          );
        }

        data.rainingSwords.firstActorId = swordActorIds[0] ?? 0;
      },
    },
    {
      id: 'R4S Raining Swords My Side Detector',
      type: 'Ability',
      // No source for this as the names aren't always correct for some reason
      netRegex: { id: '9617', capture: true },
      condition: Conditions.targetIsYou(),
      run: (data, matches) =>
        data.rainingSwords.mySide = parseFloat(matches.x) < centerX ? 'left' : 'right',
    },
    {
      id: 'R4S Raining Swords Collect + Initial',
      type: 'Tether',
      netRegex: { id: ['0117', '0118'], capture: true },
      durationSeconds: 8,
      alertText: (data, matches, output) => {
        // 24 tethers total, in sets of 3, 8 sets total. Sets 1 and 2 correspond to first safe spots, etc.
        const swordId = matches.sourceId;
        let swordIndex = parseInt(swordId, 16) - data.rainingSwords.firstActorId;
        const swordSet = swordIndex > 3 ? data.rainingSwords.right : data.rainingSwords.left;
        // Swords are actually ordered south to north, invert them so it makes more sense
        swordIndex = 3 - (swordIndex % 4);
        const tetherSet = Math.floor(data.rainingSwords.tetherCount / 6);
        data.rainingSwords.tetherCount++;
        swordSet[tetherSet] = swordSet[tetherSet]?.filter((spot) => spot !== swordIndex) ?? [];

        if (data.rainingSwords.tetherCount === 6) {
          const leftSafe = data.rainingSwords.left[0]?.[0] ?? 0;
          const rightSafe = data.rainingSwords.right[0]?.[0] ?? 0;

          const mySide = data.rainingSwords.mySide;

          // Here (and below) if side couldn't be detected because player was dead
          // we could print out both sides instead of an unknown output?
          // And yes, it's possible to miss a tower in week one gear and survive.
          if (mySide === undefined)
            return output.unknown!();

          return output.safe!({
            side: output[mySide]!(),
            first: mySide === 'left' ? leftSafe + 1 : rightSafe + 1,
          });
        }
      },
      outputStrings: {
        left: Outputs.left,
        right: Outputs.right,
        safe: {
          en: '${side}: Start at ${first}',
<<<<<<< HEAD
          de: '${side}: Starte ${first}',
=======
          ja: '${side}: まずは ${first} から',
>>>>>>> 20a52a77
          cn: '${side}: 从 ${first} 开始',
        },
        unknown: Outputs.unknown,
      },
    },
    {
      id: 'R4S Raining Swords Safe List',
      type: 'Tether',
      netRegex: { id: ['0117', '0118'], capture: false },
      condition: (data) => data.rainingSwords.tetherCount >= 18,
      durationSeconds: 24,
      suppressSeconds: 10,
      infoText: (data, _matches, output) => {
        const mySide = data.rainingSwords.mySide;
        if (mySide === undefined)
          return output.unknown!();

        const calloutSideSet = data.rainingSwords[mySide];

        const safeSpots = [
          calloutSideSet[0]?.[0] ?? 0,
          calloutSideSet[1]?.[0] ?? 0,
          calloutSideSet[2]?.[0] ?? 0,
        ];

        // Trim our last possible spot based on existing three safe spots
        safeSpots.push([0, 1, 2, 3].filter((spot) => !safeSpots.includes(spot))[0] ?? 0);

        return output.safe!({
          side: output[mySide]!(),
          order: safeSpots.map((i) => i + 1).join(output.separator!()),
        });
      },
      outputStrings: {
        left: Outputs.left,
        right: Outputs.right,
        separator: {
          en: ' => ',
          de: ' => ',
          ja: ' => ',
          cn: ' => ',
        },
        safe: {
          en: '${side} Side: ${order}',
<<<<<<< HEAD
          de: '${side} Seite: ${order}',
=======
          ja: '${side} : ${order}',
>>>>>>> 20a52a77
          cn: '${side} 侧: ${order}',
        },
        unknown: Outputs.unknown,
      },
    },

    // Sunrise Sabbath
    {
      id: 'R4S Ion Cluster Debuff Initial',
      type: 'GainsEffect',
      // FA0 - Positron (Yellow) (blue cannon)
      // FA1 - Negatron (Blue) (yellow cannon)
      // Long = 38s, Short = 23s
      netRegex: { effectId: ['FA0', 'FA1'] },
      condition: (data, matches) => {
        return data.me === matches.target &&
          data.phase === 'sunrise' &&
          data.ionClusterDebuff === undefined; // debuffs can get swapped/reapplied if you oopsie, so no spam
      },
      infoText: (data, matches, output) => {
        data.ionClusterDebuff = matches.effectId === 'FA0'
          ? (parseFloat(matches.duration) > 30 ? 'yellowLong' : 'yellowShort')
          : (parseFloat(matches.duration) > 30 ? 'blueLong' : 'blueShort');
        return output[data.ionClusterDebuff]!();
      },
      outputStrings: {
        yellowLong: {
          en: 'Long Yellow Debuff (Towers First)',
<<<<<<< HEAD
          de: 'Langer Gelber Debuff (Turm zuerst)',
=======
          ja: '長い黄色デバフ (塔から)',
>>>>>>> 20a52a77
          cn: '长黄 (先踩塔)',
        },
        blueLong: {
          en: 'Long Blue Debuff (Towers First)',
<<<<<<< HEAD
          de: 'Langer Blauer Debuff (Turm zuerst)',
=======
          ja: '長い青色デバフ (塔から)',
>>>>>>> 20a52a77
          cn: '长蓝 (先踩塔)',
        },
        yellowShort: {
          en: 'Short Yellow Debuff (Cannons First)',
<<<<<<< HEAD
          de: 'Kurzer Gelber Debuff (Kanone zuerst)',
=======
          ja: '短い黄色デバフ (ビーム誘導から)',
>>>>>>> 20a52a77
          cn: '短黄 (先引导)',
        },
        blueShort: {
          en: 'Short Blue Debuff (Cannons First)',
<<<<<<< HEAD
          de: 'Kurzer Blauer Debuff (Kanone zuerst)',
=======
          ja: '短い青色デバフ (ビーム誘導から)',
>>>>>>> 20a52a77
          cn: '短蓝 (先引导)',
        },
      },
    },
    {
      id: 'R4S Sunrise Sabbath Jumping Clone Collect 1',
      type: 'ActorControlExtra',
      // '1C' = jumping clone
      netRegex: { id: '4.{7}', category: actorControlCategoryMap.setModelState, param1: '1C' },
      condition: (data) => data.phase === 'sunrise' && !data.seenFirstSunrise,
      // they both face opposite or adjacent, so we only need one to resolve the mechanic
      suppressSeconds: 1,
      run: (data, matches) => {
        const id = matches.id;
        const loc = data.replicas[id]?.location;
        const facing = data.replicas[id]?.cardinalFacing;

        if (loc === undefined || facing === undefined)
          return;

        data.sunriseCloneToWatch = id;
        if (loc === 'dirN' || loc === 'dirS')
          data.sunriseTowerSpots = facing === 'opposite' ? 'northSouth' : 'eastWest';
        else if (loc === 'dirE' || loc === 'dirW')
          data.sunriseTowerSpots = facing === 'opposite' ? 'eastWest' : 'northSouth';
      },
    },
    // After clones jump for 1st towers, their model state does not change, but an ActorMove packet
    // is sent to change their location/heading. There's really no need to continually track
    // actor/position heading and update data.replicas because we can set the data props we need
    // directly from a single ActorMove packet for the 2nd set of towers.
    {
      id: 'R4S Replica Jumping Clone Collect 2',
      type: 'ActorMove',
      netRegex: { id: '4.{7}' },
      condition: (data, matches) =>
        data.phase === 'sunrise' && data.seenFirstSunrise &&
        data.sunriseCloneToWatch === matches.id,
      run: (data, matches) => {
        const x = parseFloat(matches.x);
        const y = parseFloat(matches.y);
        const hdg = parseFloat(matches.heading);

        const locDir = Directions.xyTo4DirNum(x, y, centerX, p2CenterY) % 2; // 0 = N/S, 1 = E/W
        const hdgDir = Directions.outputFrom8DirNum(Directions.hdgTo8DirNum(hdg));
        data.sunriseTowerSpots = isCardinalDir(hdgDir)
          ? (locDir === 0 ? 'northSouth' : 'eastWest') // opposite-facing
          : (locDir === 0 ? 'eastWest' : 'northSouth'); // adjacent-facing
      },
    },
    {
      id: 'R4S Sunrise Sabbath Cannon Color Collect',
      type: 'GainsEffect',
      // 2F4 = yellow cannnon, 2F5 = blue cannon
      netRegex: { effectId: 'B9A', count: ['2F4', '2F5'] },
      condition: (data) => data.phase === 'sunrise',
      run: (data, matches) => {
        const id = matches.targetId;
        const color = matches.count === '2F4' ? 'yellow' : 'blue';
        data.sunriseCannons.push(id);
        (data.replicas[id] ??= {}).cannonColor = color;
      },
    },
    {
      id: 'R4S Sunrise Sabbath Cannnons + Towers',
      type: 'GainsEffect',
      netRegex: { effectId: 'B9A', count: ['2F4', '2F5'], capture: false },
      condition: (data) => data.phase === 'sunrise',
      delaySeconds: 0.2,
      suppressSeconds: 1,
      alertText: (data, _matches, output) => {
        if (data.ionClusterDebuff === undefined || data.sunriseCannons.length !== 4)
          return;

        const blueCannons: DirectionOutputIntercard[] = [];
        const yellowCannons: DirectionOutputIntercard[] = [];
        data.sunriseCannons.forEach((id) => {
          const loc = data.replicas[id]?.location;
          const color = data.replicas[id]?.cannonColor;
          if (loc === undefined || color === undefined || !isIntercardDir(loc))
            return;
          (color === 'blue' ? blueCannons : yellowCannons).push(loc);
        });

        // Second time through, shorts and longs swap responsibilities
        const swapMap: Record<IonClusterDebuff, IonClusterDebuff> = {
          'yellowShort': 'yellowLong',
          'yellowLong': 'yellowShort',
          'blueShort': 'blueLong',
          'blueLong': 'blueShort',
        };
        const task = data.seenFirstSunrise ? swapMap[data.ionClusterDebuff] : data.ionClusterDebuff;

        // use bracket notation because cactbot eslint doesn't handle spread operators
        // in outputStrings; see #266 for more info
        let towerSoakStr = output['unknown']!();
        let cannonBaitStr = output['unknown']!();

        if (data.sunriseTowerSpots !== undefined) {
          towerSoakStr = output[data.sunriseTowerSpots]!();
          cannonBaitStr = data.sunriseTowerSpots === 'northSouth'
            ? output.eastWest!()
            : output.northSouth!();
        }

        if (task === 'yellowShort' || task === 'blueShort') {
          const cannonLocs = task === 'yellowShort' ? blueCannons : yellowCannons;
          const locStr = cannonLocs.map((loc) => output[loc]!()).join('/');
          return output[task]!({ loc: locStr, bait: cannonBaitStr });
        }
        return output[task]!({ bait: towerSoakStr });
      },
      run: (data) => {
        data.sunriseCannons = [];
        data.seenFirstSunrise = true;
        delete data.sunriseTowerSpots;
      },
      outputStrings: {
        ...Directions.outputStringsIntercardDir,
        northSouth: {
          en: 'N/S',
<<<<<<< HEAD
          de: 'N/S',
=======
          ja: '南/北',
>>>>>>> 20a52a77
          cn: '南/北',
        },
        eastWest: {
          en: 'E/W',
<<<<<<< HEAD
          de: 'O/W',
=======
          ja: '東/西',
>>>>>>> 20a52a77
          cn: '东/西',
        },
        yellowLong: {
          en: 'Soak Tower (${bait})',
<<<<<<< HEAD
          de: 'Turm nehmen (${bait})',
=======
          ja: '塔を踏んで (${bait})',
>>>>>>> 20a52a77
          cn: '踩塔 (${bait})',
        },
        blueLong: {
          en: 'Soak Tower (${bait})',
<<<<<<< HEAD
          de: 'Turm nehmen (${bait})',
=======
          ja: '塔を踏んで (${bait})',
>>>>>>> 20a52a77
          cn: '踩塔 (${bait})',
        },
        yellowShort: {
          en: 'Blue Cannon (${loc}) - Point ${bait}',
<<<<<<< HEAD
          de: 'Blaue Kanone (${loc}) - Richte nach ${bait}',
=======
          ja: '青いビーム誘導 (${loc}) - ${bait}',
>>>>>>> 20a52a77
          cn: '蓝激光 (${loc}) - ${bait}',
        },
        blueShort: {
          en: 'Yellow Cannon (${loc}) - Point ${bait}',
<<<<<<< HEAD
          de: 'Gelbe Kanone (${loc}) - Richte nach ${bait}',
=======
          ja: '黄色いビーム誘導 (${loc}) - ${bait}',
>>>>>>> 20a52a77
          cn: '黄激光 (${loc}) - ${bait}',
        },
      },
    },

    // Finale
    {
      id: 'R4S Sword Quiver AoE',
      type: 'StartsUsing',
      netRegex: { id: Object.keys(swordQuiverSafeMap), source: 'Wicked Thunder', capture: false },
      response: Responses.bigAoe(),
    },
    // Use Ability lines for these triggers so they don't collide with the AoE call,
    // and also because the cast starts ~14s before the mechanic resolves, and FFXIV
    // players have goldfish memories.
    {
      id: 'R4S Sword Quiver Safe',
      type: 'Ability',
      netRegex: { id: Object.keys(swordQuiverSafeMap), source: 'Wicked Thunder' },
      alertText: (_data, matches, output) => {
        const id = matches.id;
        if (!isSwordQuiverId(id))
          throw new UnreachableCode();

        return output[swordQuiverSafeMap[id]]!();
      },
      outputStrings: swordQuiverOutputStrings,
    },
  ],
  timelineReplace: [
    {
<<<<<<< HEAD
      'locale': 'de',
      'replaceSync': {
        'Electromine': 'Elektromine',
        'Wicked Replica': 'Tosender Donner-Phantom',
        'Wicked Thunder': 'Tosender Donner',
      },
      'replaceText': {
        '(?<! )Spark': 'Funken',
        '(?<! )Witch Hunt': 'Hexenjagd',
        'Azure Thunder': 'Azurblauer Donner',
        'Bewitching Flight': 'Hexenflug',
        'Burst': 'Explosion',
        'Cannonbolt': 'Kanonenblitz',
        'Chain Lightning': 'Kettenblitz',
        'Conduction Point': 'Blitzpunkt',
        'Cross Tail Switch': 'Elektroschwanz-Wirbel',
        'Eight Star': 'Acht Sterne',
        'Electrifying Witch Hunt': 'Elektrisierende Hexenjagd',
        'Electron Stream': 'Elektronen-Strom',
        'Electrope Edge': 'Elektrob-Aufreihung',
        'Electrope Transplant': 'Elektrob-Umsetzung',
        'Flame Slash': 'Feuerschnitt',
        'Forked Fissures': 'Blitzstrom',
        'Forked Lightning': 'Gabelblitz',
        'Four Star': 'Vier Sterne',
        'Fulminous Field': 'Blitzfeld',
        'Impact': 'Impakt',
        'Ion Cluster': 'Ionen-Ansammlung',
        'Laceration': 'Zerreißen',
        'Left Roll': 'Linke Walze',
        'Lightning Cage': 'Blitzkäfig',
        'Lightning Vortex': 'Donnerkugel',
        'Midnight Sabbath': 'Mitternachtssabbat',
        'Mustard Bomb': 'Senfbombe',
        'Narrowing Witch Hunt': 'Ringförmige Hexenjagd',
        'Raining Swords': 'Klingenregen',
        'Right Roll': 'Rechte Walze',
        'Sidewise Spark': 'Seitlicher Funken',
        'Soulshock': 'Seelenschock',
        'Stampeding Thunder': 'Stampfender Kanonenschlag',
        'Sunrise Sabbath': 'Morgensonnensabbat',
        'Switch of Tides': 'Schwanzplatscher',
        'Sword Quiver': 'Klingentanz',
        'Tail Thrust': 'Schwanzstoß',
        'Thundering': 'Donnerring',
        'Twilight Sabbath': 'Zwielichtssabbat',
        'Wicked Blaze': 'Tosende Flammen',
        'Wicked Bolt': 'Tosender Blitz',
        'Wicked Fire': 'Tosendes Feuer',
        'Wicked Flare': 'Tosende Flare',
        'Wicked Jolt': 'Tosender Stoß',
        'Wicked Spark': 'Tosender Funken',
        'Wicked Special': 'Donnerknall',
        'Wicked Thunder': 'Tosender Donner',
        'Widening Witch Hunt': 'Runde Hexenjagd',
        'Witchgleam': 'Knisternder Funken',
        'Wrath of Zeus': 'Zorn des Zeus',
        '\\(debuffs resolve\\)': '(Debuffs spielen)',
        '\\(debuffs\\)': '(Debuffs)',
        '\\(enrage\\)': '(Finalangriff)',
        '\\(first mines hit\\)': '(erster Minen Treffer)',
        '\\(first set\\)': '(erstes Set)',
        '\\(first sparks detonate\\)': '(erste Funken explodiert)',
        '\\(first towers/cannons resolve\\)': '(ersten Turm/Kanone spielen)',
        '\\(floor no more\\)': '(Boden verschwindet)',
        '\\(fourth set\\)': '(viertes Set)',
        '\\(mines\\)': '(Minen)',
        '\\(players\\)': '(Spieler)',
        '\\(puddles drop\\)': '(Flächen kommen)',
        '\\(second hit\\)': '(Zweiter Treffer)',
        '\\(second mines hit\\)': '(Zweiter Minen Treffer)',
        '\\(second set\\)': '(Zweites Set)',
        '\\(second sparks detonate\\)': '(zweiter Funken explodiert)',
        '\\(second towers/cannons resolve\\)': '(zweiten Turm/Kanone spielen)',
        '\\(spread + tethers\\)': '(verteilen + Verbindungen)',
        '\\(third mines hit\\)': '(Dritte Minen Treffer)',
        '\\(third set\\)': '(Drittes Set)',
      },
    },
    {
      'locale': 'fr',
      'missingTranslations': true,
      'replaceSync': {
        'Electromine': 'électromine',
        'Wicked Replica': 'copie de Wicked Thunder',
        'Wicked Thunder': 'Wicked Thunder',
      },
      'replaceText': {
        '(?<! )Spark': 'Étincelle',
        '(?<! )Witch Hunt': 'Piqué fulgurant',
        'Azure Thunder': 'Foudre azur',
        'Bewitching Flight': 'Vol enchanteur',
        'Burst': 'Explosion',
        'Cannonbolt': 'Canon-éclair',
        'Chain Lightning': 'Chaîne d\'éclairs',
        'Conduction Point': 'Pointe foudroyante',
        'Cross Tail Switch': 'Empalement tentaculaire',
        'Eight Star': 'Huit étoiles',
        'Electrifying Witch Hunt': 'Piqué supra-fulgurant',
        'Electron Stream': 'Courant d\'électrons',
        'Electrope Edge': 'Élévation d\'électrope',
        'Electrope Transplant': 'Transplantation d\'électrope',
        'Flame Slash': 'Tranchant enflammé',
        'Forked Fissures': 'Flux foudroyant',
        'Forked Lightning': 'Éclair divergent',
        'Four Star': 'Quatre étoiles',
        'Fulminous Field': 'Champ d\'éclairs',
        'Impact': 'Impact',
        'Ion Cluster': 'Accumulation d\'ions',
        'Laceration': 'Lacération',
        'Lightning Cage': 'Cage d\'éclairs',
        'Lightning Vortex': 'Vortex foudroyant',
        'Midnight Sabbath': 'Diablerie obscure - Minuit',
        'Mustard Bomb': 'Bombe sulfurée',
        'Narrowing Witch Hunt': 'Piqué fulgurant condensé',
        'Raining Swords': 'Pluie d\'épées',
        'Sidewise Spark': 'Éclair latéral',
        'Soulshock': 'Choc d\'âme',
        'Stampeding Thunder': 'Tonnerre déferlant',
        'Sunrise Sabbath': 'Diablerie obscure - Aurore',
        'Switch of Tides': 'Changement de marées',
        'Sword Quiver': 'Épée dansante',
        'Tail Thrust': 'Percée tentaculaire',
        'Thundering': 'Anneau foudroyant',
        'Twilight Sabbath': 'Diablerie obscure - Crépuscule',
        'Wicked Blaze': 'Embrasement vicieux',
        'Wicked Bolt': 'Fulguration vicieuse',
        'Wicked Fire': 'Feu vicieux',
        'Wicked Flare': 'Brasier vicieux',
        'Wicked Jolt': 'Électrochoc vicieux',
        'Wicked Spark': 'Étincelle vicieuse',
        'Wicked Special': 'Spéciale vicieuse',
        'Wicked Thunder': 'Wicked Thunder',
        'Widening Witch Hunt': 'Piqué fulgurant élargi',
        'Witchgleam': 'Rayon éclatant',
        'Wrath of Zeus': 'Colère de Zeus',
      },
    },
    {
=======
>>>>>>> 20a52a77
      'locale': 'ja',
      'missingTranslations': true,
      'replaceSync': {
        'Electromine': 'エレクトリックマイン',
<<<<<<< HEAD
        'Wicked Replica': 'ウィケッドサンダーの幻影',
        'Wicked Thunder': 'ウィケッドサンダー',
      },
      'replaceText': {
        '(?<! )Spark': 'スパーク',
        '(?<! )Witch Hunt': 'ウィッチハント',
        'Azure Thunder': 'アズールサンダー',
        'Bewitching Flight': 'フライングウィッチ',
        'Burst': '爆発',
        'Cannonbolt': 'キャノンボルト',
        'Chain Lightning': 'チェインライトニング',
        'Conduction Point': 'ライトニングポイント',
        'Cross Tail Switch': 'クロステイル・スペシャル',
        'Eight Star': 'エイトスターズ',
        'Electrifying Witch Hunt': 'ライトニング・ウィッチハント',
        'Electron Stream': 'エレクトロンストリーム',
        'Electrope Edge': 'エレクトロープ展開',
        'Electrope Transplant': 'エレクトロープ移植',
        'Flame Slash': '火炎斬り',
        'Forked Fissures': 'ライトニングカレント',
        'Forked Lightning': 'フォークライトニング',
        'Four Star': 'フォースターズ',
        'Fulminous Field': 'ライトニングフィールド',
        'Impact': '衝撃',
        'Ion Cluster': 'イオンクラスター',
        'Laceration': '斬撃',
        'Lightning Cage': 'ライトニングケージ',
        'Lightning Vortex': 'サークルサンダー',
        'Midnight Sabbath': 'ブラックサバト【夜半】',
        'Mustard Bomb': 'マスタードボム',
        'Narrowing Witch Hunt': '輪円式ウィッチハント',
        'Raining Swords': '剣の雨',
        'Sidewise Spark': 'サイドスパーク',
        'Soulshock': 'ソウルショック',
        'Stampeding Thunder': 'カノンスタンピード',
        'Sunrise Sabbath': 'ブラックサバト【日出】',
        'Switch of Tides': 'テイルスプラッシュ',
        'Sword Quiver': '剣の舞',
        'Tail Thrust': 'テイルスラスト',
        'Thundering': 'リングサンダー',
        'Twilight Sabbath': 'ブラックサバト【日没】',
        'Wicked Blaze': 'ウィケッドブレイズ',
        'Wicked Bolt': 'ウィケッドボルト',
        'Wicked Fire': 'ウィケッドファイア',
        'Wicked Flare': 'ウィケッドフレア',
        'Wicked Jolt': 'ウィケッドジョルト',
        'Wicked Spark': 'ウィケッドスパーク',
        'Wicked Special': 'ウィケッドスペシャル',
        'Wicked Thunder': 'ウィケッドサンダー',
        'Widening Witch Hunt': '円輪式ウィッチハント',
        'Witchgleam': 'シャインスパーク',
        'Wrath of Zeus': 'ラス・オブ・ゼウス',
=======
        'Wicked Thunder': 'ウィケッドサンダー',
>>>>>>> 20a52a77
      },
    },
  ],
};

export default triggerSet;<|MERGE_RESOLUTION|>--- conflicted
+++ resolved
@@ -123,47 +123,32 @@
 const witchHuntAlertOutputStrings = {
   in: {
     en: 'In',
-<<<<<<< HEAD
     de: 'Rein',
-=======
     ja: '中へ',
->>>>>>> 20a52a77
     cn: '月环',
   },
   out: {
     en: 'Out',
-<<<<<<< HEAD
     de: 'Raus',
-=======
     ja: '外へ',
->>>>>>> 20a52a77
     cn: '钢铁',
   },
   near: {
     en: 'Baits Close (Party Far)',
-<<<<<<< HEAD
     de: 'Nah ködern (Gruppe fern)',
-=======
     ja: '近づいて誘導 (他は離れる)',
->>>>>>> 20a52a77
     cn: '靠近引导 (小队远离)',
   },
   far: {
     en: 'Baits Far (Party Close)',
-<<<<<<< HEAD
     de: 'Fern ködern (Gruppe nah)',
-=======
     ja: '離れて誘導 (他は近づく)',
->>>>>>> 20a52a77
     cn: '远离引导 (小队靠近)',
   },
   combo: {
     en: '${inOut} => ${bait}',
-<<<<<<< HEAD
     de: '${inOut} => ${bait}',
-=======
     ja: '${inOut} => ${bait}',
->>>>>>> 20a52a77
     cn: '${inOut} => ${bait}',
   },
   unknown: Outputs.unknown,
@@ -172,38 +157,26 @@
 const tailThrustOutputStrings = {
   iceLeft: {
     en: 'Double Knockback (<== Start on Left)',
-<<<<<<< HEAD
     de: 'Doppel-Rückstoß (<== Starte Links)',
-=======
     ja: '2連続ノックバック (<== 左から開始)',
->>>>>>> 20a52a77
     cn: '两次击退 (<== 左边开始)',
   },
   iceRight: {
     en: 'Double Knockback (Start on Right ==>)',
-<<<<<<< HEAD
     de: 'Doppel-Rückstoß (Starte Rechts ==>)',
-=======
     ja: '2連続ノックバック (右から開始 ==>)',
->>>>>>> 20a52a77
     cn: '两次击退 (右边开始 ==>)',
   },
   fireLeft: {
     en: 'Fire - Start Front + Right ==>',
-<<<<<<< HEAD
     de: 'Feuer - Starte Vorne + Rechts ==>',
-=======
     ja: '火 - 最前列 + 右側へ ==>',
->>>>>>> 20a52a77
     cn: '火 - 右右右 ==>',
   },
   fireRight: {
     en: '<== Fire - Start Front + Left',
-<<<<<<< HEAD
     de: '<== Feuer - Starte Vorne + Links',
-=======
     ja: '<== 火 - 最前列 + 左側へ',
->>>>>>> 20a52a77
     cn: '<== 火 - 左左左',
   },
   unknown: Outputs.unknown,
@@ -212,29 +185,20 @@
 const swordQuiverOutputStrings = {
   frontAndSides: {
     en: 'Go Front / Sides',
-<<<<<<< HEAD
     de: 'Geh nach Vorne / Seiten',
-=======
     ja: '前方 / 横側 へ',
->>>>>>> 20a52a77
     cn: '去前 / 侧边',
   },
   frontAndBack: {
     en: 'Go Front / Back',
-<<<<<<< HEAD
     de: 'Geh nach Vorne / Hinten',
-=======
     ja: '前方 / 後方 へ',
->>>>>>> 20a52a77
     cn: '去前 / 后边',
   },
   sidesAndBack: {
     en: 'Go Sides / Back',
-<<<<<<< HEAD
     de: 'Geh Seitlich / Hinten',
-=======
     ja: '横 / 後方 へ',
->>>>>>> 20a52a77
     cn: '去侧 / 后边',
   },
 } as const;
@@ -379,11 +343,8 @@
       outputStrings: {
         avoid: {
           en: 'Avoid Front + Side Cleaves',
-<<<<<<< HEAD
           de: 'Vermeide Frontal + Seiten-Angriff',
-=======
           ja: '縦と横の範囲を避けて',
->>>>>>> 20a52a77
           cn: '远离BOSS和场边直线AoE',
         },
       },
@@ -413,38 +374,26 @@
       outputStrings: {
         in: {
           en: 'In',
-<<<<<<< HEAD
           de: 'Rein',
-=======
           ja: '中へ',
->>>>>>> 20a52a77
           cn: '内场',
         },
         out: {
           en: 'Out',
-<<<<<<< HEAD
           de: 'Raus',
-=======
           ja: '外へ',
->>>>>>> 20a52a77
           cn: '外场',
         },
         spreadAvoid: {
           en: 'Spread (Avoid Side Cleaves)',
-<<<<<<< HEAD
           de: 'Verteilen (Vermeide Seiten-Angriff)',
-=======
           ja: '散開 (横の範囲を避けて)',
->>>>>>> 20a52a77
           cn: '分散 (注意场边直线)',
         },
         combo: {
           en: '${inOut} + ${spread}',
-<<<<<<< HEAD
           de: '${inOut} + ${spread}',
-=======
           ja: '${inOut} + ${spread}',
->>>>>>> 20a52a77
           cn: '${inOut} + ${spread}',
         },
       },
@@ -483,47 +432,32 @@
       outputStrings: {
         in: {
           en: 'In',
-<<<<<<< HEAD
           de: 'Rein',
-=======
           ja: '中へ',
->>>>>>> 20a52a77
           cn: '内场',
         },
         out: {
           en: 'Out',
-<<<<<<< HEAD
           de: 'Raus',
-=======
           ja: '外へ',
->>>>>>> 20a52a77
           cn: '外场',
         },
         near: {
           en: 'Spread (Be Closer)',
-<<<<<<< HEAD
           de: 'Verteilen (Sei näher dran)',
-=======
           ja: '散開(近づく)',
->>>>>>> 20a52a77
           cn: '靠近分散',
         },
         far: {
           en: 'Spread (Be Further)',
-<<<<<<< HEAD
           de: 'Verteilen (Sei weiter weg)',
-=======
           ja: '散開(離れる)',
->>>>>>> 20a52a77
           cn: '远离分散',
         },
         combo: {
           en: '${inOut} + ${spread}',
-<<<<<<< HEAD
           de: '${inOut} + ${spread}',
-=======
           ja: '${inOut} + ${spread}',
->>>>>>> 20a52a77
           cn: '${inOut} + ${spread}',
         },
       },
@@ -576,38 +510,26 @@
       outputStrings: {
         in: {
           en: 'In',
-<<<<<<< HEAD
           de: 'Rein',
-=======
           ja: '中へ',
->>>>>>> 20a52a77
           cn: '月环',
         },
         out: {
           en: 'Out',
-<<<<<<< HEAD
           de: 'Raus',
-=======
           ja: '外へ',
->>>>>>> 20a52a77
           cn: '钢铁',
         },
         near: {
           en: 'Close',
-<<<<<<< HEAD
           de: 'Nah',
-=======
           ja: '近づく',
->>>>>>> 20a52a77
           cn: '近',
         },
         far: {
           en: 'Far',
-<<<<<<< HEAD
           de: 'Fern',
-=======
           ja: '離れる',
->>>>>>> 20a52a77
           cn: '远',
         },
         separator: {
@@ -618,20 +540,14 @@
         },
         baitStep: {
           en: '${inOut} (${bait})',
-<<<<<<< HEAD
           de: '${inOut} (${bait})',
-=======
           ja: '${inOut} (${bait})',
->>>>>>> 20a52a77
           cn: '${inOut} (${bait})',
         },
         baitCombo: {
           en: 'Baits: ${allBaits}',
-<<<<<<< HEAD
           de: 'Ködern: ${allBaits}',
-=======
           ja: '誘導: ${allBaits}',
->>>>>>> 20a52a77
           cn: '引导: ${allBaits}',
         },
         unknown: Outputs.unknown,
@@ -809,11 +725,8 @@
         spread: Outputs.spread,
         combo: {
           en: '${dir} => ${mech}',
-<<<<<<< HEAD
           de: '${dir} => ${mech}',
-=======
           ja: '${dir} => ${mech}',
->>>>>>> 20a52a77
           cn: '${dir} => ${mech}',
         },
       },
@@ -857,20 +770,14 @@
       outputStrings: {
         short: {
           en: 'Short Debuff (w/ ${same})',
-<<<<<<< HEAD
           de: 'Kurzer Debuff (mit ${same})',
-=======
           ja: '短いデバフ (同じく/ ${same})',
->>>>>>> 20a52a77
           cn: '短 Debuff (和 ${same})',
         },
         long: {
           en: 'Long Debuff (w/ ${same})',
-<<<<<<< HEAD
           de: 'Langer Debuff (mit ${same})',
-=======
           ja: '長いデバフ (同じく/ ${same})',
->>>>>>> 20a52a77
           cn: '长 Debuff (和 ${same})',
         },
       },
@@ -894,11 +801,8 @@
       outputStrings: {
         spread: {
           en: 'Spread (${stacks} stacks)',
-<<<<<<< HEAD
           de: 'Verteilen (${stacks} sammeln)',
-=======
           ja: '散開 (${stacks} 回のほう)',
->>>>>>> 20a52a77
           cn: '分散 (${stacks} 分摊)',
         },
       },
@@ -941,20 +845,14 @@
         unknown: Outputs.unknown,
         stacks: {
           en: '(${stacks} stacks after)',
-<<<<<<< HEAD
           de: '(${stacks} danach sammeln)',
-=======
           ja: '(${stacks} 回のほう)',
->>>>>>> 20a52a77
           cn: '(${stacks} 待会分摊)',
         },
         combo: {
           en: '${dir} => ${mech} ${remind}',
-<<<<<<< HEAD
           de: '${dir} => ${mech} ${remind}',
-=======
           ja: '${dir} => ${mech} ${remind}',
->>>>>>> 20a52a77
           cn: '${dir} => ${mech} ${remind}',
         },
       },
@@ -1007,20 +905,14 @@
         unknown: Outputs.unknown,
         tank: {
           en: '${dir} - Be in Front',
-<<<<<<< HEAD
           de: '${dir} - Sei Vorne',
-=======
           ja: '${dir} - ボス近くで受けて',
->>>>>>> 20a52a77
           cn: '${dir} - 站在最前',
         },
         nonTank: {
           en: '${dir} - Behind Tank',
-<<<<<<< HEAD
           de: '${dir} - Hinter dem Tank',
-=======
           ja: '${dir} - タンクの後ろへ',
->>>>>>> 20a52a77
           cn: '${dir} - 站在T后面',
         },
       },
@@ -1037,39 +929,27 @@
         output.responseOutputStrings = {
           swap: {
             en: 'Swap Sides',
-<<<<<<< HEAD
             de: 'Seiten wechseln',
-=======
             ja: '場所を交代',
->>>>>>> 20a52a77
             cn: '交换场地',
           },
           stay: {
             en: 'Stay',
-<<<<<<< HEAD
             de: 'Stehen bleiben',
-=======
             ja: 'そのまま',
->>>>>>> 20a52a77
             cn: '呆在这个半场',
           },
           unknown: Outputs.unknown,
           tank: {
             en: '${dir} - Be in Front',
-<<<<<<< HEAD
             de: '${dir} - Sei Vorne',
-=======
             ja: '${dir} - ボス近くで受けて',
->>>>>>> 20a52a77
             cn: '${dir} - 站在最前',
           },
           nonTank: {
             en: '${dir} - Behind Tank',
-<<<<<<< HEAD
             de: '${dir} - Hinter dem Tank',
-=======
             ja: '${dir} - タンクの後ろへ',
->>>>>>> 20a52a77
             cn: '${dir} - 站在T后面',
           },
         };
@@ -1122,47 +1002,32 @@
       outputStrings: {
         remoteCurrent: {
           en: 'Far Cone on You',
-<<<<<<< HEAD
           de: 'Fern-Kegel auf DIR',
-=======
           ja: '自分から遠い人に扇範囲',
->>>>>>> 20a52a77
           cn: '远雷点名',
         },
         proximateCurrent: {
           en: 'Near Cone on You',
-<<<<<<< HEAD
           de: 'Nah-Kegel auf DIR',
-=======
           ja: '自分から近い人に扇範囲',
->>>>>>> 20a52a77
           cn: '近雷点名',
         },
         spinningConductor: {
           en: 'Small AoE on You',
-<<<<<<< HEAD
           de: 'Kleine AoE auf DIR',
-=======
           ja: '自分に小さい円範囲',
->>>>>>> 20a52a77
           cn: '钢铁点名',
         },
         roundhouseConductor: {
           en: 'Donut AoE on You',
-<<<<<<< HEAD
           de: 'Donut AoE auf DIR',
-=======
           ja: '自分にドーナツ範囲',
->>>>>>> 20a52a77
           cn: '月环点名',
         },
         colliderConductor: {
           en: 'Get Hit by Cone',
-<<<<<<< HEAD
           de: 'Werde vom Kegel getroffen',
-=======
           ja: '扇範囲に当たって',
->>>>>>> 20a52a77
           cn: '去吃雷',
         },
       },
@@ -1177,11 +1042,8 @@
       outputStrings: {
         dodge: {
           en: 'Dodge w/Partner x7',
-<<<<<<< HEAD
           de: 'mit Partner ausweichen x7',
-=======
           ja: '相方と避ける x7',
->>>>>>> 20a52a77
         },
       },
     },
@@ -1225,20 +1087,14 @@
       outputStrings: {
         near: {
           en: 'In Front of Partner',
-<<<<<<< HEAD
           de: 'Sei vor deinem Partner',
-=======
           ja: '相方の前へ',
->>>>>>> 20a52a77
           cn: '站在队友前面',
         },
         far: {
           en: 'Behind Partner',
-<<<<<<< HEAD
           de: 'Sei hinter deinem Partner',
-=======
           ja: '相方の後ろへ',
->>>>>>> 20a52a77
           cn: '躲在队友身后',
         },
       },
@@ -1319,20 +1175,14 @@
       outputStrings: {
         passDebuff: {
           en: 'Pass Debuff',
-<<<<<<< HEAD
           de: 'Debuff übergeben',
-=======
           ja: 'デバフを渡して',
->>>>>>> 20a52a77
           cn: '传递 Debuff',
         },
         getDebuff: {
           en: 'Get Debuff',
-<<<<<<< HEAD
           de: 'Debuff nehmen',
-=======
           ja: 'デバフを取って',
->>>>>>> 20a52a77
           cn: '获取 Debuff',
         },
       },
@@ -1369,11 +1219,8 @@
         ...tailThrustOutputStrings,
         stored: {
           en: 'Stored: ${effect}',
-<<<<<<< HEAD
           de: 'Gespeichert: ${effect}',
-=======
           ja: 'あとで: ${effect}',
->>>>>>> 20a52a77
           cn: '存储: ${effect}',
         },
       },
@@ -1399,11 +1246,8 @@
         output.responseOutputStrings = {
           lb3: {
             en: 'LB3!',
-<<<<<<< HEAD
             de: 'LB3!',
-=======
             ja: 'タンク LB3!',
->>>>>>> 20a52a77
             cn: '坦克 LB!',
           },
         };
@@ -1494,11 +1338,8 @@
         sides: Outputs.sides,
         combo: {
           en: '${dir} => ${inSides}',
-<<<<<<< HEAD
           de: '${dir} => ${inSides}',
-=======
           ja: '${dir} => ${inSides}',
->>>>>>> 20a52a77
           cn: '${dir} => ${inSides}',
         },
       },
@@ -1567,11 +1408,8 @@
       outputStrings: {
         combo: {
           en: '${dir} => ${mech}',
-<<<<<<< HEAD
           de: '${dir} => ${mech}',
-=======
           ja: '${dir} => ${mech}',
->>>>>>> 20a52a77
           cn: '${dir} => ${mech}',
         },
         cardinals: Outputs.cardinals,
@@ -1603,11 +1441,8 @@
       outputStrings: {
         combo: {
           en: '${dir} => ${mech}',
-<<<<<<< HEAD
           de: '${dir} => ${mech}',
-=======
           ja: '${dir} => ${mech}',
->>>>>>> 20a52a77
           cn: '${dir} => ${mech}',
         },
         cardinals: Outputs.cardinals,
@@ -1635,11 +1470,8 @@
       outputStrings: {
         towers: {
           en: 'Tower Positions',
-<<<<<<< HEAD
           de: 'Turm Positionen',
-=======
           ja: '塔の位置へ',
->>>>>>> 20a52a77
           cn: '踩塔站位',
         },
       },
@@ -1715,11 +1547,8 @@
         right: Outputs.right,
         safe: {
           en: '${side}: Start at ${first}',
-<<<<<<< HEAD
           de: '${side}: Starte ${first}',
-=======
           ja: '${side}: まずは ${first} から',
->>>>>>> 20a52a77
           cn: '${side}: 从 ${first} 开始',
         },
         unknown: Outputs.unknown,
@@ -1764,11 +1593,8 @@
         },
         safe: {
           en: '${side} Side: ${order}',
-<<<<<<< HEAD
           de: '${side} Seite: ${order}',
-=======
           ja: '${side} : ${order}',
->>>>>>> 20a52a77
           cn: '${side} 侧: ${order}',
         },
         unknown: Outputs.unknown,
@@ -1797,38 +1623,26 @@
       outputStrings: {
         yellowLong: {
           en: 'Long Yellow Debuff (Towers First)',
-<<<<<<< HEAD
           de: 'Langer Gelber Debuff (Turm zuerst)',
-=======
           ja: '長い黄色デバフ (塔から)',
->>>>>>> 20a52a77
           cn: '长黄 (先踩塔)',
         },
         blueLong: {
           en: 'Long Blue Debuff (Towers First)',
-<<<<<<< HEAD
           de: 'Langer Blauer Debuff (Turm zuerst)',
-=======
           ja: '長い青色デバフ (塔から)',
->>>>>>> 20a52a77
           cn: '长蓝 (先踩塔)',
         },
         yellowShort: {
           en: 'Short Yellow Debuff (Cannons First)',
-<<<<<<< HEAD
           de: 'Kurzer Gelber Debuff (Kanone zuerst)',
-=======
           ja: '短い黄色デバフ (ビーム誘導から)',
->>>>>>> 20a52a77
           cn: '短黄 (先引导)',
         },
         blueShort: {
           en: 'Short Blue Debuff (Cannons First)',
-<<<<<<< HEAD
           de: 'Kurzer Blauer Debuff (Kanone zuerst)',
-=======
           ja: '短い青色デバフ (ビーム誘導から)',
->>>>>>> 20a52a77
           cn: '短蓝 (先引导)',
         },
       },
@@ -1950,56 +1764,38 @@
         ...Directions.outputStringsIntercardDir,
         northSouth: {
           en: 'N/S',
-<<<<<<< HEAD
           de: 'N/S',
-=======
           ja: '南/北',
->>>>>>> 20a52a77
           cn: '南/北',
         },
         eastWest: {
           en: 'E/W',
-<<<<<<< HEAD
           de: 'O/W',
-=======
           ja: '東/西',
->>>>>>> 20a52a77
           cn: '东/西',
         },
         yellowLong: {
           en: 'Soak Tower (${bait})',
-<<<<<<< HEAD
           de: 'Turm nehmen (${bait})',
-=======
           ja: '塔を踏んで (${bait})',
->>>>>>> 20a52a77
           cn: '踩塔 (${bait})',
         },
         blueLong: {
           en: 'Soak Tower (${bait})',
-<<<<<<< HEAD
           de: 'Turm nehmen (${bait})',
-=======
           ja: '塔を踏んで (${bait})',
->>>>>>> 20a52a77
           cn: '踩塔 (${bait})',
         },
         yellowShort: {
           en: 'Blue Cannon (${loc}) - Point ${bait}',
-<<<<<<< HEAD
           de: 'Blaue Kanone (${loc}) - Richte nach ${bait}',
-=======
           ja: '青いビーム誘導 (${loc}) - ${bait}',
->>>>>>> 20a52a77
           cn: '蓝激光 (${loc}) - ${bait}',
         },
         blueShort: {
           en: 'Yellow Cannon (${loc}) - Point ${bait}',
-<<<<<<< HEAD
           de: 'Gelbe Kanone (${loc}) - Richte nach ${bait}',
-=======
           ja: '黄色いビーム誘導 (${loc}) - ${bait}',
->>>>>>> 20a52a77
           cn: '黄激光 (${loc}) - ${bait}',
         },
       },
@@ -2031,7 +1827,6 @@
   ],
   timelineReplace: [
     {
-<<<<<<< HEAD
       'locale': 'de',
       'replaceSync': {
         'Electromine': 'Elektromine',
@@ -2171,13 +1966,10 @@
       },
     },
     {
-=======
->>>>>>> 20a52a77
       'locale': 'ja',
       'missingTranslations': true,
       'replaceSync': {
         'Electromine': 'エレクトリックマイン',
-<<<<<<< HEAD
         'Wicked Replica': 'ウィケッドサンダーの幻影',
         'Wicked Thunder': 'ウィケッドサンダー',
       },
@@ -2230,9 +2022,6 @@
         'Widening Witch Hunt': '円輪式ウィッチハント',
         'Witchgleam': 'シャインスパーク',
         'Wrath of Zeus': 'ラス・オブ・ゼウス',
-=======
-        'Wicked Thunder': 'ウィケッドサンダー',
->>>>>>> 20a52a77
       },
     },
   ],
