--- conflicted
+++ resolved
@@ -148,16 +148,6 @@
 521.4 "--sync--" Ability { id: "9CB5", source: "Oracle of Darkness" }
 532.4 "Ultimate Relativity" Ability { id: "9D4A", source: "Oracle of Darkness" }
 544.2 "Dark Fire III/Unholy Darkness" Ability { id: "9D54", source: "Oracle of Darkness" }
-<<<<<<< HEAD
-549.3 "Sinbound Meltdown 1 (x10)" Ability { id: "9D2B", source: "Delight's Hourglass" } duration 10.2
-554.0 "Dark Fire III/Dark Blizzard III/Unholy Darkness" Ability { id: "9D54", source: "Oracle of Darkness" }
-558.8 "Sinbound Meltdown 2 (x10)" Ability { id: "9D2B", source: "Delight's Hourglass" } duration 10.2
-563.6 "Dark Fire III/Unholy Darkness" Ability { id: "9D54", source: "Oracle of Darkness" }
-569.3 "Sinbound Meltdown 3 (x10)" Ability { id: "9D2B", source: "Delight's Hourglass" } duration 10.2
-572.5 "Stun + Rewind"
-575.0 "Shadoweye/Dark Water III/Dark Eruption" Ability { id: "9D56", source: "Oracle of Darkness" }
-578.6 "Shell Crusher (x2)" Ability { id: "9D5E", source: "Oracle of Darkness" }
-=======
 549.3 "Sinbound Meltdown 1 (x10)" Ability { id: "9D2B" } duration 10.2
 554.0 "Dark Fire III/Dark Blizzard III/Unholy Darkness" Ability { id: "9D54", source: "Oracle of Darkness" }
 558.8 "Sinbound Meltdown 2 (x10)" Ability { id: "9D2B" } duration 10.2
@@ -166,7 +156,6 @@
 572.5 "Stun + Rewind"
 575.0 "Shadoweye/Dark Water III/Dark Eruption" Ability { id: "9D56", source: "Oracle of Darkness" }
 578.6 "Shell Crusher" Ability { id: "9D5E", source: "Oracle of Darkness" }
->>>>>>> 2f92df08
 587.1 "Shockwave Pulsar" Ability { id: "9D5A", source: "Oracle of Darkness" }
 595.5 "Black Halo" Ability { id: "9D62", source: "Oracle of Darkness" }
 604.6 "Spell-in-Waiting Refrain" Ability { id: "9D4D", source: "Oracle of Darkness" }
@@ -181,11 +170,7 @@
 647.3 "Darkest Dance (knockback)" Ability { id: "9CF7", source: "Oracle of Darkness" }
 651.2 "Dark Water III" Ability { id: "9D4F", source: "Oracle of Darkness" }
 656.6 "Shockwave Pulsar" Ability { id: "9D5A", source: "Oracle of Darkness" }
-<<<<<<< HEAD
-670.3 "Memory's End" Ability { id: "9D6C", source: "Oracle of Darkness" }
-=======
 670.3 "Memory's End (enrage)" Ability { id: "9D6C", source: "Oracle of Darkness" }
->>>>>>> 2f92df08
 
 # Phase Four
 684.7 "--sync--" StartsUsing { id: "9D36", source: "Usurper of Frost" } window 10,10
