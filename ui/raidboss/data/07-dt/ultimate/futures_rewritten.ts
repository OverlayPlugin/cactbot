--- conflicted
+++ resolved
@@ -227,16 +227,10 @@
   id: 'FuturesRewrittenUltimate',
   zoneId: ZoneId.FuturesRewrittenUltimate,
   comments: {
-<<<<<<< HEAD
-    en: 'Triggers: P1-3 / Timeline: P1-5',
-    de: 'Triggers: P1-3 / Timeline: P1-5',
-    cn: '触发器: P1-3 / 时间轴: P1-5',
-    ko: '트리거: P1-3 / 타임라인: P1-5',
-=======
     en: 'Triggers: P1-4 / Timeline: P1-5',
+    de: 'Triggers: P1-4 / Timeline: P1-5',
     cn: '触发器: P1-4 / 时间轴: P1-5',
     ko: '트리거: P1-4 / 타임라인: P1-5',
->>>>>>> 8f90e01f
   },
   config: [
     {
@@ -296,6 +290,7 @@
       name: {
         en: 'P3 Ultimate Relativity',
         de: 'P3 Fatale Relativität',
+        cn: 'P3 时间压缩·绝',
       },
       type: 'select',
       options: {
