import Conditions from '../../../../../resources/conditions';
import Outputs from '../../../../../resources/outputs';
import { callOverlayHandler } from '../../../../../resources/overlay_plugin_api';
import { Responses } from '../../../../../resources/responses';
import {
  DirectionOutput8,
  DirectionOutputCardinal,
  Directions,
} from '../../../../../resources/util';
import ZoneId from '../../../../../resources/zone_id';
import { RaidbossData } from '../../../../../types/data';
import { NetMatches } from '../../../../../types/net_matches';
import { TriggerSet } from '../../../../../types/trigger';

// TODO:
<<<<<<< HEAD
//  - P4 + P5
=======
//  - P4: Somber Dance (busters), Edge of Oblivion aoes?
//  - P5: All
>>>>>>> d336f010

type Phase = 'p1' | 'p2-dd' | 'p2-mm' | 'p2-lr' | 'p3-ur' | 'p3-apoc' | 'p4-dld' | 'p4-ct' | 'p5';
const phases: { [id: string]: Phase } = {
  '9CFF': 'p2-dd', // Quadruple Slap (pre-Diamond Dust)
  '9CF3': 'p2-mm', // Mirror, Mirror
  '9D14': 'p2-lr', // Light Rampant
  '9D49': 'p3-ur', // Hell's Judgment (pre-Ultimate Relativity)
  '9D4D': 'p3-apoc', // Spell-in-Waiting: Refrain (pre-Apocalypse)
  '9D36': 'p4-dld', // Materialization (pre-Darklit Dragonsong)
  '9D6A': 'p4-ct', // Crystallize Time
  '9D72': 'p5', // Fulgent Blade
};

const centerX = 100;
const centerY = 100;

const isCardinalDir = (dir: DirectionOutput8): boolean => {
  return Directions.outputCardinalDir.includes(dir as DirectionOutputCardinal);
};

type RelativeClockPos = 'same' | 'opposite' | 'clockwise' | 'counterclockwise' | 'unknown';
const getRelativeClockPos = (
  start: DirectionOutput8,
  compare: DirectionOutput8,
): RelativeClockPos => {
  if (start === 'unknown' || compare === 'unknown')
    return 'unknown';

  const startIdx = Directions.output8Dir.indexOf(start);
  const compareIdx = Directions.output8Dir.indexOf(compare);
  const delta = (compareIdx - startIdx + 8) % 8;

  if (delta === 0)
    return 'same';
  else if (delta < 4)
    return 'clockwise';
  else if (delta === 4)
    return 'opposite';
  return 'counterclockwise';
};

// Ordering here matters - the "G1" directions are first, followed by "G2" directions.
// Maybe add a config for this? But for now, assume that N->CCW is G1 and NE->CW is G2.
const p2KnockbackDirs: DirectionOutput8[] = [
  'dirN',
  'dirNW',
  'dirW',
  'dirSW',
  'dirS',
  'dirSE',
  'dirE',
  'dirNE',
];

type RelativityDebuff = 'longFire' | 'mediumFire' | 'shortFire' | 'ice';
const newRoleMap = () => ({
  support: {
    hasIce: false,
    shortFire: '',
    mediumFire: '',
    longFire: [] as string[],
  },
  dps: {
    hasIce: false,
    shortFire: [] as string[],
    mediumFire: '',
    longFire: '',
  },
  ice: '',
});

// Helper for Ultimate Relativity that finds relative North based on the yellow-tethered lights
// It takes an array of dir nums (e.g. 0-8), finds the two dir nums that have a single gap
// between them (e.g. 1 and 3) -- the apex of the "Y" -- and returns the dir num of the gap.
const findURNorthDirNum = (dirs: number[]): number => {
  for (let i = 0; i < dirs.length; i++) {
    for (let j = i + 1; j < dirs.length; j++) {
      const [dir1, dir2] = [dirs[i], dirs[j]];
      if (dir1 === undefined || dir2 === undefined)
        return -1;
      const diff = Math.abs(dir1 - dir2);
      if (diff === 2)
        return Math.min(dir1, dir2) + 1;
      else if (diff === 6) // wrap around
        return (Math.max(dir1, dir2) + 1) % 8;
    }
  }
  return -1;
};

type ApocDebuffLength = 'short' | 'medium' | 'long' | 'none';
type ApocDebuffMap = Record<ApocDebuffLength, string[]>;

const p3UROutputStrings = {
  yNorthStrat: {
    en: '${debuff} (${dir})',
    de: '${debuff} (${dir})',
    cn: '${debuff} (${dir})',
  },
  dirCombo: {
    en: '${inOut} + ${dir}',
    de: '${inOut} + ${dir}',
    cn: '${inOut} + ${dir}',
  },
  fireSpread: {
    en: 'Fire - Spread',
    de: 'Feuer - verteilen',
    cn: '火分散',
  },
  dropRewind: {
    en: 'Drop Rewind',
    de: 'Lege Rückführung ab',
    cn: '放置回返',
  },
  baitStoplight: {
    en: 'Bait Stoplight',
    de: 'Köder Sanduhr',
    cn: '引导激光',
  },
  avoidStoplights: {
    en: 'Avoid stoplights',
    de: 'Vermeide Sanduhren',
    cn: '远离激光',
  },
  stack: Outputs.stackMarker,
  middle: Outputs.middle,
  out: Outputs.out,
};

export interface Data extends RaidbossData {
  readonly triggerSetConfig: {
    sinboundRotate: 'aacc' | 'addposonly'; // aacc = always away, cursed clockwise
    ultimateRel: 'yNorthDPSEast' | 'none';
    apoc: 'dpsNE-CW' | 'none';
  };
  // General
  phase: Phase | 'unknown';
  actorSetPosTracker: { [id: string]: NetMatches['ActorSetPos'] };
  // P1 -- Fatebreaker
  p1ConcealSafeDirs: DirectionOutput8[];
  p1StackSpread?: 'stack' | 'spread';
  p1SeenBurnishedGlory: boolean;
  p1FallOfFaithTethers: ('fire' | 'lightning')[];
  // P2 -- Usurper Of Frost
  p2QuadrupleFirstTarget: string;
  p2QuadrupleDebuffApplied: boolean;
  p2IcicleImpactStart: DirectionOutput8[];
  p2AxeScytheSafe?: 'in' | 'out';
  p2FrigidStoneTargets: string[];
  p2KBShivaDir?: DirectionOutput8;
  p2LightsteepedCount: number;
  p2LightRampantPuddles: string[];
  p2SeenFirstHolyLight: boolean;
  // P3 -- Oracle of Darkness
  p3RelativityRoleCount: number;
  p3RelativityDebuff?: RelativityDebuff;
  p3RelativityRoleMap: ReturnType<typeof newRoleMap>;
  p3RelativityStoplights: { [id: string]: NetMatches['AddedCombatant'] };
  p3RelativityYellowDirNums: number[];
  p3RelativityMyDirStr: string;
  p3ApocDebuffCount: number;
  p3ApocDebuffs: ApocDebuffMap;
  p3ApocMyDebuff?: ApocDebuffLength;
  p3ApocInitialSide?: 'east' | 'west';
  p3ApocGroupSwap?: boolean;
  p3ApocFirstDirNum?: number;
  p3ApocRotationDir?: 1 | -1; // 1 = clockwise, -1 = counterclockwise
}

const triggerSet: TriggerSet<Data> = {
  id: 'FuturesRewrittenUltimate',
  zoneId: ZoneId.FuturesRewrittenUltimate,
  comments: {
    en: 'Triggers: P1-3 / Timeline: P1-5',
    de: 'Triggers: P1-3 / Timeline: P1-5',
    cn: '触发器: P1-3 / 时间轴: P1-5',
  },
  config: [
    {
      id: 'sinboundRotate',
      comment: {
        en:
          `Always Away, Cursed Clockwise: <a href="https://pastebin.com/ue7w9jJH" target="_blank">LesBin<a>`,
        de:
          `Immer Weg, Verflucht im Uhrzeigersinn: <a href="https://pastebin.com/ue7w9jJH" target="_blank">LesBin<a>`,
      },
      name: {
        en: 'P2 Diamond Dust / Sinbound Holy',
        de: 'P2 Diamantenstaub / Sünden-Sanctus',
      },
      type: 'select',
      options: {
        en: {
          'Always Away, Cursed Clockwise': 'aacc',
          'Call Add Position Only': 'addposonly',
        },
        de: {
          'Immer Weg, Verflucht im Uhrzeigersinn': 'aacc',
          'Nenne nur die Add Positionen': 'addposonly',
        },
      },
      default: 'aacc', // `addposonly` is not super helpful, and 'aacc' seems to be predominant
    },
    {
      id: 'ultimateRel',
      comment: {
        en:
          `Y North, DPS E-SW, Supp W-NE: <a href="https://pastebin.com/ue7w9jJH" target="_blank">LesBin<a>.
          Directional output is true north (i.e., "east" means actual east,
          not wherever is east of the "Y" north spot).`,
        de:
          `Y Norden, DPS O-SW, Supp W-NO: <a href="https://pastebin.com/ue7w9jJH" target="_blank">LesBin<a>.
          Die Richtungsansage ist wahrer Norden (d. h., "Osten" bedeutet tatsächlich Osten,
          nicht an der Stelle, die östlich des nördlichen "Y" liegt).`,
      },
      name: {
        en: 'P3 Ultimate Relativity',
        de: 'P3 Fatale Relativität',
      },
      type: 'select',
      options: {
        en: {
          'Y North, DPS E-SW, Supp W-NE': 'yNorthDPSEast',
          'Call Debuffs w/ No Positions': 'none',
        },
        de: {
          'Y Norden, DPS O-SW, Supp W-NO': 'yNorthDPSEast',
          'Debuff ohne Positionen nennen': 'none',
        },
      },
      default: 'yNorthDPSEast',
    },
    {
      id: 'apoc',
      comment: {
        en:
          `DPS NE->S, Support SW->N: <a href="https://pastebin.com/ue7w9jJH" target="_blank">LesBin<a>`,
        de:
          `DPS NO->S, Support SW->N: <a href="https://pastebin.com/ue7w9jJH" target="_blank">LesBin<a>`,
      },
      name: {
        en: 'P3 Apocalypse',
        de: 'P3 Apokalypse',
      },
      type: 'select',
      options: {
        en: {
          'DPS NE->S, Support SW->N': 'dpsNE-CW',
          'Call All Safe': 'none',
        },
        de: {
          'DPS NO->S, Support SW->N': 'dpsNE-CW',
          'Sage alle sicheren an': 'none',
        },
      },
      default: 'dpsNE-CW',
    },
  ],
  timelineFile: 'futures_rewritten.txt',
  initData: () => {
    return {
      phase: 'p1',
      actorSetPosTracker: {},
      p1ConcealSafeDirs: [...Directions.output8Dir],
      p1SeenBurnishedGlory: false,
      p1FallOfFaithTethers: [],
      p2QuadrupleFirstTarget: '',
      p2QuadrupleDebuffApplied: false,
      p2IcicleImpactStart: [],
      p2FrigidStoneTargets: [],
      p2LightsteepedCount: 0,
      p2LightRampantPuddles: [],
      p2SeenFirstHolyLight: false,
      p3RelativityRoleCount: 0,
      p3RelativityRoleMap: newRoleMap(),
      p3RelativityStoplights: {},
      p3RelativityYellowDirNums: [],
      p3RelativityMyDirStr: '',
      p3ApocDebuffCount: 0,
      p3ApocDebuffs: {
        short: [],
        medium: [],
        long: [],
        none: [],
      },
      p3CalledApoc: false,
    };
  },
  timelineTriggers: [],
  triggers: [
    // ************************
    // General triggers
    // ************************
    {
      id: 'FRU Phase Tracker',
      type: 'StartsUsing',
      netRegex: { id: Object.keys(phases) },
      run: (data, matches) => data.phase = phases[matches.id] ?? 'unknown',
    },
    {
      id: 'FRU ActorSetPos Collector',
      type: 'ActorSetPos',
      netRegex: { id: '4[0-9A-F]{7}', capture: true },
      run: (data, matches) => {
        data.actorSetPosTracker[matches.id] = matches;
      },
    },
    // ************************
    // P1-- Fatebreaker
    // ************************
    {
      id: 'FRU P1 Cyclonic Break Fire',
      type: 'StartsUsing',
      netRegex: {
        id: ['9CD0', '9D89'],
        source: ['Fatebreaker', 'Fatebreaker\'s Image'],
        capture: false,
      },
      durationSeconds: 8,
      alertText: (_data, _matches, output) => output.clockPairs!(),
      outputStrings: {
        clockPairs: {
          en: 'Clock spots => Pairs',
          de: 'Himmelsrichtungen => Paare',
          ja: '八方向 => ペア',
          cn: '八方 => 两人分摊',
          ko: '8방향 => 쉐어',
        },
      },
    },
    {
      id: 'FRU P1 Cyclonic Break Lightning',
      type: 'StartsUsing',
      netRegex: {
        id: ['9CD4', '9D8A'],
        source: ['Fatebreaker', 'Fatebreaker\'s Image'],
        capture: false,
      },
      durationSeconds: 8,
      alertText: (_data, _matches, output) => output.clockSpread!(),
      outputStrings: {
        clockSpread: {
          en: 'Clock spots => Spread',
          de: 'Himmelsrichtungen => Verteilen',
          ja: '八方向 => 散開',
          cn: '八方 => 分散',
          ko: '8방향 => 산개',
        },
      },
    },
    {
      id: 'FRU P1 Powder Mark Trail',
      type: 'StartsUsing',
      netRegex: { id: '9CE8', source: 'Fatebreaker', capture: true },
      response: Responses.tankBusterSwap(),
    },
    {
      id: 'FRU P1 Utopian Sky Collector',
      type: 'StartsUsing',
      netRegex: { id: ['9CDA', '9CDB'], capture: true },
      run: (data, matches) => {
        data.p1StackSpread = matches.id === '9CDA' ? 'stack' : 'spread';
      },
    },
    {
      id: 'FRU Conceal Safe',
      type: 'ActorControlExtra',
      netRegex: {
        category: '003F',
        param1: '4',
        capture: true,
      },
      condition: (data) => data.p1StackSpread !== undefined,
      durationSeconds: 8,
      alertText: (data, matches, output) => {
        const clone = data.actorSetPosTracker[matches.id];
        if (clone === undefined)
          return;
        const dir1 = Directions.hdgTo8DirNum(parseFloat(clone.heading));
        const dir2 = (dir1 + 4) % 8;
        data.p1ConcealSafeDirs = data.p1ConcealSafeDirs.filter((dir) =>
          dir !== Directions.outputFrom8DirNum(dir1) && dir !== Directions.outputFrom8DirNum(dir2)
        );

        if (data.p1ConcealSafeDirs.length !== 2)
          return;

        const [dir1Out, dir2Out] = data.p1ConcealSafeDirs;

        if (dir1Out === undefined || dir2Out === undefined)
          return;

        return output.combo!({
          dir1: output[dir1Out]!(),
          dir2: output[dir2Out]!(),
          mech: output[data.p1StackSpread ?? 'unknown']!(),
        });
      },
      outputStrings: {
        ...Directions.outputStrings8Dir,
        combo: {
          en: '${dir1} / ${dir2} => ${mech}',
          de: '${dir1} / ${dir2} => ${mech}',
          ja: '${dir1} / ${dir2} => ${mech}',
          cn: '${dir1} / ${dir2} => ${mech}',
          ko: '${dir1} / ${dir2} => ${mech}',
        },
        stack: Outputs.stacks,
        spread: Outputs.spread,
      },
    },
    {
      id: 'FRU P1 Burnished Glory',
      type: 'StartsUsing',
      netRegex: { id: '9CEA', source: 'Fatebreaker', capture: false },
      response: Responses.bleedAoe(),
      run: (data) => data.p1SeenBurnishedGlory = true,
    },
    {
      id: 'FRU P1 Burnt Strike Fire',
      type: 'StartsUsing',
      netRegex: { source: 'Fatebreaker', id: '9CC1', capture: false },
      durationSeconds: 8,
      alertText: (_data, _matches, output) => output.text!(),
      outputStrings: {
        text: {
          en: 'Line Cleave => Knockback',
          de: 'Linien AoE => Rückstoß',
          fr: 'AoE en ligne => Poussée',
          ja: '直線範囲 => ノックバック',
          cn: '直线 => 击退',
          ko: '직선 장판 => 넉백',
        },
      },
    },
    {
      id: 'FRU P1 Burnt Strike Lightning',
      type: 'StartsUsing',
      netRegex: { source: 'Fatebreaker', id: '9CC5', capture: false },
      durationSeconds: 8,
      alertText: (_data, _matches, output) => output.text!(),
      outputStrings: {
        text: {
          en: 'Line Cleave => Out',
          de: 'Linien AoE => Raus',
          fr: 'AoE en ligne => Extérieur',
          ja: '直線範囲 => 離れる',
          cn: '直线 => 去外侧',
          ko: '직선 장판 => 바깥으로',
        },
      },
    },
    {
      id: 'FRU P1 Turn of the Heavens Fire',
      type: 'StartsUsing',
      netRegex: { id: '9CD6', source: 'Fatebreaker\'s Image', capture: false },
      durationSeconds: 10,
      infoText: (_data, _matches, output) => output.lightningSafe!(),
      outputStrings: {
        lightningSafe: {
          en: 'Lightning Safe',
          de: 'Blitz Sicher',
          ja: '雷安置',
          cn: '雷安全',
          ko: '번개 안전',
        },
      },
    },
    {
      id: 'FRU P1 Turn of the Heavens Lightning',
      type: 'StartsUsing',
      netRegex: { id: '9CD7', source: 'Fatebreaker\'s Image', capture: false },
      durationSeconds: 10,
      infoText: (_data, _matches, output) => output.fireSafe!(),
      outputStrings: {
        fireSafe: {
          en: 'Fire Safe',
          de: 'Feuer Sicher',
          ja: '炎安置',
          cn: '火安全',
          ko: '불 안전',
        },
      },
    },
    {
      id: 'FRU P1 Fall of Faith Collector',
      type: 'Tether',
      netRegex: {
        id: ['00F9', '011F'], // 00F9 = fire; 011F = lightning
        source: ['Fatebreaker', 'Fatebreaker\'s Image'],
        capture: true,
      },
      // Only collect after Burnished Glory, since '00F9' tethers are used during TotH.
      condition: (data) => data.phase === 'p1' && data.p1SeenBurnishedGlory,
      durationSeconds: (data) => data.p1FallOfFaithTethers.length >= 3 ? 12.2 : 3,
      response: (data, matches, output) => {
        // cactbot-builtin-response
        output.responseOutputStrings = {
          fire: {
            en: 'Fire',
            de: 'Feuer',
            ja: '炎',
            cn: '火',
            ko: '불',
          },
          lightning: {
            en: 'Lightning',
            de: 'Blitz',
            ja: '雷',
            cn: '雷',
            ko: '번개',
          },
          one: {
            en: '1',
            de: '1',
            ja: '1',
            cn: '1',
            ko: '1',
          },
          two: {
            en: '2',
            de: '2',
            ja: '2',
            cn: '2',
            ko: '2',
          },
          three: {
            en: '3',
            de: '3',
            ja: '3',
            cn: '3',
            ko: '3',
          },
          onYou: {
            en: 'On YOU',
            de: 'Auf DIR',
          },
          tether: {
            en: '${num}: ${elem} (${target})',
            de: '${num}: ${elem} (${target})',
            ja: '${num}: ${elem} (${target})',
            cn: '${num}: ${elem} (${target})',
            ko: '${num}: ${elem} (${target})',
          },
          all: {
            en: '${e1} => ${e2} => ${e3} => ${e4}',
            de: '${e1} => ${e2} => ${e3} => ${e4}',
            ja: '${e1} => ${e2} => ${e3} => ${e4}',
            cn: '${e1} => ${e2} => ${e3} => ${e4}',
            ko: '${e1} => ${e2} => ${e3} => ${e4}',
          },
        };

        const curTether = matches.id === '00F9' ? 'fire' : 'lightning';
        data.p1FallOfFaithTethers.push(curTether);

        if (data.p1FallOfFaithTethers.length < 4) {
          const num = data.p1FallOfFaithTethers.length === 1
            ? 'one'
            : (data.p1FallOfFaithTethers.length === 2 ? 'two' : 'three');
          if (data.me === matches.target)
            return {
              alertText: output.tether!({
                num: output[num]!(),
                elem: output[curTether]!(),
                target: output.onYou!(),
              }),
            };
          return {
            infoText: output.tether!({
              num: output[num]!(),
              elem: output[curTether]!(),
              target: data.party.member(matches.target).nick,
            }),
          };
        }

        const [e1, e2, e3, e4] = data.p1FallOfFaithTethers;

        if (e1 === undefined || e2 === undefined || e3 === undefined || e4 === undefined)
          return;

        return {
          infoText: output.all!({
            e1: output[e1]!(),
            e2: output[e2]!(),
            e3: output[e3]!(),
            e4: output[e4]!(),
          }),
        };
      },
    },
    // ************************
    // P2 -- Usurper Of Frost
    // ************************
    {
      id: 'FRU P2 Quadruple Slap First',
      type: 'StartsUsing',
      netRegex: { id: '9CFF', source: 'Usurper of Frost' },
      response: Responses.tankBuster(),
      run: (data, matches) => data.p2QuadrupleFirstTarget = matches.target,
    },
    {
      // Cleansable debuff may be applied with first cast (9CFF)
      // although there are ways to avoid appplication (e.g. Warden's Paean)
      id: 'FRU P2 Quadruple Slap Debuff Gain',
      type: 'GainsEffect',
      netRegex: { effectId: '1042', source: 'Usurper of Frost', capture: false },
      run: (data) => data.p2QuadrupleDebuffApplied = true,
    },
    {
      id: 'FRU P2 Quadruple Slap Debuff Loss',
      type: 'LosesEffect',
      netRegex: { effectId: '1042', source: 'Usurper of Frost', capture: false },
      run: (data) => data.p2QuadrupleDebuffApplied = false,
    },
    {
      id: 'FRU P2 Quadruple Slap Second',
      type: 'StartsUsing',
      // short (2.2s) cast time
      netRegex: { id: '9D00', source: 'Usurper of Frost' },
      response: (data, matches, output) => {
        // cactbot-builtin-response
        output.responseOutputStrings = {
          onYou: Outputs.tankBusterOnYou,
          onTarget: Outputs.tankBusterOnPlayer,
          busterCleanse: {
            en: '${buster} (Cleanse?)',
            de: '${buster} (Reinigen?)',
          },
        };

        const onTarget = output.onTarget!({ player: data.party.member(matches.target) });
        let busterStr: string;

        if (data.me === matches.target)
          busterStr = output.onYou!();
        else if (
          data.p2QuadrupleFirstTarget === matches.target &&
          data.p2QuadrupleDebuffApplied &&
          data.CanCleanse()
        ) {
          busterStr = output.busterCleanse!({ buster: onTarget });
        } else
          busterStr = onTarget;

        if (data.me === matches.target || data.role === 'healer')
          return { alertText: busterStr };
        return { infoText: busterStr };
      },
    },
    // ***** Diamond Dust *****
    {
      id: 'FRU P2 Diamond Dust',
      type: 'StartsUsing',
      netRegex: { id: '9D05', source: 'Usurper of Frost', capture: false },
      response: Responses.bigAoe(),
    },
    {
      id: 'FRU P2 Axe/Scythe Kick Collect',
      type: 'StartsUsing',
      // 9D0A - Axe Kick (be out), 9D0B - Scythe Kick (be in)
      netRegex: { id: ['9D0A', '9D0B'], source: 'Oracle\'s Reflection' },
      // Only fire during Diamond Dust (same ids used during Mirror Mirror)
      condition: (data) => data.phase === 'p2-dd',
      run: (data, matches) => data.p2AxeScytheSafe = matches.id === '9D0A' ? 'out' : 'in',
    },
    {
      id: 'FRU P2 Icicle Impact Initial Collect',
      type: 'StartsUsingExtra',
      netRegex: { id: '9D06' },
      condition: (data) => data.p2IcicleImpactStart.length < 2,
      run: (data, matches) => {
        const x = parseFloat(matches.x);
        const y = parseFloat(matches.y);
        const dir = Directions.xyTo8DirOutput(x, y, centerX, centerY);
        data.p2IcicleImpactStart.push(dir);

        // Once we have both, reorder the array and make sure the two dirs are opposites
        if (data.p2IcicleImpactStart.length === 2) {
          data.p2IcicleImpactStart.sort((a, b) =>
            p2KnockbackDirs.indexOf(a) - p2KnockbackDirs.indexOf(b)
          );
          const [dir1 = 'unknown', dir2 = 'unknown'] = data.p2IcicleImpactStart;
          if (getRelativeClockPos(dir1, dir2) !== 'opposite') {
            console.error(`Unexpected Icicle Impact initial dirs: ${dir1}, ${dir2}`);
            data.p2IcicleImpactStart = ['unknown', 'unknown'];
          }
        }
      },
    },
    {
      id: 'FRU P2 House of Light/Frigid Stone',
      type: 'HeadMarker',
      netRegex: { id: '0159' }, // source name can vary due to actor re-use
      alertText: (data, matches, output) => {
        data.p2FrigidStoneTargets.push(matches.target);
        if (data.p2FrigidStoneTargets.length !== 4)
          return;

        const inOut = data.p2AxeScytheSafe ? output[data.p2AxeScytheSafe]!() : output.unknown!();
        const mech = data.p2FrigidStoneTargets.includes(data.me) ? 'dropPuddle' : 'baitCleave';
        const firstIcicle = data.p2IcicleImpactStart[0] ?? 'unknown';

        if (firstIcicle === 'unknown')
          return output.combo!({ inOut: inOut, dir: output.unknown!(), mech: output[mech]!() });

        // Assumes that if first Icicle Impacts spawn on cardinals, House of Light baits will also be
        // cardinals and Frigid Stone puddle drops will be intercards, and vice versa.
        const dir = mech === 'baitCleave'
          ? (isCardinalDir(firstIcicle) ? output.cardinals!() : output.intercards!())
          : (isCardinalDir(firstIcicle) ? output.intercards!() : output.cardinals!());

        return output.combo!({ inOut: inOut, dir: dir, mech: output[mech]!() });
      },
      outputStrings: {
        combo: {
          en: '${inOut} + ${dir} => ${mech}',
          de: '${inOut} + ${dir} => ${mech}',
          cn: '${inOut} + ${dir} => ${mech}',
        },
        dropPuddle: {
          en: 'Drop Puddle',
          de: 'Fläche ablegen',
          cn: '放置冰花',
        },
        baitCleave: {
          en: 'Bait',
          de: 'Ködern',
          cn: '引导水波',
        },
        in: Outputs.in,
        out: Outputs.out,
        cardinals: Outputs.cardinals,
        intercards: Outputs.intercards,
        unknown: Outputs.unknown,
      },
    },
    {
      id: 'FRU P2 Heavenly Strike',
      type: 'Ability',
      // use the 'star' (Frigid Stone) drops to fire this alert, as Heavenly Strike has no cast time.
      netRegex: { id: '9D07', capture: false }, // source name can vary due to actor re-use
      durationSeconds: 3.5,
      suppressSeconds: 1,
      alertText: (data, _matches, output) => {
        const [dir1 = 'unknown', dir2 = 'unknown'] = data.p2IcicleImpactStart;
        return output.kbDir!({ kb: output.kb!(), dir1: output[dir1]!(), dir2: output[dir2]!() });
      },
      outputStrings: {
        kbDir: {
          en: '${kb} (${dir1}/${dir2})',
          de: '${kb} (${dir1}/${dir2})',
          cn: '${kb} (${dir1}/${dir2})',
        },
        kb: Outputs.knockback,
        ...Directions.outputStrings8Dir,
        unknown: Outputs.unknown,
      },
    },
    {
      id: 'FRU P2 Shiva Cleave Add Collect',
      type: 'StartsUsing',
      // The Shiva that will cast Twin Silence/Twin Stillness is the same actor
      // that casts Sinbound Holy (9D10).
      netRegex: { id: '9D10' },
      run: (data, matches) => {
        const x = parseFloat(matches.x);
        const y = parseFloat(matches.y);
        data.p2KBShivaDir = Directions.xyTo8DirOutput(x, y, centerX, centerY);
      },
    },
    {
      id: 'FRU P2 Sinbound Holy Rotation',
      type: 'Ability',
      // We can determine the player's knockbac dir from Heavenly Strike (9D0F).
      // It occurs after Shiva is already casting Sinbound Holy.
      netRegex: { id: '9D0F' },
      condition: Conditions.targetIsYou(),
      delaySeconds: 1,
      durationSeconds: 5,
      infoText: (data, matches, output) => {
        const x = parseFloat(matches.targetX);
        const y = parseFloat(matches.targetY);
        const playerDir = Directions.xyTo8DirOutput(x, y, centerX, centerY);
        const addDir = data.p2KBShivaDir ?? 'unknown';
        if (playerDir === 'unknown' || addDir === 'unknown')
          return;

        const relPos = getRelativeClockPos(playerDir, addDir);
        if (data.triggerSetConfig.sinboundRotate === 'aacc')
          switch (relPos) {
            case 'same':
            case 'opposite':
              return output.aaccCursed!();
            case 'clockwise':
              return output.aaccRotateCCW!();
            case 'counterclockwise':
              return output.aaccRotateCW!();
            default:
              break;
          }
        return output[relPos]!();
      },
      outputStrings: {
        aaccCursed: {
          en: 'Cursed - Fast Clockwise',
          de: 'Verflucht - Schnell im Uhrzeigersinn',
        },
        aaccRotateCCW: Outputs.counterclockwise,
        aaccRotateCW: Outputs.clockwise,
        same: {
          en: 'Cursed - Add on knockback',
          de: 'Verflucht - Add beim Rückstoß',
        },
        opposite: {
          en: 'Cursed - Add opposite you',
          de: 'Verflucht - Add gegenüber von DIR',
        },
        clockwise: {
          en: 'Add is clockwise',
          de: 'Add ist im Uhrzeigersinn',
        },
        counterclockwise: {
          en: 'Add is counterclockwise',
          de: 'Add ist gegen den Uhrzeigersinn',
        },
      },
    },
    {
      id: 'FRU P2 Shining Armor',
      type: 'GainsEffect',
      netRegex: { effectId: '8E1', capture: false },
      condition: (data) => data.phase === 'p2-dd',
      suppressSeconds: 1,
      countdownSeconds: 4.9,
      response: Responses.lookAway('alarm'),
    },
    {
      id: 'FRU P2 Twin Silence/Stillness First',
      type: 'StartsUsing',
      // 9D01 - Twin Stillness (back safe -> front safe)
      // 9D02 - Twin Silence (front safe -> back safe)
      netRegex: { id: ['9D01', '9D02'] },
      durationSeconds: 2.8,
      response: (data, matches, output) => {
        // cactbot-builtin-response
        output.responseOutputStrings = {
          aaccSilence: {
            en: '(stay in front)',
            de: '(steh vorne)',
          },
          silence: Outputs.front,
          stillness: Outputs.back,
        };

        if (data.triggerSetConfig.sinboundRotate === 'aacc')
          return matches.id === '9D01'
            ? { alertText: output.stillness!() }
            : { infoText: output.aaccSilence!() };
        return matches.id === '9D01'
          ? { alertText: output.stillness!() }
          : { alertText: output.silence!() };
      },
    },
    {
      id: 'FRU P2 Twin Silence/Stillness Second',
      type: 'StartsUsing',
      // 9D01 - Twin Stillness (back safe -> front safe)
      // 9D02 - Twin Silence (front safe -> back safe)
      netRegex: { id: ['9D01', '9D02'] },
      delaySeconds: 2.9, // waiting until the Ability line fires is too late, so delay off the 0x14 line.
      alertText: (_data, matches, output) =>
        matches.id === '9D01' ? output.stillness!() : output.silence!(),
      outputStrings: {
        silence: Outputs.back,
        stillness: Outputs.front,
      },
    },
    // ***** Mirror Mirror *****
    {
      id: 'FRU P2 Mirror Mirror Initial Cleaves',
      type: 'StartsUsing',
      netRegex: { id: '9D0B', source: 'Usurper of Frost', capture: false },
      // Only fire during Mirror Mirror (same ids used during Diamond Dust)
      condition: (data) => data.phase === 'p2-mm',
      delaySeconds: 1,
      alertText: (_data, _matches, output) => output.baitCleave!(),
      outputStrings: {
        baitCleave: {
          en: 'Bait cleave',
          de: 'Cleve ködern',
          cn: '引导水波',
        },
      },
    },
    {
      id: 'FRU P2 Mirror Mirror Reflected Cleaves',
      type: 'StartsUsing',
      // 9D0D = Reflected Scythe Kick (from Frozen Mirrors)
      netRegex: { id: '9D0D', capture: false },
      delaySeconds: 5, // cast time is 9.7s
      suppressSeconds: 1,
      alertText: (_data, _matches, output) => output.baitCleave!(),
      outputStrings: {
        baitCleave: {
          en: 'Bait cleave',
          de: 'Cleve ködern',
          cn: '引导水波',
        },
      },
    },
    {
      id: 'FRU P2 Mirror Mirror Banish III',
      type: 'StartsUsing',
      // 9D1C - Banish III (partners)
      // 9D1D - Banish III (spread)
      netRegex: { id: ['9D1C', '9D1D'] },
      // Only fire during Mirror Mirror (same ids used during Light Rampant)
      condition: (data) => data.phase === 'p2-mm',
      infoText: (_data, matches, output) =>
        matches.id === '9D1C' ? output.partners!() : output.spread!(),
      outputStrings: {
        partners: Outputs.stackPartner,
        spread: Outputs.spread,
      },
    },
    // ***** Light Rampant *****
    {
      id: 'FRU P2 Lightsteeped Counter',
      type: 'GainsEffect',
      netRegex: { effectId: '8D1' },
      condition: Conditions.targetIsYou(),
      // can't just increment, since one puddle player gets 2 stacks on initial application
      run: (data, matches) => data.p2LightsteepedCount = parseInt(matches.count),
    },
    {
      id: 'FRU P2 Light Rampant Setup',
      type: 'HeadMarker',
      netRegex: { id: '0177' },
      alertText: (data, matches, output) => {
        data.p2LightRampantPuddles.push(matches.target);
        if (data.p2LightRampantPuddles.length < 2)
          return;

        const p1 = data.party.member(data.p2LightRampantPuddles[0]);
        const p2 = data.party.member(data.p2LightRampantPuddles[1]);
        if (data.me === matches.target)
          return output.puddle!({ other: p1 });
        else if (data.p2LightRampantPuddles[0] === data.me)
          return output.puddle!({ other: p2 });
        return output.tether!({ p1: p1, p2: p2 });
      },
      outputStrings: {
        puddle: {
          en: 'Puddles on you (w/ ${other})',
          de: 'Flächen auf DIR (mit ${other})',
          cn: '放置大圈 (和 ${other})',
        },
        tether: {
          en: 'Tether on you (Puddles: ${p1}, ${p2})',
          de: 'Verbindung auf DIR (Flächen: ${p1}, ${p2})',
          cn: '拉线踩塔 (大圈: ${p1}, ${p2})',
        },
      },
    },
    {
      id: 'FRU P2 Light Rampant Tower',
      type: 'Ability',
      // fire when the first set of Holy Light orbs explode
      netRegex: { id: '9D1B', source: 'Holy Light', capture: false },
      condition: (data) => !data.p2SeenFirstHolyLight,
      response: (data, _matches, output) => {
        // cactbot-builtin-response
        output.responseOutputStrings = {
          towerSoak: {
            en: 'Soak middle tower',
            de: 'Mittleren Turm nehmen',
            cn: '踩塔',
          },
          towerAvoid: {
            en: 'Avoid middle tower',
            de: 'Vermeide mittleren Turm',
            cn: '不去踩塔',
          },
        };

        return data.p2LightsteepedCount === 2
          ? { alertText: output.towerSoak!() }
          : { infoText: output.towerAvoid!() };
      },
      run: (data) => data.p2SeenFirstHolyLight = true,
    },
    {
      id: 'FRU P2 Light Rampant Banish III',
      type: 'StartsUsing',
      // 9D1C - Banish III (partners)
      // 9D1D - Banish III (spread)
      netRegex: { id: ['9D1C', '9D1D'], source: 'Usurper of Frost' },
      // Only fire during Light Rampant (same ids used during Mirror Mirror)
      condition: (data) => data.phase === 'p2-lr',
      delaySeconds: 0.5, // avoid excessive collision with tower callout
      alertText: (data, matches, output) => {
        const partnerSpread = matches.id === '9D1C' ? output.partners!() : output.spread!();
        if (data.p2LightsteepedCount === 2)
          return output.afterTower!({ partnerSpread: partnerSpread });
        return partnerSpread;
      },
      outputStrings: {
        afterTower: {
          en: '${partnerSpread} (after tower)',
          de: '${partnerSpread} (nach Turm)',
          cn: '踩塔后 + ${partnerSpread}',
        },
        partners: Outputs.stackPartner,
        spread: Outputs.spread,
      },
    },
    {
      id: 'FRU P2 The House of Light',
      type: 'StartsUsing',
      netRegex: { id: '9CFD', source: 'Usurper of Frost', capture: false },
      response: Responses.protean(),
    },
    {
      id: 'FRU P2 Absolute Zero',
      type: 'StartsUsing',
      netRegex: { id: '9D20', source: 'Usurper of Frost', capture: false },
      delaySeconds: 4,
      response: Responses.bigAoe(),
    },
    // ************************
    // Intermission / Crystals
    // ************************
    {
      id: 'FRU Intermission Target Veil',
      type: 'LosesEffect',
      // 307 - Invincibility
      netRegex: { effectId: '307', target: 'Ice Veil', capture: false },
      infoText: (_data, _matches, output) => output.targetVeil!(),
      outputStrings: {
        targetVeil: {
          en: 'Target Ice Veil',
          de: 'Ziele auf Immerfrost-Kristall',
          cn: '集火永久冰晶',
        },
      },
    },
    {
      id: 'FRU Intermission Junction',
      type: 'WasDefeated',
      netRegex: { target: 'Ice Veil', capture: false },
      delaySeconds: 5,
      response: Responses.bigAoe(),
    },
    // ************************
    // P3 -- Oracle Of Darkness
    // ************************
    // ***** Ultimate Relativity *****
    {
      id: 'FRU P3 Ultimate Relativity AoE',
      type: 'StartsUsing',
      netRegex: { id: '9D4A', source: 'Oracle of Darkness', capture: false },
      delaySeconds: 4, // cast time is 9.7s
      response: Responses.bigAoe(),
    },
    {
      id: 'FRU P3 Ultimate Relativity Debuff Collect',
      type: 'GainsEffect',
      // 997 = Spell-in-Waiting: Dark Fire III (11s, 21s, or 31s)
      // 99E = Spell-in-Waiting: Dark Blizzard III (21s)
      netRegex: { effectId: ['997', '99E'] },
      condition: (data) => data.phase === 'p3-ur',
      run: (data, matches) => {
        data.p3RelativityRoleCount++;

        const dur = parseFloat(matches.duration);
        let debuff: RelativityDebuff;
        if (matches.effectId === '99E')
          debuff = 'ice';
        else if (dur < 12)
          debuff = 'shortFire';
        else if (dur < 22)
          debuff = 'mediumFire';
        else
          debuff = 'longFire';

        const rawRole = data.party.member(matches.target).role;
        let role: 'dps' | 'support';
        if (rawRole === 'tank' || rawRole === 'healer')
          role = 'support';
        else if (rawRole === 'dps')
          role = 'dps';
        else
          return;

        if (debuff === 'ice') {
          data.p3RelativityRoleMap[role].hasIce = true;
          data.p3RelativityRoleMap.ice = matches.target;
        } else if (role === 'dps' && debuff === 'shortFire')
          data.p3RelativityRoleMap.dps.shortFire.push(matches.target);
        else if (role === 'support' && debuff === 'longFire')
          data.p3RelativityRoleMap.support.longFire.push(matches.target);
        else
          data.p3RelativityRoleMap[role][debuff] = matches.target;

        if (data.me === matches.target)
          data.p3RelativityDebuff = debuff;
      },
    },
    {
      id: 'FRU P3 Ultimate Relativity Initial Debuff',
      type: 'GainsEffect',
      netRegex: { effectId: ['997', '99E'], capture: false },
      condition: (data) => data.phase === 'p3-ur' && data.p3RelativityRoleCount === 8,
      durationSeconds: 8,
      infoText: (data, _matches, output) => {
        const role = data.role === 'dps' ? 'dps' : 'support';
        const debuff = data.p3RelativityDebuff;
        if (debuff === undefined)
          return;

        if (debuff === 'ice')
          return output.debuffSolo!({ debuff: output.ice!() });
        else if (debuff === 'mediumFire')
          return output.debuffSolo!({ debuff: output.mediumFire!() });
        else if (debuff === 'longFire') {
          if (role === 'dps')
            return output.debuffSolo!({ debuff: output.longFire!() });
          const other = data.p3RelativityRoleMap.support.longFire.find((e) => e !== data.me);
          return output.debuffShared!({
            debuff: output.longFire!(),
            other: data.party.member(other),
          });
        }
        if (role === 'support')
          return output.debuffSolo!({ debuff: output.shortFire!() });
        const other = data.p3RelativityRoleMap.dps.shortFire.find((e) => e !== data.me);
        return output.debuffShared!({
          debuff: output.shortFire!(),
          other: data.party.member(other),
        });
      },
      outputStrings: {
        debuffSolo: {
          en: '${debuff}',
          de: '${debuff}',
          cn: '${debuff}',
        },
        debuffShared: {
          en: '${debuff} (w/ ${other})',
          de: '${debuff} (mit ${other})',
          cn: '${debuff} (和 ${other})',
        },
        shortFire: {
          en: 'Short Fire',
          de: 'Kurzes Feuer',
          cn: '短火',
        },
        mediumFire: {
          en: 'Medium Fire',
          de: 'Mittleres Feuer',
          cn: '中火',
        },
        longFire: {
          en: 'Long Fire',
          de: 'Langes Feuer',
          cn: '长火',
        },
        ice: {
          en: 'Ice',
          de: 'Eis',
          cn: '冰点名',
        },
      },
    },
    {
      id: 'FRU P3 Ultimate Relativity Stoplight Collect',
      type: 'AddedCombatant',
      netRegex: { npcBaseId: '17832' },
      run: (data, matches) => data.p3RelativityStoplights[matches.id] = matches,
    },
    {
      id: 'FRU P3 Ultimate Relativity Y North Spot',
      type: 'Tether',
      // boss tethers to 5 stoplights - 0085 are purple tethers, 0086 are yellow
      netRegex: { id: '0086' },
      condition: (data) => data.phase === 'p3-ur',
      run: (data, matches, output) => {
        const id = matches.sourceId;
        const stoplight = data.p3RelativityStoplights[id];
        if (stoplight === undefined)
          return;

        const x = parseFloat(stoplight.x);
        const y = parseFloat(stoplight.y);
        data.p3RelativityYellowDirNums.push(Directions.xyTo8DirNum(x, y, centerX, centerY));

        if (data.p3RelativityYellowDirNums.length !== 3)
          return;

        const northDirNum = findURNorthDirNum(data.p3RelativityYellowDirNums);
        if (northDirNum === -1 || data.p3RelativityDebuff === undefined) {
          data.p3RelativityMyDirStr = output.unknown!();
          return;
        }

        const role = data.role === 'dps' ? 'dps' : 'support';
        const debuff = data.p3RelativityDebuff;

        if (role === 'dps') {
          if (debuff === 'longFire' || debuff === 'ice') {
            const myDirNum = (northDirNum + 4) % 8; // relative South
            data.p3RelativityMyDirStr = output[Directions.output8Dir[myDirNum] ?? 'unknown']!();
          } else if (debuff === 'mediumFire') {
            const myDirNum = (northDirNum + 2) % 8; // relative East
            data.p3RelativityMyDirStr = output[Directions.output8Dir[myDirNum] ?? 'unknown']!();
          } else if (debuff === 'shortFire') {
            const dirs = [ // relative SE/SW
              Directions.output8Dir[(northDirNum + 3) % 8] ?? 'unknown',
              Directions.output8Dir[(northDirNum + 5) % 8] ?? 'unknown',
            ];
            data.p3RelativityMyDirStr = dirs.map((dir) => output[dir]!()).join(output.or!());
          }
        } else { // supports
          if (debuff === 'shortFire' || debuff === 'ice') {
            const myDirNum = northDirNum; // relative North
            data.p3RelativityMyDirStr = output[Directions.output8Dir[myDirNum] ?? 'unknown']!();
          } else if (debuff === 'mediumFire') {
            const myDirNum = (northDirNum + 6) % 8; // relative West
            data.p3RelativityMyDirStr = output[Directions.output8Dir[myDirNum] ?? 'unknown']!();
          } else if (debuff === 'longFire') {
            const dirs = [ // relative NE/NW
              Directions.output8Dir[(northDirNum + 1) % 8] ?? 'unknown',
              Directions.output8Dir[(northDirNum + 7) % 8] ?? 'unknown',
            ];
            data.p3RelativityMyDirStr = dirs.map((dir) => output[dir]!()).join(output.or!());
          }
        }
      },
      outputStrings: {
        ...Directions.outputStrings8Dir,
        or: Outputs.or,
        unknown: Outputs.unknown,
      },
    },
    // There are six steps to the mechanic. A player's action at each step is determined by their
    // debuff combo (which is deterministic based on the initial fire/ice debuff).
    // Since every player receives a 9A0 debuff ('Spell-in-Waiting: Return) of varying lengths,
    // fire each of these triggers based on a delay from when 9A0 is applied at the start of UR.
    {
      id: 'FRU P3 Ultimate Rel 1st Fire/Stack',
      type: 'GainsEffect',
      netRegex: { effectId: '9A0' }, // Spell-in-Waiting: Return
      condition: (data, matches) => data.phase === 'p3-ur' && data.me === matches.target,
      delaySeconds: 4,
      durationSeconds: 7,
      alertText: (data, _matches, output) => {
        const debuff = data.p3RelativityDebuff;
        if (debuff === undefined)
          return;

        if (data.triggerSetConfig.ultimateRel !== 'yNorthDPSEast')
          return output[debuff]!();

        const dirStr = data.p3RelativityMyDirStr;
        if (debuff !== 'shortFire')
          return output.yNorthStrat!({ debuff: output[debuff]!(), dir: output.middle!() });
        return output.yNorthStrat!({ debuff: output.shortFire!(), dir: dirStr });
      },
      outputStrings: {
        yNorthStrat: p3UROutputStrings.yNorthStrat,
        shortFire: p3UROutputStrings.fireSpread,
        mediumFire: p3UROutputStrings.stack,
        longFire: p3UROutputStrings.stack,
        ice: p3UROutputStrings.stack,
        middle: p3UROutputStrings.middle,
      },
    },
    {
      id: 'FRU P3 Ultimate Rel 1st Bait/Rewind',
      type: 'GainsEffect',
      netRegex: { effectId: '9A0' },
      condition: (data, matches) => data.phase === 'p3-ur' && data.me === matches.target,
      delaySeconds: 11,
      alertText: (data, _matches, output) => {
        const role = data.role === 'dps' ? 'dps' : 'support';
        const debuff = data.p3RelativityDebuff;
        if (debuff === undefined)
          return;

        if (data.triggerSetConfig.ultimateRel !== 'yNorthDPSEast') {
          if (debuff === 'ice')
            return role === 'dps' ? output.iceDps!() : output.iceSupport!();
          return output[debuff]!();
        }

        const dirStr = data.p3RelativityMyDirStr;

        if (debuff === 'longFire')
          return output.yNorthStrat!({ debuff: output.longFire!(), dir: dirStr });
        else if (debuff === 'ice') {
          // dps ice bait stoplights; support ice drops rewind (eruption - out)
          const comboDirStr = role === 'dps'
            ? dirStr
            : output.dirCombo!({ inOut: output.out!(), dir: dirStr });
          return role === 'dps'
            ? output.yNorthStrat!({ debuff: output.iceDps!(), dir: comboDirStr })
            : output.yNorthStrat!({ debuff: output.iceSupport!(), dir: comboDirStr });
        } else if (debuff === 'mediumFire') {
          // dps mediumFire drops rewind (dark water - stack mid); support mediumFire drops rewind (eruption - out)
          const comboDirStr = role === 'dps'
            ? output.dirCombo!({ inOut: output.middle!(), dir: dirStr })
            : output.dirCombo!({ inOut: output.out!(), dir: dirStr });
          return output.yNorthStrat!({ debuff: output.mediumFire!(), dir: comboDirStr });
        }
        // shortFires all drop rewinds (eruption - out)
        const comboDirStr = output.dirCombo!({ inOut: output.out!(), dir: dirStr });
        return output.yNorthStrat!({ debuff: output.shortFire!(), dir: comboDirStr });
      },
      outputStrings: {
        yNorthStrat: p3UROutputStrings.yNorthStrat,
        dirCombo: p3UROutputStrings.dirCombo,
        shortFire: p3UROutputStrings.dropRewind,
        mediumFire: p3UROutputStrings.dropRewind,
        longFire: p3UROutputStrings.baitStoplight,
        iceDps: p3UROutputStrings.baitStoplight,
        iceSupport: p3UROutputStrings.dropRewind,
        middle: p3UROutputStrings.middle,
        out: p3UROutputStrings.out,
      },
    },
    {
      id: 'FRU P3 Ultimate Rel 2nd Fire/Stack + Ice',
      type: 'GainsEffect',
      netRegex: { effectId: '9A0' },
      condition: (data, matches) => data.phase === 'p3-ur' && data.me === matches.target,
      delaySeconds: 16,
      alertText: (data, _matches, output) => {
        const debuff = data.p3RelativityDebuff;
        if (debuff === undefined)
          return;

        if (data.triggerSetConfig.ultimateRel !== 'yNorthDPSEast')
          return output[debuff]!();

        const dirStr = data.p3RelativityMyDirStr;
        if (debuff !== 'mediumFire')
          return output.yNorthStrat!({ debuff: output[debuff]!(), dir: output.middle!() });
        return output.yNorthStrat!({ debuff: output.mediumFire!(), dir: dirStr });
      },
      outputStrings: {
        yNorthStrat: p3UROutputStrings.yNorthStrat,
        shortFire: p3UROutputStrings.stack,
        mediumFire: p3UROutputStrings.fireSpread,
        longFire: p3UROutputStrings.stack,
        ice: p3UROutputStrings.stack,
        middle: p3UROutputStrings.middle,
      },
    },
    {
      id: 'FRU P3 Ultimate Rel 2nd Bait/Rewind',
      type: 'GainsEffect',
      netRegex: { effectId: '9A0' },
      condition: (data, matches) => data.phase === 'p3-ur' && data.me === matches.target,
      delaySeconds: 21,
      alertText: (data, _matches, output) => {
        const role = data.role === 'dps' ? 'dps' : 'support';
        const debuff = data.p3RelativityDebuff;
        if (debuff === undefined)
          return;

        if (data.triggerSetConfig.ultimateRel !== 'yNorthDPSEast') {
          if (debuff === 'ice')
            return role === 'dps' ? output.iceDps!() : output.iceSupport!();
          return output[debuff]!();
        }

        const dirStr = data.p3RelativityMyDirStr;

        if (debuff === 'shortFire')
          return output.yNorthStrat!({ debuff: output.shortFire!(), dir: dirStr });
        else if (debuff === 'ice') {
          // dps ice baits drops rewind (gaze - in); support ice baits stoplight
          const comboDirStr = role === 'support'
            ? dirStr
            : output.dirCombo!({ inOut: output.middle!(), dir: data.p3RelativityMyDirStr });
          return role === 'dps'
            ? output.yNorthStrat!({ debuff: output.iceDps!(), dir: comboDirStr })
            : output.yNorthStrat!({ debuff: output.iceSupport!(), dir: comboDirStr });
        } else if (debuff === 'mediumFire') {
          // mediumFires have nothing to do, but they'll be stacking mid next
          return output.yNorthStrat!({ debuff: output.mediumFire!(), dir: output.middle!() });
        }
        // longFires all drop rewinds (gaze - in)
        const comboDirStr = output.dirCombo!({ inOut: output.middle!(), dir: dirStr });
        return output.yNorthStrat!({ debuff: output.longFire!(), dir: comboDirStr });
      },
      outputStrings: {
        yNorthStrat: p3UROutputStrings.yNorthStrat,
        dirCombo: p3UROutputStrings.dirCombo,
        shortFire: p3UROutputStrings.baitStoplight,
        mediumFire: p3UROutputStrings.avoidStoplights,
        longFire: p3UROutputStrings.dropRewind,
        iceDps: p3UROutputStrings.dropRewind,
        iceSupport: p3UROutputStrings.baitStoplight,
        middle: p3UROutputStrings.middle,
        out: p3UROutputStrings.out,
      },
    },
    {
      id: 'FRU P3 Ultimate Rel 3rd Fire/Stack',
      type: 'GainsEffect',
      netRegex: { effectId: '9A0' },
      condition: (data, matches) => data.phase === 'p3-ur' && data.me === matches.target,
      delaySeconds: 26,
      alertText: (data, _matches, output) => {
        const debuff = data.p3RelativityDebuff;
        if (debuff === undefined)
          return;

        if (data.triggerSetConfig.ultimateRel !== 'yNorthDPSEast')
          return output[debuff]!();

        const dirStr = data.p3RelativityMyDirStr;
        if (debuff !== 'longFire')
          return output.yNorthStrat!({ debuff: output[debuff]!(), dir: output.middle!() });
        return output.yNorthStrat!({ debuff: output.longFire!(), dir: dirStr });
      },
      outputStrings: {
        yNorthStrat: p3UROutputStrings.yNorthStrat,
        shortFire: p3UROutputStrings.stack,
        mediumFire: p3UROutputStrings.stack,
        longFire: p3UROutputStrings.fireSpread,
        ice: p3UROutputStrings.stack,
        middle: p3UROutputStrings.middle,
      },
    },
    {
      id: 'FRU P3 Ultimate Rel 3nd Bait',
      type: 'GainsEffect',
      netRegex: { effectId: '9A0' },
      condition: (data, matches) => data.phase === 'p3-ur' && data.me === matches.target,
      delaySeconds: 31,
      alertText: (data, _matches, output) => {
        const debuff = data.p3RelativityDebuff;
        if (debuff === undefined)
          return;

        if (data.triggerSetConfig.ultimateRel !== 'yNorthDPSEast')
          return output[debuff]!();

        const dirStr = data.p3RelativityMyDirStr;

        if (debuff !== 'mediumFire')
          return output.yNorthStrat!({ debuff: output[debuff]!(), dir: output.middle!() });
        return output.yNorthStrat!({ debuff: output.mediumFire!(), dir: dirStr });
      },
      outputStrings: {
        yNorthStrat: p3UROutputStrings.yNorthStrat,
        shortFire: p3UROutputStrings.avoidStoplights,
        mediumFire: p3UROutputStrings.baitStoplight,
        longFire: p3UROutputStrings.avoidStoplights,
        ice: p3UROutputStrings.avoidStoplights,
        middle: p3UROutputStrings.middle,
        out: p3UROutputStrings.out,
      },
    },
    {
      id: 'FRU P3 Ultimate Rel Rewind',
      type: 'GainsEffect',
      netRegex: { effectId: '994' }, // 994 - Return
      condition: (data, matches) => data.phase === 'p3-ur' && data.me === matches.target,
      delaySeconds: (_data, matches) => parseFloat(matches.duration) - 4,
      countdownSeconds: 4,
      response: Responses.lookAway('alarm'),
    },
    {
      id: 'FRU P3 Shockwave Pulsar',
      type: 'StartsUsing',
      netRegex: { id: '9D5A', source: 'Oracle of Darkness', capture: false },
      response: Responses.bigAoe(),
    },
    {
      id: 'FRU P3 Black Halo',
      type: 'StartsUsing',
      netRegex: { id: '9D62', source: 'Oracle of Darkness' },
      response: (data, matches, output) => {
        // cactbot-builtin-response
        output.responseOutputStrings = {
          onYou: {
            en: 'Shared tank cleave on YOU',
            de: 'Geteilter Tank-Cleave auf DIR',
            cn: '坦克分摊点名',
          },
          share: {
            en: 'Shared tank cleave on ${target}',
            de: 'Geteilter Tank-Cleave auf ${target}',
            cn: '坦克分摊 (和 ${target})',
          },
          avoid: {
            en: 'Avoid tank cleave',
            de: 'Tank-Cleave vermeiden',
            cn: '远离分摊顺劈',
          },
        };
        if (data.me === matches.target)
          return { alertText: output.onYou!() };
        else if (data.role === 'tank')
          return { alertText: output.share!({ target: data.party.member(matches.target).nick }) };
        return { infoText: output.avoid!() };
      },
    },
    // ***** Apocalypse *****
    // Get the player's cardinal dir relative to the boss when the Dark Water debuffs are applied
    // If the player takes the dark water stack on a different cardinal dir, they swapped groups
    // and will need to stay swapped throughout the mechanic.
    {
      id: 'FRU P3 Apoc Dark Water Side Collect',
      type: 'GainsEffect',
      netRegex: { effectId: '99D', capture: false }, // Spell-in-Waiting: Dark Water III
      condition: (data) => data.phase === 'p3-apoc',
      suppressSeconds: 1,
      promise: async (data) => {
        const combatantData = await callOverlayHandler({
          call: 'getCombatants',
          names: [data.me],
        });
        const me = combatantData.combatants[0];
        if (!me)
          return;

        data.p3ApocInitialSide = me.PosX > centerX ? 'east' : 'west';
      },
    },
    {
      id: 'FRU P3 Apoc Dark Water Swap Check',
      type: 'Ability',
      netRegex: { id: '9D4F' },
      condition: (data, matches) => data.phase === 'p3-apoc' && data.me === matches.target,
      run: (data, matches) => {
        // this is set for the first dark water stack; don't overwrite it
        if (data.p3ApocGroupSwap !== undefined)
          return;

        const x = parseFloat(matches.targetX);
        const stackSide = x > centerX ? 'east' : 'west';
        // if p3ApocInitialSide isn't set for whatever reason, assume no swap (for safety)
        data.p3ApocGroupSwap = (data.p3ApocInitialSide ?? stackSide) !== stackSide;
      },
    },
    {
      id: 'FRU P3 Apoc Dark Water Debuff',
      type: 'GainsEffect',
      netRegex: { effectId: '99D' }, // Spell-in-Waiting: Dark Water III
      condition: (data) => data.phase === 'p3-apoc',
      durationSeconds: 6,
      infoText: (data, matches, output) => {
        data.p3ApocDebuffCount++;
        const dur = parseFloat(matches.duration);
        const debuffLength = dur < 11 ? 'short' : (dur < 30 ? 'medium' : 'long');
        data.p3ApocDebuffs[debuffLength].push(matches.target);
        if (data.me === matches.target)
          data.p3ApocMyDebuff = debuffLength;

        if (data.p3ApocDebuffCount < 6)
          return;

        data.p3ApocMyDebuff ??= 'none';

        // Add the two players who didn't get a debuff
        const noDebuffs = data.party.partyNames.filter((name) =>
          !data.p3ApocDebuffs.short.includes(name) &&
          !data.p3ApocDebuffs.medium.includes(name) &&
          !data.p3ApocDebuffs.long.includes(name)
        );

        data.p3ApocDebuffs.none = [...noDebuffs];
        const [same] = data.p3ApocDebuffs[data.p3ApocMyDebuff].filter((p) => p !== data.me);
        const player = data.party.member(same).nick;
        return output.combo!({ debuff: output[data.p3ApocMyDebuff]!(), same: player });
      },
      outputStrings: {
        combo: {
          en: 'Stack: ${debuff} (w/ ${same})',
          de: 'Sammeln: ${debuff} (mit ${same})',
          cn: '${debuff} 分摊 (和 ${same})',
        },
        short: {
          en: 'Short',
          de: 'Kurz',
          cn: '短',
        },
        medium: {
          en: 'Medium',
          de: 'Mittel',
          cn: '中',
        },
        long: {
          en: 'Long',
          de: 'Lang',
          cn: '长',
        },
        none: {
          en: 'No Debuff',
          de: 'Kein Debuff',
          cn: '无点名',
        },
        unknown: Outputs.unknown,
      },
    },
    // There are 8 combatants (one at each cardinal+intercard) that spawn with a heading indicative
    // of the mechanic rotation (i.e., all will be facing clockwise or counterclockwise).
    // There are two combatants that spawn at center with headings indicative of where the first
    // two outer combatants will explode.  These are always directly opposite, so we only need one.
    {
      id: 'FRU P3 Apoc Collect',
      type: 'CombatantMemory',
      netRegex: { change: 'Add', pair: [{ key: 'BNpcID', value: '1EB0FF' }] },
      condition: (data) => data.phase === 'p3-apoc',
      run: (data, matches) => {
        const x = parseFloat(matches.pairPosX ?? '0');
        const y = parseFloat(matches.pairPosY ?? '0');
        const isCenterActor = Math.round(x) === 100 && Math.round(y) === 100;
        const hdg = parseFloat(matches.pairHeading ?? '0');

        if (data.p3ApocFirstDirNum === undefined && isCenterActor)
          data.p3ApocFirstDirNum = Directions.hdgTo8DirNum(hdg);
        else if (data.p3ApocRotationDir === undefined && !isCenterActor) {
          const pos = Directions.xyTo8DirOutput(x, y, centerX, centerY);
          const facing = Directions.outputFrom8DirNum(Directions.hdgTo8DirNum(hdg));
          const relative = getRelativeClockPos(pos, facing);
          data.p3ApocRotationDir = relative === 'clockwise'
            ? 1
            : (relative === 'counterclockwise' ? -1 : undefined);
        }
      },
    },
    {
      // Silent early infoText with safe dirs
      id: 'FRU P3 Apoc Safe Early',
      type: 'CombatantMemory',
      netRegex: { change: 'Add', pair: [{ key: 'BNpcID', value: '1EB0FF' }], capture: false },
      condition: (data) => data.phase === 'p3-apoc',
      delaySeconds: 0.9, // collect + short delay to avoid collision with Dark Water Debuff
      durationSeconds: 8.2,
      suppressSeconds: 1,
      soundVolume: 0,
      infoText: (data, _matches, output) => {
        const startNum = data.p3ApocFirstDirNum;
        const rotationDir = data.p3ApocRotationDir;
        if (startNum === undefined || rotationDir === undefined)
          return;

        // Safe spot(s) are 1 behind the starting dir and it's opposite (+4)
        const safe = [
          (startNum - rotationDir + 8) % 8,
          (startNum + 4 - rotationDir + 8) % 8,
        ];
        safe.sort((a, b) => a - b);

        const safeStr = safe
          .map((dir) => output[Directions.output8Dir[dir] ?? 'unknown']!())
          .join(output.or!());
        return output.safe!({ dir1: safeStr });
      },
      tts: null,
      outputStrings: {
        safe: {
          en: '(Apoc safe later: ${dir1})',
          de: '(Apoc später sicher: ${dir1})',
          cn: '${dir1} 稍后安全',
        },
        ...Directions.outputStrings8Dir,
        or: Outputs.or,
      },
    },
    {
      // Displays during Spirit Taker
      id: 'FRU P3 Apoc Safe',
      type: 'CombatantMemory',
      netRegex: { change: 'Add', pair: [{ key: 'BNpcID', value: '1EB0FF' }], capture: false },
      condition: (data) => data.phase === 'p3-apoc',
      delaySeconds: 9.2,
      durationSeconds: 11,
      suppressSeconds: 1,
      infoText: (data, _matches, output) => {
        const startNum = data.p3ApocFirstDirNum;
        const rotationDir = data.p3ApocRotationDir;
        if (startNum === undefined || rotationDir === undefined)
          return;

        // Safe spot(s) are 1 behind the starting dir and it's opposite (+4)
        // Melees lean one additional dir away from the rotation direction
        const safe = [
          (startNum - rotationDir + 8) % 8,
          (startNum + 4 - rotationDir + 8) % 8,
        ];

        const toward = [
          (safe[0]! - rotationDir + 8) % 8,
          (safe[1]! - rotationDir + 8) % 8,
        ];

        // We shouldn't just sort safe[], and toward[], since the elements are paired
        // and sorting might impact order of just one and not both.
        if (safe[0]! > safe[1]!) {
          safe.reverse();
          toward.reverse();
        }

        let safeStr = output['unknown']!();
        let towardStr = output['unknown']!();

        if (data.triggerSetConfig.apoc === 'dpsNE-CW') {
          const dpsDirs = [1, 2, 3, 4];
          const suppDirs = [5, 6, 7, 0];
          const myDirs = data.role === 'dps' ? dpsDirs : suppDirs;

          // use the index from safe, so we can make sure we're giving the correct 'toward'.
          const idx = safe.findIndex((idx) => myDirs.includes(idx));
          if (idx === -1)
            return output.safe!({ dir1: safeStr, dir2: towardStr });

          const safeDir = safe[idx];
          const towardDir = toward[idx];
          if (safeDir === undefined || towardDir === undefined)
            return output.safe!({ dir1: safeStr, dir2: towardStr });

          safeStr = output[Directions.output8Dir[safeDir] ?? 'unknown']!();
          towardStr = output[Directions.output8Dir[towardDir] ?? 'unknown']!();
          return output.safe!({ dir1: safeStr, dir2: towardStr });
        }

        safeStr = safe
          .map((dir) => output[Directions.output8Dir[dir] ?? 'unknown']!())
          .join(output.or!());
        towardStr = toward
          .map((dir) => output[Directions.output8Dir[dir] ?? 'unknown']!())
          .join(output.or!());
        return output.safe!({ dir1: safeStr, dir2: towardStr });
      },
      outputStrings: {
        safe: {
          en: 'Safe: ${dir1} (lean ${dir2})',
          de: 'Sicher: ${dir1} (halte dich ${dir2})',
          cn: '${dir1} 偏 ${dir2} 安全',
        },
        ...Directions.outputStrings8Dir,
        or: Outputs.or,
      },
    },
    {
      id: 'FRU P3 Apoc First Stacks',
      type: 'GainsEffect',
      netRegex: { effectId: '99D', capture: false }, // Spell-in-Waiting: Dark Water III
      // first debuff has 10.0s duration
      condition: (data) => data.phase === 'p3-apoc',
      delaySeconds: 6,
      durationSeconds: 3.5,
      suppressSeconds: 1,
      response: Responses.stackThenSpread(),
    },
    {
      // Fire this just before the first Dark Water debuffs expire (10.0s).
      // A tiny bit early (0.2s) won't cause people to leave the stack, but the reaction
      // time on Spirit Taker is very short so the little extra helps.
      id: 'FRU P3 Apoc Spirit Taker',
      type: 'GainsEffect',
      netRegex: { effectId: '99D', capture: false },
      condition: (data) => data.phase === 'p3-apoc',
      delaySeconds: 9.8, // first Dark Water Debuffs expire at 10.0s
      durationSeconds: 2,
      suppressSeconds: 1,
      response: Responses.spread('alert'),
    },
    {
      id: 'FRU P3 Apoc Second Stacks',
      type: 'Ability',
      netRegex: { id: '9D52', source: 'Oracle of Darkness', capture: false }, // Dark Eruption (spread aoes)
      condition: (data) => data.phase === 'p3-apoc',
      delaySeconds: 1,
      suppressSeconds: 1,
      response: (data, _matches, output) => {
        // cactbot-builtin-response
        output.responseOutputStrings = {
          stacks: Outputs.stacks,
          stacksSwap: {
            en: '${stacks} (Swapped)',
            de: '${stacks} (Getauscht)',
          },
        };
        const stacksStr = output.stacks!();
        return data.p3ApocGroupSwap
          ? { alertText: output.stacksSwap!({ stacks: stacksStr }) }
          : { infoText: stacksStr };
      },
    },
    {
      id: 'FRU P3 Apoc Darkest Dance Jump Bait',
      type: 'StartsUsing',
      netRegex: { id: '9CF5', source: 'Oracle of Darkness', capture: false },
      condition: (data) => data.phase === 'p3-apoc' && data.role === 'tank',
      delaySeconds: 3, // delay until the Dark Water stack debuff is just about to expire
      durationSeconds: 2,
      infoText: (data, _matches, output) => {
        const startNum = data.p3ApocFirstDirNum;
        const rotationDir = data.p3ApocRotationDir;
        if (startNum === undefined || rotationDir === undefined)
          return;

        // Safe spot(s) are 2 behind the starting dir and it's opposite (+4)
        const baitDirs = [
          (startNum - (rotationDir * 2) + 8) % 8,
          (startNum + 4 - (rotationDir * 2) + 8) % 8,
        ];
        baitDirs.sort((a, b) => a - b);

        const baitStr = baitDirs
          .map((dir) => output[Directions.output8Dir[dir] ?? 'unknown']!())
          .join(output.or!());
        return output.bait!({ dirs: baitStr });
      },
      outputStrings: {
        bait: {
          en: 'Bait Jump (${dirs})?',
          de: 'Sprung ködern (${dirs})?',
          cn: '${dirs} 引导超级跳',
        },
        ...Directions.outputStrings8Dir,
        or: Outputs.or,
      },
    },
    {
      id: 'FRU P3 Darkest Dance KB + Third Stacks',
      type: 'Ability',
      netRegex: { id: '9CF5', source: 'Oracle of Darkness', capture: false }, // Darkest Dance (self-targeted)
      durationSeconds: 7,
      alertText: (data, _matches, output) => {
        const kbStacks = output.kbStacks!();
        return data.p3ApocGroupSwap ? output.kbStacksSwap!({ kbStacks: kbStacks }) : kbStacks;
      },
      outputStrings: {
        kbStacks: {
          en: 'Knockback => Stacks',
          de: 'Rückstoß => Sammeln',
          cn: '击退 => 四四分摊',
        },
        kbStacksSwap: {
          en: '${kbStacks} (Swapped)',
          de: '${kbStacks} (Getauscht)',
        },
      },
    },
    {
      id: 'FRU P3 Memory\'s End',
      type: 'StartsUsing',
      netRegex: { id: '9D6C', source: 'Oracle of Darkness', capture: false },
      delaySeconds: 5, // 9.7s cast time
      response: Responses.bigAoe(),
    },
    // ************************
    // P4 -- Duo
    // ************************
<<<<<<< HEAD

=======
    {
      id: 'FRU P4 Akh Rhai',
      // positions snapshot when hidden combatants are added, but they have unreliable names
      // we can safely base this on the timing of the vfx effect that precedes the snapshot
      type: 'GainsEffect',
      netRegex: { effectId: '8E1', capture: false },
      condition: (data) => data.phase === 'p4-dld',
      delaySeconds: 4.7,
      suppressSeconds: 1,
      response: Responses.moveAway('alert'),
    },
    {
      id: 'FRU P4 Akh Morn',
      type: 'StartsUsing',
      netRegex: { id: '9D6E', source: 'Oracle of Darkness', capture: false },
      alertText: (_data, _matches, output) => output.stacks!(),
      outputStrings: {
        stacks: Outputs.stacks,
      },
    },
    {
      id: 'FRU P4 Morn Afah',
      type: 'StartsUsing',
      netRegex: { id: '9D70', source: 'Oracle of Darkness', capture: false },
      alertText: (_data, _matches, output) => output.stack!(),
      outputStrings: {
        stack: Outputs.getTogether,
      },
    },
    // ***** Darklit Dragonsong *****
    {
      id: 'FRU P4 Darklit Dragonsong',
      type: 'StartsUsing',
      netRegex: { id: '9D6D', source: 'Oracle of Darkness', capture: false },
      response: Responses.bigAoe(),
    },
    {
      id: 'FRU P4 Darklit Stacks Collect',
      type: 'GainsEffect',
      netRegex: { effectId: '99D' }, // Spell-in-Waiting: Dark Water III
      condition: (data) => data.phase === 'p4-dld',
      run: (data, matches) => data.p4DarklitStacks.push(matches.target),
    },
    {
      id: 'FRU P4 Darklit Tether + Cleave Collect',
      type: 'Tether',
      netRegex: { id: '006E' }, // Refulgent Chain
      condition: (data) => data.phase === 'p4-dld',
      run: (data, matches) => {
        data.p4DarklitTetherCount++;
        (data.p4DarklitTethers[matches.source] ??= []).push(matches.target);
        (data.p4DarklitTethers[matches.target] ??= []).push(matches.source);

        if (data.p4DarklitTetherCount === 4)
          data.p4DarklitCleaves = data.party.partyNames.filter(
            (name) => !(Object.keys(data.p4DarklitTethers).includes(name)),
          );
      },
    },
    // The logic for tether swaps, bait swaps, and possible stack swaps is fairly concise.
    // It's not comprehensive (specifically, we can't determine which DPS need to flex
    // and when for the cone baits), but otherwise it's accurate.  See inline comments.
    {
      id: 'FRU P4 Darklit Tower / Bait',
      type: 'Tether',
      netRegex: { id: '006E', capture: false }, // Refulgent Chain
      condition: (data) => data.phase === 'p4-dld' && data.p4DarklitTetherCount === 4,
      durationSeconds: 9,
      response: (data, _matches, output) => {
        // cactbot-builtin-response
        output.responseOutputStrings = {
          towerNoSwap: {
            en: 'Tower (no swaps)',
          },
          towerOtherSwap: {
            en: 'Tower (${p1} + ${p2} swap)',
          },
          towerYouSwap: {
            en: 'Tower (swap w/${player})',
          },
          tower: { // if no strat set, or cannot determine
            en: 'Tower',
          },
          bait: { // for supports in healerPlantNW, or no strat
            en: 'Bait Cone',
          },
          baitDPS: { // for DPS in healerPlantNW
            en: 'Bait Cone (w/ ${otherDps})',
          },
        };

        const isHealerPlantNW = data.triggerSetConfig.darklit === 'healerPlantNW';

        const baitPlayers = data.p4DarklitCleaves;
        const towerPlayers = Object.keys(data.p4DarklitTethers);
        const myMech = baitPlayers.includes(data.me)
          ? 'bait'
          : (towerPlayers.includes(data.me) ? 'tower' : 'none');

        if (myMech === 'none')
          return;
        else if (baitPlayers.length !== 4 || towerPlayers.length !== 4)
          return { alertText: output[myMech]!() };
        else if (!isHealerPlantNW)
          return { alertText: output[myMech]!() };

        // Identify the tethered player with the stack marker.
        const towerStackPlayer = data.p4DarklitStacks.filter((p) => towerPlayers.includes(p))[0];

        const defaultOutput = { alertText: output[myMech]!() };

        // Map out roles and sanity check that we have 1 tank, 1 healer, and 2 dps in each group
        // (for the inevitable TankFRU, SoloHealerFRU, etc.)
        let towerTank = '';
        let towerHealer = '';
        const towerDps: string[] = [];
        for (const player of towerPlayers) {
          const role = data.party.member(player).role;
          if (role === 'tank')
            towerTank = player;
          else if (role === 'healer')
            towerHealer = player;
          else if (role === 'dps')
            towerDps.push(player);
          else
            return defaultOutput;
        }
        if (towerTank === '' || towerHealer === '' || towerDps.length !== 2)
          return defaultOutput;

        let baitTank = '';
        let baitHealer = '';
        const baitDps: string[] = [];
        for (const player of baitPlayers) {
          const role = data.party.member(player).role;
          if (role === 'tank')
            baitTank = player;
          else if (role === 'healer')
            baitHealer = player;
          else if (role === 'dps')
            baitDps.push(player);
          else
            return defaultOutput;
        }
        if (baitTank === '' || baitHealer === '' || baitDps.length !== 2)
          return defaultOutput;

        // Handle tower stuff first.
        // Figuring out the pattern (bowtie, box, hourglass) to determine who should swap would
        // (a) require knowing which DPS is which role (M1, M2, R1, R2), or (b) trying to infer
        // roles + swaps based on player positions when tethers go out. Both options are messy.
        // But we can make this simple, because tethers always connect 1 tank, 1 healer, and 2 DPS:
        //   - If a dps is tethered to both a tank & healer, it's bowtie - no swaps.
        //   - If not, the dps tethered to the tank swaps with the tank (true for hourglass + box).
        // Once we know this, we also now know whether the tower player with the stack marker
        // will be in the north or south group (for healerPlantNW).

        // Check if a dps has tank + healer tethers; if so, bowtie. Done.
        const towerDps1 = towerDps[0] ?? '';
        const towerDps1Tethers = data.p4DarklitTethers[towerDps1];
        if (towerDps1Tethers?.includes(towerTank) && towerDps1Tethers?.includes(towerHealer)) {
          if (isHealerPlantNW && [towerTank, towerHealer].includes(towerStackPlayer ?? ''))
            data.p4DarklitTowerStackLoc = 'north';
          else if (isHealerPlantNW)
            data.p4DarklitTowerStackLoc = 'south';

          if (myMech === 'tower')
            return { infoText: output.towerNoSwap!() };
        } else {
          // Not bowtie, so find the DPS that's tethered to the tank.
          const dpsWithTank = towerDps.find((dps) =>
            data.p4DarklitTethers[dps]?.includes(towerTank)
          );
          if (dpsWithTank === undefined)
            return defaultOutput;

          if (isHealerPlantNW && [towerHealer, dpsWithTank].includes(towerStackPlayer ?? ''))
            data.p4DarklitTowerStackLoc = 'north';
          else if (isHealerPlantNW)
            data.p4DarklitTowerStackLoc = 'south';

          if (myMech === 'tower') {
            if (dpsWithTank === data.me)
              return {
                alertText: output.towerYouSwap!({
                  player: data.party.member(towerTank).toString(),
                }),
              };
            else if (towerTank === data.me)
              return {
                alertText: output.towerYouSwap!({
                  player: data.party.member(dpsWithTank).toString(),
                }),
              };
            return {
              infoText: output.towerOtherSwap!({
                p1: data.party.member(dpsWithTank).toString(),
                p2: data.party.member(towerTank).toString(),
              }),
            };
          }
        }

        // Bait players last.
        // To properly figure out side-flexing (e.g. M1 and M2 are both baiting), again, we'd need
        // to know who was in what role or infer it from positions, and no clean solution.
        // So, instead, we can tell the tank and healer to bait, and we can tell the DPS
        // who the other DPS baiter is, and let them figure out if that requires a swap. /shrug
        if ([baitTank, baitHealer].includes(data.me))
          return { infoText: output.bait!() };
        else if (baitDps.includes(data.me)) {
          const otherDps = baitDps.find((dps) => dps !== data.me);
          if (otherDps === undefined)
            return defaultOutput;
          return {
            alertText: output.baitDPS!({
              otherDps: data.party.member(otherDps).toString(),
            }),
          };
        }

        return defaultOutput;
      },
    },
    {
      id: 'FRU P4 Darklit Cleave Stack',
      type: 'Tether',
      netRegex: { id: '006E', capture: false }, // Refulgent Chain
      condition: (data) => data.phase === 'p4-dld' && data.p4DarklitTetherCount === 4,
      delaySeconds: 2, // a little breathing room to process the tower/bait call
      durationSeconds: 7,
      response: (data, _matches, output) => {
        // cactbot-builtin-response
        output.responseOutputStrings = {
          stackOnYou: { // default/fallthrough
            en: '(stack on you later)',
          },
          // stack is on you
          stackOnYouNoSwap: {
            en: '(stack on you later - no swap)',
          },
          dpsStackOnYouSwap: {
            en: 'Stacks: You swap w/ Support',
          },
          healerStackOnYouSwap: {
            en: 'Stacks: You swap w/ Ranged/Flex',
          },
          tankStackOnYouSwap: {
            en: 'Stacks: You swap w/ Melee/Flex',
          },
          // stack on someone else (not your role), so you may be required to swap
          dpsStackOnHealerSwap: {
            en: 'Stacks: ${healer} swap w/ Ranged/Flex',
          },
          dpsStackOnTankSwap: {
            en: 'Stacks: ${tank} swap w/ Melee/Flex',
          },
          supportStackOnDpsSwap: {
            en: 'Stacks: ${dps} swap w/ Support',
          },
        };
        const isHealerPlantNW = data.triggerSetConfig.darklit === 'healerPlantNW';

        // Only bother with output if the player is baiting, and if we can tell which baiter has the stack
        const baitPlayers = data.p4DarklitCleaves;
        const baitStackPlayer = data.p4DarklitStacks.find((p) => baitPlayers.includes(p));
        if (baitStackPlayer === undefined || !baitPlayers.includes(data.me))
          return {};
        const stackName = data.party.member(baitStackPlayer).toString();

        const isStackOnMe = data.me === baitStackPlayer;
        const defaultOutput = isStackOnMe ? { infoText: output.stackOnYou!() } : {};
        const myRole = data.role;
        const stackRole = data.party.member(baitStackPlayer).role;
        if (stackRole === undefined)
          return defaultOutput;

        // Sanity check for non-standard party comp, or this trigger won't work
        const tankCount = baitPlayers.filter((p) => data.party.member(p)?.role === 'tank').length;
        const healerCount =
          baitPlayers.filter((p) => data.party.member(p)?.role === 'healer').length;
        const dpsCount = baitPlayers.filter((p) => data.party.member(p)?.role === 'dps').length;
        if (tankCount !== 1 || healerCount !== 1 || dpsCount !== 2)
          return defaultOutput;

        const baitStackLoc = stackRole === 'dps' ? 'south' : 'north';
        if (data.p4DarklitTowerStackLoc === undefined || !isHealerPlantNW)
          return defaultOutput;
        const towerStackLoc = data.p4DarklitTowerStackLoc;

        // if stacks are already split N/S, no swaps required
        // TODO: Could return an infoText indicating the baiter with the stack doesn't need to swap?
        if (baitStackLoc !== towerStackLoc)
          return isStackOnMe
            ? { infoText: output.stackOnYouNoSwap!() }
            : defaultOutput; // could return a infoText indicating no swaps are needed?

        // stacks are together, so we need to call for a swap
        if (isStackOnMe)
          switch (myRole) {
            case 'dps':
              return { alertText: output.dpsStackOnYouSwap!() };
            case 'healer':
              return { alertText: output.healerStackOnYouSwap!() };
            case 'tank':
              return { alertText: output.tankStackOnYouSwap!() };
            default:
              return defaultOutput;
          }

        // if the stack is on the other dps/support, player doesn't have to do anything
        // TODO: Could return an infoTexts indicating the bait with the stack needs to swap?
        if (
          (myRole === 'dps' && stackRole === 'dps') ||
          (myRole === 'healer' && stackRole === 'tank') ||
          (myRole === 'tank' && stackRole === 'healer')
        )
          return defaultOutput;

        // if the stack is on the other role, the player may have to swap
        // but we don't know which DPS is the melee (for tank swap) or ranged (for healer swap)
        // so we have to leave it up to the player to figure out
        if (myRole === 'healer' || myRole === 'tank')
          return { alertText: output.supportStackOnDpsSwap!({ dps: stackName }) };
        else if (myRole === 'dps' && stackRole === 'healer')
          return { alertText: output.dpsStackOnHealerSwap!({ healer: stackName }) };
        else if (myRole === 'dps' && stackRole === 'tank')
          return { alertText: output.dpsStackOnTankSwap!({ tank: stackName }) };

        return defaultOutput;
      },
    },
    {
      id: 'FRU P4 Darklit Spirit Taker',
      type: 'StartsUsing',
      netRegex: { id: '9D60', source: 'Oracle of Darkness', capture: false },
      condition: (data) => data.phase === 'p4-dld',
      delaySeconds: 0.5, // delay until after Path of Light snapshots
      durationSeconds: 2,
      response: Responses.spread('alert'),
    },
    {
      id: 'FRU P4 Hallowed Wings',
      type: 'StartsUsing',
      netRegex: { id: ['9D23', '9D24'], source: 'Usurper of Frost' },
      condition: (data) => data.phase === 'p4-dld',
      delaySeconds: 1, // avoid collision with Spirit Taker
      infoText: (_data, matches, output) => {
        const dir = matches.id === '9D23' ? 'east' : 'west';
        return output.combo!({ dir: output[dir]!(), stacks: output.stacks!() });
      },
      outputStrings: {
        combo: {
          en: '${dir} => ${stacks}',
        },
        east: Outputs.east,
        west: Outputs.west,
        stacks: Outputs.stacks,
      },
    },
    // ***** Crystallize Time *****
    {
      id: 'FRU P4 Crystallize Time',
      type: 'StartsUsing',
      netRegex: { id: '9D6A', source: 'Oracle of Darkness', capture: false },
      response: Responses.bigAoe(),
    },
    // For Crystallize Time, we can determine redWind (x2), blueWater, blueUnholy, and
    // blueEruption from a single debuff. But determining redIce (x2) and blueIce requires multiple
    // debuffs. We need to collect both redIces and redWinds to name the other player.
    {
      id: 'FRU P4 Crystallize Time Debuff Collect',
      type: 'GainsEffect',
      netRegex: { effectId: Object.keys(ctDebuffMap) },
      condition: (data) => data.phase === 'p4-ct',
      run: (data, matches) => {
        const debuff = ctDebuffMap[matches.effectId];
        if (!debuff)
          return;

        if (isCTCollectDebuff(debuff))
          data.p4CTDebuffs[debuff].push(matches.target);

        // we're done collecting, so we only care about personal debuffs now
        if (data.me !== matches.target)
          return;

        if (debuff === 'wind')
          data.p4CTMyRole = 'redWind';
        else if (debuff === 'water')
          data.p4CTMyRole = 'blueWater';
        else if (debuff === 'unholy')
          data.p4CTMyRole = 'blueUnholy';
        else if (debuff === 'eruption')
          data.p4CTMyRole = 'blueEruption';
        // if redIce/blueIce, data.p4CTMyRole gets set in the Debuff trigger below.
      },
    },
    // Run once after collects are done; determine redIce/blueIce.
    {
      id: 'FRU P4 Crystallize Time Debuff',
      type: 'GainsEffect',
      netRegex: { effectId: Object.keys(ctDebuffMap), capture: false },
      condition: (data) => data.phase === 'p4-ct',
      delaySeconds: 0.4,
      durationSeconds: 7,
      suppressSeconds: 1,
      infoText: (data, _matches, output) => {
        const debuff = data.p4CTMyRole;

        if (debuff === 'redWind') {
          const partner = data.party.member(data.p4CTDebuffs.wind.filter((p) => p !== data.me)[0]);
          data.p4CTPartnerRole = partner.role;
          return output.comboText!({ debuff: output.redWind!(), player: partner.toString() });
        }

        // if debuff is undefined, player has redIce or blueIce, and we need to determine which.
        if (debuff === undefined) {
          if (!data.p4CTDebuffs.ice.includes(data.me))
            return output.text!({ debuff: output.unknown!() });

          if (data.p4CTDebuffs.blue.includes(data.me)) {
            data.p4CTMyRole = 'blueIce';
            return output.text!({ debuff: output.blueIce!() });
          }

          if (data.p4CTDebuffs.red.includes(data.me)) {
            data.p4CTMyRole = 'redIce';
            const partner = data.party.member(
              data.p4CTDebuffs.ice
                .filter((p) => p !== data.me)
                .filter((p) => data.p4CTDebuffs.red.includes(p))[0],
            );
            data.p4CTPartnerRole = partner.role;
            return output.comboText!({ debuff: output.redIce!(), player: partner.toString() });
          }

          // Fallthrough, should never happen.
          return output.text!({ debuff: output.unknown!() });
        }

        return output.text!({ debuff: output[debuff]!() });
      },
      outputStrings: {
        text: {
          en: '${debuff} on You',
        },
        comboText: {
          en: '${debuff} (w/ ${player})',
        },
        redIce: {
          en: 'Red Ice',
        },
        redWind: {
          en: 'Wind/Aero',
        },
        blueIce: {
          en: 'Blue Ice',
        },
        blueWater: {
          en: 'Water (stack)',
        },
        blueUnholy: {
          en: 'Unholy (stack)',
        },
        blueEruption: {
          en: 'Eruption (spread)',
        },
        unknown: Outputs.unknown,
      },
    },
    {
      id: 'FRU P4 Crystallize Time Stoplight Collect',
      type: 'AddedCombatant',
      netRegex: { npcBaseId: '17837' },
      condition: (data) => data.phase === 'p4-ct',
      run: (data, matches) => data.p4CTStoplights[matches.id] = matches,
    },
    {
      id: 'FRU P4 Crystallize Time Initial Position',
      type: 'Tether',
      // Boss always tethers the N/S stoplights yellow (fast), and then either
      // the NE/SW or NW/SE pair are purple (slow).  We only need the northern purple stoplight.
      netRegex: { id: '0085' },
      condition: (data) => data.phase === 'p4-ct' && data.triggerSetConfig.ct === 'earlyPopSouth',
      durationSeconds: 10.3,
      alertText: (data, matches, output) => {
        const id = matches.sourceId;
        const stoplight = data.p4CTStoplights[id];
        if (stoplight === undefined)
          return;

        const x = parseFloat(stoplight.x);
        const y = parseFloat(stoplight.y);
        const spreadDirNum = Directions.xyTo8DirNum(x, y, centerX, centerY);

        if (spreadDirNum !== 1 && spreadDirNum !== 7)
          return;

        const spreadDir = Directions.output8Dir[spreadDirNum] ?? 'unknown';
        const stackDir = Directions.output8Dir[(spreadDirNum + 4) % 8] ?? 'unknown';
        const debuff = data.p4CTMyRole;
        const role = data.role;

        if (!debuff)
          return;

        if (debuff.startsWith('blue')) {
          const dirStr = debuff === 'blueEruption' ? output[spreadDir]!() : output[stackDir]!();
          const mechStr = debuff === 'blueEruption' ? output.spread!() : output.stack!();
          return output.blue!({ mech: mechStr, dir: dirStr });
        }

        // For redIce and redWind, we can't determine same-role swap priorities, so we can only give a
        // single directional output if we *know* no swap is required.  Otherwise, call both dirs.
        if (debuff === 'redIce') {
          const comboDirStr = `${output['dirE']!()} / ${output['dirW']!()}`;
          const sameDebuffRole = data.p4CTPartnerRole;
          const partyStackDirStr = output.partyStack!({ dir: output[stackDir]!() });

          if (sameDebuffRole === undefined || role === sameDebuffRole)
            return output.redIce!({ dir: comboDirStr, followup: partyStackDirStr });

          let myDirNum: number;
          if (role === 'dps') // always east if T/H has other redIce
            myDirNum = 2;
          else if (role === 'healer') // always west if T/D has other redIce
            myDirNum = 6;
          else if (sameDebuffRole === 'dps') // tank stays west
            myDirNum = 6;
          // tank + healer, tank flexes east
          else
            myDirNum = 2;

          const myDirStr = output[Directions.output8Dir[myDirNum] ?? 'unknown']!();
          // if the redIce player is adjacent to the eruption player, they move north after
          const followupStr = Math.abs(myDirNum - spreadDirNum) === 1
            ? output.stackNorth!()
            : output.dodgeSouth!();
          return output.redIce!({ dir: myDirStr, followup: followupStr });
        }

        if (debuff === 'redWind') {
          const comboDirStr = `${output['dirSE']!()} / ${output['dirSW']!()}`;
          const sameDebuffRole = data.p4CTPartnerRole;

          if (sameDebuffRole === undefined || role === sameDebuffRole)
            return comboDirStr;

          let myDirNum: number;
          if (role === 'dps') // always SE if T/H has other redWind
            myDirNum = 3;
          else if (role === 'healer') // always SW if T/D has other redWind
            myDirNum = 5;
          else if (sameDebuffRole === 'dps') // tank stays SW
            myDirNum = 5;
          // tank + healer, tank flexes SE
          else
            myDirNum = 3;

          return output[Directions.output8Dir[myDirNum] ?? 'unknown']!();
        }

        return output.unknown!();
      },
      outputStrings: {
        blue: {
          en: '${mech} (${dir})',
        },
        redIce: {
          en: '${dir} ${followup}',
        },
        dodgeSouth: {
          en: '(dodge S after)',
        },
        stackNorth: {
          en: '(stack N after)',
        },
        // used if there is a role-flex and we don't know whether they are E or W.
        partyStack: {
          en: '(party stack is ${dir})',
        },
        spread: Outputs.spread,
        stack: Outputs.getTogether,
        unknown: Outputs.unknown,
        ...Directions.outputStrings8Dir,
      },
    },
    {
      id: 'FRU P4 Crystallize Time Blue Cleanse',
      type: 'Ability',
      netRegex: { id: '9D55', capture: false }, // Unholy Darkness
      condition: (data) => data.phase === 'p4-ct',
      delaySeconds: 2,
      durationSeconds: 8,
      suppressSeconds: 1,
      infoText: (data, _matches, output) => {
        const debuff = data.p4CTMyRole;
        if (!debuff)
          return;

        const isEarlyPopS = data.triggerSetConfig.ct === 'earlyPopSouth';
        if (debuff.startsWith('blue'))
          return isEarlyPopS ? output.cleanseSpot!({ spot: output[debuff]!() }) : output.cleanse!();
        return output.avoidCleanse!();
      },
      outputStrings: {
        cleanseSpot: {
          en: 'Cleanse: ${spot}',
        },
        cleanse: { // if no strat
          en: 'Cleanse',
        },
        avoidCleanse: {
          en: 'Avoid cleanse puddles',
        },
        blueWater: Directions.outputStrings8Dir.dirSE!,
        blueUnholy: Directions.outputStrings8Dir.dirE!,
        blueEruption: Directions.outputStrings8Dir.dirW!,
        blueIce: Directions.outputStrings8Dir.dirSW!,
      },
    },
    {
      id: 'FRU P4 Crystallize Time Tidal Light Collect',
      type: 'StartsUsing',
      netRegex: { id: '9D3B' }, // Tidal Light
      condition: (data) => data.phase === 'p4-ct',
      run: (data, matches) => {
        const x = parseFloat(matches.x);
        const y = parseFloat(matches.y);
        const dirNum = Directions.xyTo8DirNum(x, y, centerX, centerY);
        data.p4CTTidalDirs.push(dirNum);
      },
    },
    {
      id: 'FRU P4 Crystallize Time Drop Rewind',
      type: 'GainsEffect',
      netRegex: { effectId: '1070' }, // Spell-in-Waiting: Return
      condition: (data, matches) => data.phase === 'p4-ct' && data.me === matches.target,
      delaySeconds: (_data, matches) => parseFloat(matches.duration) - 8,
      countdownSeconds: 8,
      alertText: (data, _matches, output) => {
        const unknownStr = output.rewind!({ spot: output.unknown!() });
        if (data.p4CTTidalDirs.length !== 2)
          return unknownStr;

        // re-use findURNorthDirNum() to find the intercard between the two starting Tidal spots
        const intersectDirNum = findURNorthDirNum(data.p4CTTidalDirs);
        if (intersectDirNum === -1)
          return unknownStr;

        const dir = Directions.output8Dir[intersectDirNum];
        if (dir === undefined)
          return unknownStr;

        return output.rewind!({ spot: output[dir]!() });
      },
      outputStrings: {
        rewind: {
          en: 'Drop Rewind: ${spot}',
        },
        unknown: Outputs.unknown,
        ...Directions.outputStringsIntercardDir,
      },
    },
    {
      id: 'FRU P4 Crystallize Time Spirit Taker',
      type: 'GainsEffect',
      netRegex: { effectId: '994' }, // Return
      condition: (data, matches) => data.phase === 'p4-ct' && data.me === matches.target,
      alertText: (_data, _matches, output) => output.spreadAvoid!(),
      outputStrings: {
        spreadAvoid: {
          en: 'Spread -- Avoid crystal',
        },
      },
    },
>>>>>>> d336f010
    // ************************
    // P5 -- Pandora
    // ************************
  ],
  timelineReplace: [
    {
      'locale': 'en',
      'replaceText': {
        'Axe Kick/Scythe Kick': 'Axe/Scythe Kick',
        'Cruel Path of Darkness + Cruel Path of Light': 'Polarizing Paths',
        'Dark Blizzard III + Dark Eruption + Dark Aero III': '(donut + spread + KBs)',
        'Dark Fire III/Dark Blizzard III/Unholy Darkness': '(spreads/donut/stack)',
        'Dark Fire III/Unholy Darkness': '(spreads/stack)',
        'Dark Water III + Hallowed Wings': '(cleave + stacks)',
        'Shadoweye/Dark Water III/Dark Eruption': '(gazes/stack/spreads)',
        'Shining Armor + Frost Armor': 'Shining + Frost Armor',
        'Sinbound Fire III/Sinbound Thunder III': 'Sinbound Fire/Thunder',
        'The Path of Darkness + The Path of Light': '(exa-lines)',
      },
    },
    {
      'locale': 'de',
      'missingTranslations': true,
      'replaceSync': {
        'Crystal of Darkness': 'Kristall der Dunkelheit',
        'Crystal of Light': 'Kristall des Lichts',
        'Delight\'s Hourglass': 'Sanduhr der Freude',
        'Drachen Wanderer': 'Seele des heiligen Drachen',
        'Fatebreaker\'s Image': 'Abbild des fusionierten Ascians',
        'Fatebreaker(?!\')': 'fusioniert(?:e|er|es|en) Ascian',
        'Fragment of Fate': 'Splitter des Schicksals',
        'Frozen Mirror': 'Eisspiegel',
        'Holy Light': 'heilig(?:e|er|es|en) Licht',
        'Ice Veil': 'Immerfrost-Kristall',
        'Oracle of Darkness': 'Orakel der Dunkelheit',
        'Oracle\'s Reflection': 'Spiegelbild des Orakels',
        'Pandora': 'Pandora-Mitron',
        'Sorrow\'s Hourglass': 'Sanduhr der Sorge',
        'Usurper of Frost': 'Shiva-Mitron',
      },
      'replaceText': {
        '(?<! )Scythe Kick': 'Abwehrtritt',
        '--jump south--': '--Sprung Süden--',
        '--Oracle center--': '--Orakel mitte--',
        '--reposition--': '--Repositionierung--',
        'Absolute Zero': 'Absoluter Nullpunkt',
        'Akh Morn': 'Akh Morn',
        'Akh Rhai': 'Akh Rhai',
        'Apocalypse': 'Apokalypse',
        'Axe Kick': 'Axttritt',
        'Banish III': 'Verbannga',
        'Black Halo': 'Geschwärzter Schein',
        'Blastburn': 'Brandstoß',
        'Blasting Zone': 'Erda-Detonation',
        'Bright Hunger': 'Erosionslicht',
        'Burn Mark': 'Brandmal',
        'Burnished Glory': 'Leuchtende Aureole',
        'Burnout': 'Brandentladung',
        'Burnt Strike': 'Brandschlag',
        'Burst': 'Explosion',
        'Cruel Path of Darkness': 'Umbrales Prisma',
        'Cruel Path of Light': 'Lichtprisma',
        'Crystallize Time': 'Chronokristall',
        'Cyclonic Break': 'Zyklon-Brecher',
        'Dark Aero III': 'Dunkel-Windga',
        'Dark Blizzard III': 'Dunkel-Eisga',
        'Dark Eruption': 'Dunkle Eruption',
        'Dark Fire III': 'Dunkel-Feuga',
        'Dark Water III': 'Dunkel-Aquaga',
        'Darkest Dance': 'Finsterer Tanz',
        'Darklit Dragonsong': 'Drachenlied von Licht und Schatten',
        'Diamond Dust': 'Diamantenstaub',
        'Drachen Armor': 'Drachenrüstung',
        'Edge of Oblivion': 'Nahendes Vergessen',
        'Endless Ice Age': 'Lichtflut',
        'Explosion': 'Explosion',
        'Fall Of Faith': 'Sünden-Erdspaltung',
        'Floating Fetters': 'Schwebende Fesseln',
        'Frigid Needle': 'Eisnadel',
        'Frigid Stone': 'Eisstein',
        'Frost Armor': 'Frostrüstung',
        'Fulgent Blade': 'Staublichtschwert',
        'Hallowed Ray': 'Heiliger Strahl',
        'Hallowed Wings': 'Heilige Schwingen',
        'Heavenly Strike': 'Himmelszorn',
        'Hell\'s Judgment': 'Höllenurteil',
        'Hiemal Storm': 'Hiemaler Sturm',
        'Icicle Impact': 'Eiszapfen-Schlag',
        'Junction': 'Kopplung',
        'Light Rampant': 'Überflutendes Licht',
        'Longing of the Lost': 'Heiliger Drache',
        'Luminous Hammer': 'Gleißende Erosion',
        'Maelstrom': 'Mahlstrom',
        'Materialization': 'Konkretion',
        'Memory\'s End': 'Ende der Erinnerungen',
        'Mirror Image': 'Spiegelbild',
        'Mirror, Mirror': 'Spiegelland',
        'Morn Afah': 'Morn Afah',
        'Pandora\'s Box': 'Pandoras Saat',
        'Paradise Lost': 'Verlorenes Paradies',
        'Paradise Regained': 'Wiedergewonnenes Paradies',
        'Polarizing Paths': 'Sternschattenschwert',
        'Polarizing Strikes': 'Sternschattenschwert',
        'Powder Mark Trail': 'Stetes Pulvermal',
        'Powerful Light': 'Entladenes Licht',
        'Quadruple Slap': 'Vierfachschlag',
        'Quicken': 'Schnell',
        'Quietus': 'Quietus',
        'Reflected Scythe Kick': 'Spiegelung: Abwehrtritt',
        'Rewind': 'Zurückspringen',
        'Shadoweye': 'Schattenauge',
        'Shell Crusher': 'Hüllenbrecher',
        'Shining Armor': 'Funkelnde Rüstung',
        'Shockwave Pulsar': 'Schockwellenpulsar',
        'Sinblaze': 'Sündenglut',
        'Sinbound Blizzard III': 'Sünden-Eisga',
        'Sinbound Fire III': 'Sünden-Feuga',
        'Sinbound Holy': 'Sünden-Sanctus',
        'Sinbound Meltdown': 'Sündenschmelze',
        'Sinbound Thunder III': 'Sünden-Blitzga',
        'Sinsmite': 'Sündenblitz',
        'Sinsmoke': 'Sündenflamme',
        '(?<!\())Slow': 'Gemach',
        'Somber Dance': 'Düsterer Tanz',
        'Speed': 'Geschwindigkeit',
        'Spell-in-Waiting Refrain': 'Inkantatische Verzögerung',
        'Spirit Taker': 'Geistesdieb',
        'Stun(?!\\w)': 'Betäubung',
        'Swelling Frost': 'Frostwoge',
        'The House of Light': 'Tsunami des Lichts',
        'The Path of Darkness': 'Pfad der Dunkelheit',
        'The Path of Light': 'Pfad des Lichts',
        'Tidal Light': 'Welle des Lichts',
        'Turn Of The Heavens': 'Kreislauf der Wiedergeburt',
        'Twin Silence': 'Zwillingsschwerter der Ruhe',
        'Twin Stillness': 'Zwillingsschwerter der Stille',
        'Ultimate Relativity': 'Fatale Relativität',
        'Unholy Darkness': 'Unheiliges Dunkel',
        'Utopian Sky': 'Paradiestrennung',
        'Wings Dark and Light': 'Schwinge von Licht und Schatten',
        '\\(cast\\)': '(wirken)',
        '\\(damage\\)': '(Schaden)',
        '\\(enrage\\)': '(Finalangriff)',
        '\\(fire\\)': '(Feuer)',
        '\\(group tower\\)': '(Gruppen-Türme)',
        '\\(jump\\)': '(Sprung)',
        '\\(knockback\\)': '(Rückstoß)',
        '\\(lightning\\)': '(Blitz)',
        '\\(puddles\\)': '(Flächen)',
        '\\(solo towers\\)': '(Solo-Turm)',
        '\\(targeted\\)': '(anvisiert)',
        '\\(close\\)': '(nah)',
        '\\(far\\)': '(fern)',
        '\\(fast\\)': '(schnell)',
        '\\(follow-up\\)': '(folgend)',
        '\\(normal\\)': '(normal)',
        ' drop\\)': ' abgelegt)',
        '\\(slow\\)': '(langsam)',
        '\\(stun + cutscene\\)': '',
        '\\(stun + rewind\\)': '',
      },
    },
    {
      'locale': 'fr',
      'missingTranslations': true,
      'replaceSync': {
        'Crystal of Darkness': 'cristal de Ténèbres',
        'Crystal of Light': 'cristal de Lumière',
        'Delight\'s Hourglass': 'sablier de plaisir',
        'Drachen Wanderer': 'esprit du Dragon divin',
        'Fatebreaker\'s Image': 'double du Sabreur de destins',
        'Fatebreaker(?!\')': 'Sabreur de destins',
        'Fragment of Fate': 'fragment du futur',
        'Frozen Mirror': 'miroir de glace',
        'Holy Light': 'lumière sacrée',
        'Ice Veil': 'bloc de glaces éternelles',
        'Oracle of Darkness': 'prêtresse des Ténèbres',
        'Oracle\'s Reflection': 'reflet de la prêtresse',
        'Pandora': 'Pandora-Mitron',
        'Sorrow\'s Hourglass': 'sablier de chagrin',
        'Usurper of Frost': 'Shiva-Mitron',
      },
      'replaceText': {
        '(?<! )Scythe Kick': 'Jambe faucheuse',
        'Absolute Zero': 'Zéro absolu',
        'Akh Morn': 'Akh Morn',
        'Akh Rhai': 'Akh Rhai',
        'Apocalypse': 'Apocalypse',
        'Axe Kick': 'Jambe pourfendeuse',
        'Banish III': 'Méga Bannissement',
        'Black Halo': 'Halo de noirceur',
        'Blastburn': 'Explosion brûlante',
        'Blasting Zone': 'Zone de destruction',
        'Bright Hunger': 'Lumière dévorante',
        'Burn Mark': 'Marque explosive',
        'Burnished Glory': 'Halo luminescent',
        'Burnout': 'Combustion totale',
        'Burnt Strike': 'Frappe brûlante',
        'Burst': 'Explosion',
        'Cruel Path of Darkness': 'Voie intense de Ténèbres',
        'Cruel Path of Light': 'Voie intense de Lumière',
        'Crystallize Time': 'Cristallisation temporelle',
        'Cyclonic Break': 'Brisement cyclonique',
        'Dark Aero III': 'Méga Vent ténébreux',
        'Dark Blizzard III': 'Méga Glace ténébreuse',
        'Dark Eruption': 'Éruption ténébreuse',
        'Dark Fire III': 'Méga Feu ténébreux',
        'Dark Water III': 'Méga Eau ténébreuse',
        'Darkest Dance': 'Danse de la nuit profonde',
        'Darklit Dragonsong': 'Chant de Lumière et de Ténèbres',
        'Diamond Dust': 'Poussière de diamant',
        'Drachen Armor': 'Armure des dragons',
        'Edge of Oblivion': 'Oubli proche',
        'Endless Ice Age': 'Déluge de Lumière',
        'Explosion': 'Explosion',
        'Fall Of Faith': 'Section illuminée',
        'Floating Fetters': 'Entraves flottantes',
        'Frigid Needle': 'Dards de glace',
        'Frigid Stone': 'Rocher de glace',
        'Frost Armor': 'Armure de givre',
        'Fulgent Blade': 'Épées rémanentes',
        'Hallowed Ray': 'Rayon Miracle',
        'Hallowed Wings': 'Aile sacrée',
        'Heavenly Strike': 'Frappe céleste',
        'Hell\'s Judgment': 'Jugement dernier',
        'Hiemal Storm': 'Tempête hiémale',
        'Icicle Impact': 'Impact de stalactite',
        'Junction': 'Jonction',
        'Light Rampant': 'Débordement de Lumière',
        'Longing of the Lost': 'Esprit du Dragon divin',
        'Luminous Hammer': 'Érosion lumineuse',
        'Maelstrom': 'Maelström',
        'Materialization': 'Concrétisation',
        'Memory\'s End': 'Mort des souvenirs',
        'Mirror Image': 'Double dans le miroir',
        'Mirror, Mirror': 'Monde des miroirs',
        'Morn Afah': 'Morn Afah',
        'Pandora\'s Box': 'Boîte de Pandore',
        'Paradise Lost': 'Paradis perdu',
        'Paradise Regained': 'Paradis retrouvé',
        'Polarizing Paths': 'Épée astro-ombrale',
        'Polarizing Strikes': 'Épée astro-ombrale',
        'Powder Mark Trail': 'Marquage fatal enchaîné',
        'Powerful Light': 'Explosion sacrée',
        'Quadruple Slap': 'Quadruple gifle',
        'Quicken': 'Accélération',
        'Quietus': 'Quietus',
        'Reflected Scythe Kick': 'Réverbération : Jambe faucheuse',
        'Shadoweye': 'Œil de l\'ombre',
        'Shell Crusher': 'Broyeur de carapace',
        'Shining Armor': 'Armure scintillante',
        'Shockwave Pulsar': 'Pulsar à onde de choc',
        'Sinblaze': 'Embrasement authentique',
        'Sinbound Blizzard III': 'Méga Glace authentique',
        'Sinbound Fire III': 'Méga Feu authentique',
        'Sinbound Holy': 'Miracle authentique',
        'Sinbound Meltdown': 'Fusion authentique',
        'Sinbound Thunder III': 'Méga Foudre authentique',
        'Sinsmite': 'Éclair du péché',
        'Sinsmoke': 'Flammes du péché',
        'Slow': 'Lenteur',
        'Somber Dance': 'Danse du crépuscule',
        'Speed': 'Vitesse',
        'Spell-in-Waiting Refrain': 'Déphasage incantatoire',
        'Spirit Taker': 'Arracheur d\'esprit',
        'Stun(?!\\w)': 'Étourdissement',
        'Swelling Frost': 'Vague de glace',
        'The House of Light': 'Raz-de-lumière',
        'The Path of Darkness': 'Voie de Ténèbres',
        'The Path of Light': 'Voie de Lumière',
        'Tidal Light': 'Grand torrent de Lumière',
        'Turn Of The Heavens': 'Cercles rituels',
        'Twin Silence': 'Entaille de la tranquilité',
        'Twin Stillness': 'Entaille de la quiétude',
        'Ultimate Relativity': 'Compression temporelle fatale',
        'Unholy Darkness': 'Miracle ténébreux',
        'Utopian Sky': 'Ultime paradis',
        'Wings Dark and Light': 'Ailes de Lumière et de Ténèbres',
      },
    },
    {
      'locale': 'ja',
      'missingTranslations': true,
      'replaceSync': {
        'Crystal of Darkness': '闇水晶',
        'Crystal of Light': '光水晶',
        'Delight\'s Hourglass': '楽しみの砂時計',
        'Drachen Wanderer': '聖竜気',
        'Fatebreaker\'s Image': 'フェイトブレイカーの幻影',
        'Fatebreaker(?!\')': 'フェイトブレイカー',
        'Fragment of Fate': '未来の欠片',
        'Frozen Mirror': '氷面鏡',
        'Holy Light': '聖なる光',
        'Ice Veil': '永久氷晶',
        'Oracle of Darkness': '闇の巫女',
        'Oracle\'s Reflection': '巫女の鏡像',
        'Pandora': 'パンドラ・ミトロン',
        'Sorrow\'s Hourglass': '悲しみの砂時計',
        'Usurper of Frost': 'シヴァ・ミトロン',
      },
      'replaceText': {
        '(?<! )Scythe Kick': 'サイスキック',
        'Absolute Zero': '絶対零度',
        'Akh Morn': 'アク・モーン',
        'Akh Rhai': 'アク・ラーイ',
        'Apocalypse': 'アポカリプス',
        'Axe Kick': 'アクスキック',
        'Banish III': 'バニシュガ',
        'Black Halo': 'ブラックヘイロー',
        'Blastburn': 'バーンブラスト',
        'Blasting Zone': 'ブラスティングゾーン',
        'Bright Hunger': '浸食光',
        'Burn Mark': '爆印',
        'Burnished Glory': '光焔光背',
        'Burnout': 'バーンアウト',
        'Burnt Strike': 'バーンストライク',
        'Burst': '爆発',
        'Cruel Path of Darkness': '闇の重波動',
        'Cruel Path of Light': '光の重波動',
        'Crystallize Time': '時間結晶',
        'Cyclonic Break': 'サイクロニックブレイク',
        'Dark Aero III': 'ダークエアロガ',
        'Dark Blizzard III': 'ダークブリザガ',
        'Dark Eruption': 'ダークエラプション',
        'Dark Fire III': 'ダークファイガ',
        'Dark Water III': 'ダークウォタガ',
        'Darkest Dance': '暗夜の舞踏技',
        'Darklit Dragonsong': '光と闇の竜詩',
        'Diamond Dust': 'ダイアモンドダスト',
        'Drachen Armor': 'ドラゴンアーマー',
        'Edge of Oblivion': '忘却の此方',
        'Endless Ice Age': '光の氾濫',
        'Explosion': '爆発',
        'Fall Of Faith': 'シンソイルセヴァー',
        'Floating Fetters': '浮遊拘束',
        'Frigid Needle': 'アイスニードル',
        'Frigid Stone': 'アイスストーン',
        'Frost Armor': 'フロストアーマー',
        'Fulgent Blade': '光塵の剣',
        'Hallowed Ray': 'ホーリーレイ',
        'Hallowed Wings': 'ホーリーウィング',
        'Heavenly Strike': 'ヘヴンリーストライク',
        'Hell\'s Judgment': 'ヘル・ジャッジメント',
        'Hiemal Storm': 'ハイマルストーム',
        'Icicle Impact': 'アイシクルインパクト',
        'Junction': 'ジャンクション',
        'Light Rampant': '光の暴走',
        'Longing of the Lost': '聖竜気',
        'Luminous Hammer': 'ルミナスイロード',
        'Maelstrom': 'メイルシュトローム',
        'Materialization': '具象化',
        'Memory\'s End': 'エンド・オブ・メモリーズ',
        'Mirror Image': '鏡写し',
        'Mirror, Mirror': '鏡の国',
        'Morn Afah': 'モーン・アファー',
        'Pandora\'s Box': 'パンドラの櫃',
        'Paradise Lost': 'パラダイスロスト',
        'Paradise Regained': 'パラダイスリゲイン',
        'Polarizing Paths': '星霊の剣',
        'Polarizing Strikes': '星霊の剣',
        'Powder Mark Trail': '連鎖爆印刻',
        'Powerful Light': '光爆',
        'Quadruple Slap': 'クアドラスラップ',
        'Quicken': 'クイック',
        'Quietus': 'クワイタス',
        'Reflected Scythe Kick': 'ミラーリング・サイスキック',
        'Shadoweye': 'シャドウアイ',
        'Shell Crusher': 'シェルクラッシャー',
        'Shining Armor': 'ブライトアーマー',
        'Shockwave Pulsar': 'ショックウェーブ・パルサー',
        'Sinblaze': 'シンブレイズ',
        'Sinbound Blizzard III': 'シンブリザガ',
        'Sinbound Fire III': 'シンファイガ',
        'Sinbound Holy': 'シンホーリー',
        'Sinbound Meltdown': 'シンメルトン',
        'Sinbound Thunder III': 'シンサンダガ',
        'Sinsmite': 'シンボルト',
        'Sinsmoke': 'シンフレイム',
        'Slow': 'スロウ',
        'Somber Dance': '宵闇の舞踏技',
        'Speed': 'スピード',
        'Spell-in-Waiting Refrain': 'ディレイスペル・リフレイン',
        'Spirit Taker': 'スピリットテイカー',
        'Stun(?!\\w)': 'スタン',
        'Swelling Frost': '凍波',
        'The House of Light': '光の津波',
        'The Path of Darkness': '闇の波動',
        'The Path of Light': '光の波動',
        'Tidal Light': '光の大波',
        'Turn Of The Heavens': '転輪召',
        'Twin Silence': '閑寂の双剣技',
        'Twin Stillness': '静寂の双剣技',
        'Ultimate Relativity': '時間圧縮・絶',
        'Unholy Darkness': 'ダークホーリー',
        'Utopian Sky': '楽園絶技',
        'Wings Dark and Light': '光と闇の片翼',
      },
    },
  ],
};

export default triggerSet;<|MERGE_RESOLUTION|>--- conflicted
+++ resolved
@@ -13,12 +13,8 @@
 import { TriggerSet } from '../../../../../types/trigger';
 
 // TODO:
-<<<<<<< HEAD
-//  - P4 + P5
-=======
 //  - P4: Somber Dance (busters), Edge of Oblivion aoes?
 //  - P5: All
->>>>>>> d336f010
 
 type Phase = 'p1' | 'p2-dd' | 'p2-mm' | 'p2-lr' | 'p3-ur' | 'p3-apoc' | 'p4-dld' | 'p4-ct' | 'p5';
 const phases: { [id: string]: Phase } = {
@@ -111,6 +107,26 @@
 
 type ApocDebuffLength = 'short' | 'medium' | 'long' | 'none';
 type ApocDebuffMap = Record<ApocDebuffLength, string[]>;
+
+type CTRole = 'redIce' | 'redWind' | 'blueIce' | 'blueWater' | 'blueUnholy' | 'blueEruption';
+const ctCollectDebuffs = ['red', 'blue', 'ice', 'wind'] as const;
+type CTCollectDebuff = typeof ctCollectDebuffs[number];
+type CTCollectDebuffsMap = Record<CTCollectDebuff, string[]>;
+
+type CTAllDebuff = CTCollectDebuff | 'water' | 'unholy' | 'eruption';
+
+const isCTCollectDebuff = (debuff: CTAllDebuff): debuff is CTCollectDebuff => {
+  return ctCollectDebuffs.includes(debuff as CTCollectDebuff);
+};
+const ctDebuffMap: { [effectId: string]: CTAllDebuff } = {
+  'CBF': 'red', // Wyrmclaw
+  'CC0': 'blue', // Wyrmfang
+  '99E': 'ice', // Spell-in-Waiting: Dark Blizzard III
+  '99F': 'wind', // Spell-in-Waiting: Dark Aero III
+  '99D': 'water', // Spell-in-Waiting: Dark Water III
+  '996': 'unholy', // Spell-in-Waiting: Unholy Darkness
+  '99C': 'eruption', // Spell-in-Waiting: Dark Eruption
+};
 
 const p3UROutputStrings = {
   yNorthStrat: {
@@ -153,6 +169,8 @@
     sinboundRotate: 'aacc' | 'addposonly'; // aacc = always away, cursed clockwise
     ultimateRel: 'yNorthDPSEast' | 'none';
     apoc: 'dpsNE-CW' | 'none';
+    darklit: 'healerPlantNW' | 'none';
+    ct: 'earlyPopSouth' | 'none';
   };
   // General
   phase: Phase | 'unknown';
@@ -186,6 +204,17 @@
   p3ApocGroupSwap?: boolean;
   p3ApocFirstDirNum?: number;
   p3ApocRotationDir?: 1 | -1; // 1 = clockwise, -1 = counterclockwise
+  // P4 -- Duo
+  p4DarklitTetherCount: number;
+  p4DarklitTethers: { [player: string]: string[] };
+  p4DarklitCleaves: string[];
+  p4DarklitStacks: string[];
+  p4DarklitTowerStackLoc?: 'north' | 'south';
+  p4CTMyRole?: CTRole;
+  p4CTDebuffs: CTCollectDebuffsMap;
+  p4CTPartnerRole?: string;
+  p4CTStoplights: { [id: string]: NetMatches['AddedCombatant'] };
+  p4CTTidalDirs: number[];
 }
 
 const triggerSet: TriggerSet<Data> = {
@@ -275,6 +304,42 @@
         },
       },
       default: 'dpsNE-CW',
+    },
+    {
+      id: 'darklit',
+      comment: {
+        en:
+          `Role Quadrants, Healer Plant NW: <a href="https://pastebin.com/ue7w9jJH" target="_blank">LesBin<a>`,
+      },
+      name: {
+        en: 'P4 Darklit Dragonsong',
+      },
+      type: 'select',
+      options: {
+        en: {
+          'Role Quads, Healer Plant NW': 'healerPlantNW',
+          'Call Tower/Cone Only': 'none',
+        },
+      },
+      default: 'healerPlantNW',
+    },
+    {
+      id: 'ct',
+      comment: {
+        en:
+          `Early Pop, Winds South: <a href="https://pastebin.com/ue7w9jJH" target="_blank">LesBin<a>`,
+      },
+      name: {
+        en: 'P4 Crystallize Time',
+      },
+      type: 'select',
+      options: {
+        en: {
+          'Early Pop, Winds South': 'earlyPopSouth',
+          'Call Initial Debuffs Only': 'none',
+        },
+      },
+      default: 'earlyPopSouth',
     },
   ],
   timelineFile: 'futures_rewritten.txt',
@@ -305,6 +370,18 @@
         none: [],
       },
       p3CalledApoc: false,
+      p4DarklitTetherCount: 0,
+      p4DarklitTethers: {},
+      p4DarklitCleaves: [],
+      p4DarklitStacks: [],
+      p4CTDebuffs: {
+        blue: [],
+        red: [],
+        ice: [],
+        wind: [],
+      },
+      p4CTStoplights: {},
+      p4CTTidalDirs: [],
     };
   },
   timelineTriggers: [],
@@ -1883,9 +1960,6 @@
     // ************************
     // P4 -- Duo
     // ************************
-<<<<<<< HEAD
-
-=======
     {
       id: 'FRU P4 Akh Rhai',
       // positions snapshot when hidden combatants are added, but they have unreliable names
@@ -2563,7 +2637,6 @@
         },
       },
     },
->>>>>>> d336f010
     // ************************
     // P5 -- Pandora
     // ************************
