import Conditions from '../../../../../resources/conditions';
import Outputs from '../../../../../resources/outputs';
import { callOverlayHandler } from '../../../../../resources/overlay_plugin_api';
import { Responses } from '../../../../../resources/responses';
import {
  DirectionOutput8,
  DirectionOutputCardinal,
  Directions,
} from '../../../../../resources/util';
import ZoneId from '../../../../../resources/zone_id';
import { RaidbossData } from '../../../../../types/data';
import { NetMatches } from '../../../../../types/net_matches';
import { TriggerSet } from '../../../../../types/trigger';

// TODO:
//  - P4 + P5

type Phase = 'p1' | 'p2-dd' | 'p2-mm' | 'p2-lr' | 'p3-ur' | 'p3-apoc' | 'p4-dld' | 'p4-ct' | 'p5';
const phases: { [id: string]: Phase } = {
  '9CFF': 'p2-dd', // Quadruple Slap (pre-Diamond Dust)
  '9CF3': 'p2-mm', // Mirror, Mirror
  '9D14': 'p2-lr', // Light Rampant
  '9D49': 'p3-ur', // Hell's Judgment (pre-Ultimate Relativity)
  '9D4D': 'p3-apoc', // Spell-in-Waiting: Refrain (pre-Apocalypse)
  '9D36': 'p4-dld', // Materialization (pre-Darklit Dragonsong)
  '9D6A': 'p4-ct', // Crystallize Time
  '9D72': 'p5', // Fulgent Blade
};

const centerX = 100;
const centerY = 100;

const isCardinalDir = (dir: DirectionOutput8): boolean => {
  return Directions.outputCardinalDir.includes(dir as DirectionOutputCardinal);
};

type RelativeClockPos = 'same' | 'opposite' | 'clockwise' | 'counterclockwise' | 'unknown';
const getRelativeClockPos = (
  start: DirectionOutput8,
  compare: DirectionOutput8,
): RelativeClockPos => {
  if (start === 'unknown' || compare === 'unknown')
    return 'unknown';

  const startIdx = Directions.output8Dir.indexOf(start);
  const compareIdx = Directions.output8Dir.indexOf(compare);
  const delta = (compareIdx - startIdx + 8) % 8;

  if (delta === 0)
    return 'same';
  else if (delta < 4)
    return 'clockwise';
  else if (delta === 4)
    return 'opposite';
  return 'counterclockwise';
};

// Ordering here matters - the "G1" directions are first, followed by "G2" directions.
// Maybe add a config for this? But for now, assume that N->CCW is G1 and NE->CW is G2.
const p2KnockbackDirs: DirectionOutput8[] = [
  'dirN',
  'dirNW',
  'dirW',
  'dirSW',
  'dirS',
  'dirSE',
  'dirE',
  'dirNE',
];

type RelativityDebuff = 'longFire' | 'mediumFire' | 'shortFire' | 'ice';
const newRoleMap = () => ({
  support: {
    hasIce: false,
    shortFire: '',
    mediumFire: '',
    longFire: [] as string[],
  },
  dps: {
    hasIce: false,
    shortFire: [] as string[],
    mediumFire: '',
    longFire: '',
  },
  ice: '',
});

// Helper for Ultimate Relativity that finds relative North based on the yellow-tethered lights
// It takes an array of dir nums (e.g. 0-8), finds the two dir nums that have a single gap
// between them (e.g. 1 and 3) -- the apex of the "Y" -- and returns the dir num of the gap.
const findURNorthDirNum = (dirs: number[]): number => {
  for (let i = 0; i < dirs.length; i++) {
    for (let j = i + 1; j < dirs.length; j++) {
      const [dir1, dir2] = [dirs[i], dirs[j]];
      if (dir1 === undefined || dir2 === undefined)
        return -1;
      const diff = Math.abs(dir1 - dir2);
      if (diff === 2)
        return Math.min(dir1, dir2) + 1;
      else if (diff === 6) // wrap around
        return (Math.max(dir1, dir2) + 1) % 8;
    }
  }
  return -1;
};

type ApocDebuffLength = 'short' | 'medium' | 'long' | 'none';
type ApocDebuffMap = Record<ApocDebuffLength, string[]>;

const p3UROutputStrings = {
  yNorthStrat: {
    en: '${debuff} (${dir})',
    de: '${debuff} (${dir})',
  },
  dirCombo: {
    en: '${inOut} + ${dir}',
    de: '${inOut} + ${dir}',
  },
  fireSpread: {
    en: 'Fire - Spread',
    de: 'Feuer - verteilen',
  },
  dropRewind: {
    en: 'Drop Rewind',
    de: 'Lege Rückführung ab',
  },
  baitStoplight: {
    en: 'Bait Stoplight',
    de: 'Köder Sanduhr',
  },
  avoidStoplights: {
    en: 'Avoid stoplights',
    de: 'Vermeide Sanduhren',
  },
  stack: Outputs.stackMarker,
  middle: Outputs.middle,
  out: Outputs.out,
};

export interface Data extends RaidbossData {
  readonly triggerSetConfig: {
    sinboundRotate: 'aacc' | 'addposonly'; // aacc = always away, cursed clockwise
    ultimateRel: 'yNorthDPSEast' | 'none';
    apoc: 'dpsNE-CW' | 'none';
  };
  // General
  phase: Phase | 'unknown';
  actorSetPosTracker: { [id: string]: NetMatches['ActorSetPos'] };
  // P1 -- Fatebreaker
  p1ConcealSafeDirs: DirectionOutput8[];
  p1StackSpread?: 'stack' | 'spread';
  p1SeenBurnishedGlory: boolean;
  p1FallOfFaithTethers: ('fire' | 'lightning')[];
  // P2 -- Usurper Of Frost
  p2QuadrupleFirstTarget: string;
  p2QuadrupleDebuffApplied: boolean;
  p2IcicleImpactStart: DirectionOutput8[];
  p2AxeScytheSafe?: 'in' | 'out';
  p2FrigidStoneTargets: string[];
  p2KBShivaDir?: DirectionOutput8;
  p2LightsteepedCount: number;
  p2LightRampantPuddles: string[];
  p2SeenFirstHolyLight: boolean;
  // P3 -- Oracle of Darkness
  p3RelativityRoleCount: number;
  p3RelativityDebuff?: RelativityDebuff;
  p3RelativityRoleMap: ReturnType<typeof newRoleMap>;
  p3RelativityStoplights: { [id: string]: NetMatches['AddedCombatant'] };
  p3RelativityYellowDirNums: number[];
  p3RelativityMyDirStr: string;
  p3ApocDebuffCount: number;
  p3ApocDebuffs: ApocDebuffMap;
  p3ApocMyDebuff?: ApocDebuffLength;
<<<<<<< HEAD
  p3ApocInitialSide?: DirectionOutputCardinal;
=======
  p3ApocInitialSide?: 'east' | 'west';
>>>>>>> e7c70ac4
  p3ApocGroupSwap?: boolean;
  p3ApocFirstDirNum?: number;
  p3ApocRotationDir?: 1 | -1; // 1 = clockwise, -1 = counterclockwise
}

const triggerSet: TriggerSet<Data> = {
  id: 'FuturesRewrittenUltimate',
  zoneId: ZoneId.FuturesRewrittenUltimate,
  comments: {
    en: 'Triggers: P1-3 / Timeline: P1-5',
    de: 'Triggers: P1-3 / Timeline: P1-5',
  },
  config: [
    {
      id: 'sinboundRotate',
      comment: {
        en:
          `Always Away, Cursed Clockwise: <a href="https://pastebin.com/ue7w9jJH" target="_blank">LesBin<a>`,
        de:
          `Immer Weg, Verflucht im Uhrzeigersinn: <a href="https://pastebin.com/ue7w9jJH" target="_blank">LesBin<a>`,
      },
      name: {
        en: 'P2 Diamond Dust / Sinbound Holy',
        de: 'P2 Diamantenstaub / Sünden-Sanctus',
      },
      type: 'select',
      options: {
        en: {
          'Always Away, Cursed Clockwise': 'aacc',
          'Call Add Position Only': 'addposonly',
        },
        de: {
          'Immer Weg, Verflucht im Uhrzeigersinn': 'aacc',
          'Nenne nur die Add Positionen': 'addposonly',
        },
      },
      default: 'aacc', // `addposonly` is not super helpful, and 'aacc' seems to be predominant
    },
    {
      id: 'ultimateRel',
      comment: {
        en:
          `Y North, DPS E-SW, Supp W-NE: <a href="https://pastebin.com/ue7w9jJH" target="_blank">LesBin<a>.
          Directional output is true north (i.e., "east" means actual east,
          not wherever is east of the "Y" north spot).`,
        de:
          `Y Norden, DPS O-SW, Supp W-NO: <a href="https://pastebin.com/ue7w9jJH" target="_blank">LesBin<a>.
          Die Richtungsansage ist wahrer Norden (d. h., "Osten" bedeutet tatsächlich Osten,
          nicht an der Stelle, die östlich des nördlichen "Y" liegt).`,
      },
      name: {
        en: 'P3 Ultimate Relativity',
        de: 'P3 Fatale Relativität',
      },
      type: 'select',
      options: {
        en: {
          'Y North, DPS E-SW, Supp W-NE': 'yNorthDPSEast',
          'Call Debuffs w/ No Positions': 'none',
        },
        de: {
          'Y Norden, DPS O-SW, Supp W-NO': 'yNorthDPSEast',
          'Debuff ohne Positionen nennen': 'none',
        },
      },
      default: 'yNorthDPSEast',
    },
    {
      id: 'apoc',
      comment: {
        en:
          `DPS NE->S, Support SW->N: <a href="https://pastebin.com/ue7w9jJH" target="_blank">LesBin<a>`,
        de:
          `DPS NO->S, Support SW->N: <a href="https://pastebin.com/ue7w9jJH" target="_blank">LesBin<a>`,
      },
      name: {
        en: 'P3 Apocalypse',
        de: 'P3 Apokalypse',
      },
      type: 'select',
      options: {
        en: {
          'DPS NE->S, Support SW->N': 'dpsNE-CW',
          'Call All Safe': 'none',
        },
        de: {
          'DPS NO->S, Support SW->N': 'dpsNE-CW',
          'Sage alle sicheren an': 'none',
        },
      },
      default: 'dpsNE-CW',
    },
  ],
  timelineFile: 'futures_rewritten.txt',
  initData: () => {
    return {
      phase: 'p1',
      actorSetPosTracker: {},
      p1ConcealSafeDirs: [...Directions.output8Dir],
      p1SeenBurnishedGlory: false,
      p1FallOfFaithTethers: [],
      p2QuadrupleFirstTarget: '',
      p2QuadrupleDebuffApplied: false,
      p2IcicleImpactStart: [],
      p2FrigidStoneTargets: [],
      p2LightsteepedCount: 0,
      p2LightRampantPuddles: [],
      p2SeenFirstHolyLight: false,
      p3RelativityRoleCount: 0,
      p3RelativityRoleMap: newRoleMap(),
      p3RelativityStoplights: {},
      p3RelativityYellowDirNums: [],
      p3RelativityMyDirStr: '',
      p3ApocDebuffCount: 0,
      p3ApocDebuffs: {
        short: [],
        medium: [],
        long: [],
        none: [],
      },
      p3CalledApoc: false,
    };
  },
  timelineTriggers: [],
  triggers: [
    // ************************
    // General triggers
    // ************************
    {
      id: 'FRU Phase Tracker',
      type: 'StartsUsing',
      netRegex: { id: Object.keys(phases) },
      run: (data, matches) => data.phase = phases[matches.id] ?? 'unknown',
    },
    {
      id: 'FRU ActorSetPos Collector',
      type: 'ActorSetPos',
      netRegex: { id: '4[0-9A-F]{7}', capture: true },
      run: (data, matches) => {
        data.actorSetPosTracker[matches.id] = matches;
      },
    },
    // ************************
    // P1-- Fatebreaker
    // ************************
    {
      id: 'FRU P1 Cyclonic Break Fire',
      type: 'StartsUsing',
      netRegex: {
        id: ['9CD0', '9D89'],
        source: ['Fatebreaker', 'Fatebreaker\'s Image'],
        capture: false,
      },
      durationSeconds: 8,
      alertText: (_data, _matches, output) => output.clockPairs!(),
      outputStrings: {
        clockPairs: {
          en: 'Clock spots => Pairs',
          de: 'Himmelsrichtungen => Paare',
          ja: '八方向 => ペア',
          cn: '八方 => 两人分摊',
          ko: '8방향 => 쉐어',
        },
      },
    },
    {
      id: 'FRU P1 Cyclonic Break Lightning',
      type: 'StartsUsing',
      netRegex: {
        id: ['9CD4', '9D8A'],
        source: ['Fatebreaker', 'Fatebreaker\'s Image'],
        capture: false,
      },
      durationSeconds: 8,
      alertText: (_data, _matches, output) => output.clockSpread!(),
      outputStrings: {
        clockSpread: {
          en: 'Clock spots => Spread',
          de: 'Himmelsrichtungen => Verteilen',
          ja: '八方向 => 散開',
          cn: '八方 => 分散',
          ko: '8방향 => 산개',
        },
      },
    },
    {
      id: 'FRU P1 Powder Mark Trail',
      type: 'StartsUsing',
      netRegex: { id: '9CE8', source: 'Fatebreaker', capture: true },
      response: Responses.tankBusterSwap(),
    },
    {
      id: 'FRU P1 Utopian Sky Collector',
      type: 'StartsUsing',
      netRegex: { id: ['9CDA', '9CDB'], capture: true },
      run: (data, matches) => {
        data.p1StackSpread = matches.id === '9CDA' ? 'stack' : 'spread';
      },
    },
    {
      id: 'FRU Conceal Safe',
      type: 'ActorControlExtra',
      netRegex: {
        category: '003F',
        param1: '4',
        capture: true,
      },
      condition: (data) => data.p1StackSpread !== undefined,
      durationSeconds: 8,
      alertText: (data, matches, output) => {
        const clone = data.actorSetPosTracker[matches.id];
        if (clone === undefined)
          return;
        const dir1 = Directions.hdgTo8DirNum(parseFloat(clone.heading));
        const dir2 = (dir1 + 4) % 8;
        data.p1ConcealSafeDirs = data.p1ConcealSafeDirs.filter((dir) =>
          dir !== Directions.outputFrom8DirNum(dir1) && dir !== Directions.outputFrom8DirNum(dir2)
        );

        if (data.p1ConcealSafeDirs.length !== 2)
          return;

        const [dir1Out, dir2Out] = data.p1ConcealSafeDirs;

        if (dir1Out === undefined || dir2Out === undefined)
          return;

        return output.combo!({
          dir1: output[dir1Out]!(),
          dir2: output[dir2Out]!(),
          mech: output[data.p1StackSpread ?? 'unknown']!(),
        });
      },
      outputStrings: {
        ...Directions.outputStrings8Dir,
        combo: {
          en: '${dir1} / ${dir2} => ${mech}',
          de: '${dir1} / ${dir2} => ${mech}',
          ja: '${dir1} / ${dir2} => ${mech}',
          cn: '${dir1} / ${dir2} => ${mech}',
          ko: '${dir1} / ${dir2} => ${mech}',
        },
        stack: Outputs.stacks,
        spread: Outputs.spread,
      },
    },
    {
      id: 'FRU P1 Burnished Glory',
      type: 'StartsUsing',
      netRegex: { id: '9CEA', source: 'Fatebreaker', capture: false },
      response: Responses.bleedAoe(),
      run: (data) => data.p1SeenBurnishedGlory = true,
    },
    {
      id: 'FRU P1 Burnt Strike Fire',
      type: 'StartsUsing',
      netRegex: { source: 'Fatebreaker', id: '9CC1', capture: false },
      durationSeconds: 8,
      alertText: (_data, _matches, output) => output.text!(),
      outputStrings: {
        text: {
          en: 'Line Cleave => Knockback',
          de: 'Linien AoE => Rückstoß',
          fr: 'AoE en ligne => Poussée',
          ja: '直線範囲 => ノックバック',
          cn: '直线 => 击退',
          ko: '직선 장판 => 넉백',
        },
      },
    },
    {
      id: 'FRU P1 Burnt Strike Lightning',
      type: 'StartsUsing',
      netRegex: { source: 'Fatebreaker', id: '9CC5', capture: false },
      durationSeconds: 8,
      alertText: (_data, _matches, output) => output.text!(),
      outputStrings: {
        text: {
          en: 'Line Cleave => Out',
          de: 'Linien AoE => Raus',
          fr: 'AoE en ligne => Extérieur',
          ja: '直線範囲 => 離れる',
          cn: '直线 => 去外侧',
          ko: '직선 장판 => 바깥으로',
        },
      },
    },
    {
      id: 'FRU P1 Turn of the Heavens Fire',
      type: 'StartsUsing',
      netRegex: { id: '9CD6', source: 'Fatebreaker\'s Image', capture: false },
      durationSeconds: 10,
      infoText: (_data, _matches, output) => output.lightningSafe!(),
      outputStrings: {
        lightningSafe: {
          en: 'Lightning Safe',
          de: 'Blitz Sicher',
          ja: '雷安置',
          cn: '雷安全',
          ko: '번개 안전',
        },
      },
    },
    {
      id: 'FRU P1 Turn of the Heavens Lightning',
      type: 'StartsUsing',
      netRegex: { id: '9CD7', source: 'Fatebreaker\'s Image', capture: false },
      durationSeconds: 10,
      infoText: (_data, _matches, output) => output.fireSafe!(),
      outputStrings: {
        fireSafe: {
          en: 'Fire Safe',
          de: 'Feuer Sicher',
          ja: '炎安置',
          cn: '火安全',
          ko: '불 안전',
        },
      },
    },
    {
      id: 'FRU P1 Fall of Faith Collector',
      type: 'Tether',
      netRegex: {
        id: ['00F9', '011F'], // 00F9 = fire; 011F = lightning
        source: ['Fatebreaker', 'Fatebreaker\'s Image'],
        capture: true,
      },
      // Only collect after Burnished Glory, since '00F9' tethers are used during TotH.
      condition: (data) => data.phase === 'p1' && data.p1SeenBurnishedGlory,
      durationSeconds: (data) => data.p1FallOfFaithTethers.length >= 3 ? 12.2 : 3,
      response: (data, matches, output) => {
        // cactbot-builtin-response
        output.responseOutputStrings = {
          fire: {
            en: 'Fire',
            de: 'Feuer',
            ja: '炎',
            cn: '火',
            ko: '불',
          },
          lightning: {
            en: 'Lightning',
            de: 'Blitz',
            ja: '雷',
            cn: '雷',
            ko: '번개',
          },
          one: {
            en: '1',
            de: '1',
            ja: '1',
            cn: '1',
            ko: '1',
          },
          two: {
            en: '2',
            de: '2',
            ja: '2',
            cn: '2',
            ko: '2',
          },
          three: {
            en: '3',
            de: '3',
            ja: '3',
            cn: '3',
            ko: '3',
          },
          onYou: {
            en: 'On YOU',
            de: 'Auf DIR',
          },
          tether: {
            en: '${num}: ${elem} (${target})',
            de: '${num}: ${elem} (${target})',
            ja: '${num}: ${elem} (${target})',
            cn: '${num}: ${elem} (${target})',
            ko: '${num}: ${elem} (${target})',
          },
          all: {
            en: '${e1} => ${e2} => ${e3} => ${e4}',
            de: '${e1} => ${e2} => ${e3} => ${e4}',
            ja: '${e1} => ${e2} => ${e3} => ${e4}',
            cn: '${e1} => ${e2} => ${e3} => ${e4}',
            ko: '${e1} => ${e2} => ${e3} => ${e4}',
          },
        };

        const curTether = matches.id === '00F9' ? 'fire' : 'lightning';
        data.p1FallOfFaithTethers.push(curTether);

        if (data.p1FallOfFaithTethers.length < 4) {
          const num = data.p1FallOfFaithTethers.length === 1
            ? 'one'
            : (data.p1FallOfFaithTethers.length === 2 ? 'two' : 'three');
          if (data.me === matches.target)
            return {
              alertText: output.tether!({
                num: output[num]!(),
                elem: output[curTether]!(),
                target: output.onYou!(),
              }),
            };
          return {
            infoText: output.tether!({
              num: output[num]!(),
              elem: output[curTether]!(),
              target: data.party.member(matches.target).nick,
            }),
          };
        }

        const [e1, e2, e3, e4] = data.p1FallOfFaithTethers;

        if (e1 === undefined || e2 === undefined || e3 === undefined || e4 === undefined)
          return;

        return {
          infoText: output.all!({
            e1: output[e1]!(),
            e2: output[e2]!(),
            e3: output[e3]!(),
            e4: output[e4]!(),
          }),
        };
      },
    },
    // ************************
    // P2 -- Usurper Of Frost
    // ************************
    {
      id: 'FRU P2 Quadruple Slap First',
      type: 'StartsUsing',
      netRegex: { id: '9CFF', source: 'Usurper of Frost' },
      response: Responses.tankBuster(),
      run: (data, matches) => data.p2QuadrupleFirstTarget = matches.target,
    },
    {
      // Cleansable debuff may be applied with first cast (9CFF)
      // although there are ways to avoid appplication (e.g. Warden's Paean)
      id: 'FRU P2 Quadruple Slap Debuff Gain',
      type: 'GainsEffect',
      netRegex: { effectId: '1042', source: 'Usurper of Frost', capture: false },
      run: (data) => data.p2QuadrupleDebuffApplied = true,
    },
    {
      id: 'FRU P2 Quadruple Slap Debuff Loss',
      type: 'LosesEffect',
      netRegex: { effectId: '1042', source: 'Usurper of Frost', capture: false },
      run: (data) => data.p2QuadrupleDebuffApplied = false,
    },
    {
      id: 'FRU P2 Quadruple Slap Second',
      type: 'StartsUsing',
      // short (2.2s) cast time
      netRegex: { id: '9D00', source: 'Usurper of Frost' },
      response: (data, matches, output) => {
        // cactbot-builtin-response
        output.responseOutputStrings = {
          onYou: Outputs.tankBusterOnYou,
          onTarget: Outputs.tankBusterOnPlayer,
          busterCleanse: {
            en: '${buster} (Cleanse?)',
            de: '${buster} (Reinigen?)',
          },
        };

        const onTarget = output.onTarget!({ player: data.party.member(matches.target) });
        let busterStr: string;

        if (data.me === matches.target)
          busterStr = output.onYou!();
        else if (
          data.p2QuadrupleFirstTarget === matches.target &&
          data.p2QuadrupleDebuffApplied &&
          data.CanCleanse()
        ) {
          busterStr = output.busterCleanse!({ buster: onTarget });
        } else
          busterStr = onTarget;

        if (data.me === matches.target || data.role === 'healer')
          return { alertText: busterStr };
        return { infoText: busterStr };
      },
    },
    // ***** Diamond Dust *****
    {
      id: 'FRU P2 Diamond Dust',
      type: 'StartsUsing',
      netRegex: { id: '9D05', source: 'Usurper of Frost', capture: false },
      response: Responses.bigAoe(),
    },
    {
      id: 'FRU P2 Axe/Scythe Kick Collect',
      type: 'StartsUsing',
      // 9D0A - Axe Kick (be out), 9D0B - Scythe Kick (be in)
      netRegex: { id: ['9D0A', '9D0B'], source: 'Oracle\'s Reflection' },
      // Only fire during Diamond Dust (same ids used during Mirror Mirror)
      condition: (data) => data.phase === 'p2-dd',
      run: (data, matches) => data.p2AxeScytheSafe = matches.id === '9D0A' ? 'out' : 'in',
    },
    {
      id: 'FRU P2 Icicle Impact Initial Collect',
      type: 'StartsUsingExtra',
      netRegex: { id: '9D06' },
      condition: (data) => data.p2IcicleImpactStart.length < 2,
      run: (data, matches) => {
        const x = parseFloat(matches.x);
        const y = parseFloat(matches.y);
        const dir = Directions.xyTo8DirOutput(x, y, centerX, centerY);
        data.p2IcicleImpactStart.push(dir);

        // Once we have both, reorder the array and make sure the two dirs are opposites
        if (data.p2IcicleImpactStart.length === 2) {
          data.p2IcicleImpactStart.sort((a, b) =>
            p2KnockbackDirs.indexOf(a) - p2KnockbackDirs.indexOf(b)
          );
          const [dir1 = 'unknown', dir2 = 'unknown'] = data.p2IcicleImpactStart;
          if (getRelativeClockPos(dir1, dir2) !== 'opposite') {
            console.error(`Unexpected Icicle Impact initial dirs: ${dir1}, ${dir2}`);
            data.p2IcicleImpactStart = ['unknown', 'unknown'];
          }
        }
      },
    },
    {
      id: 'FRU P2 House of Light/Frigid Stone',
      type: 'HeadMarker',
      netRegex: { id: '0159' }, // source name can vary due to actor re-use
      alertText: (data, matches, output) => {
        data.p2FrigidStoneTargets.push(matches.target);
        if (data.p2FrigidStoneTargets.length !== 4)
          return;

        const inOut = data.p2AxeScytheSafe ? output[data.p2AxeScytheSafe]!() : output.unknown!();
        const mech = data.p2FrigidStoneTargets.includes(data.me) ? 'dropPuddle' : 'baitCleave';
        const firstIcicle = data.p2IcicleImpactStart[0] ?? 'unknown';

        if (firstIcicle === 'unknown')
          return output.combo!({ inOut: inOut, dir: output.unknown!(), mech: output[mech]!() });

        // Assumes that if first Icicle Impacts spawn on cardinals, House of Light baits will also be
        // cardinals and Frigid Stone puddle drops will be intercards, and vice versa.
        const dir = mech === 'baitCleave'
          ? (isCardinalDir(firstIcicle) ? output.cardinals!() : output.intercards!())
          : (isCardinalDir(firstIcicle) ? output.intercards!() : output.cardinals!());

        return output.combo!({ inOut: inOut, dir: dir, mech: output[mech]!() });
      },
      outputStrings: {
        combo: {
          en: '${inOut} + ${dir} => ${mech}',
          de: '${inOut} + ${dir} => ${mech}',
        },
        dropPuddle: {
          en: 'Drop Puddle',
          de: 'Fläche ablegen',
        },
        baitCleave: {
          en: 'Bait',
          de: 'Ködern',
        },
        in: Outputs.in,
        out: Outputs.out,
        cardinals: Outputs.cardinals,
        intercards: Outputs.intercards,
        unknown: Outputs.unknown,
      },
    },
    {
      id: 'FRU P2 Heavenly Strike',
      type: 'Ability',
      // use the 'star' (Frigid Stone) drops to fire this alert, as Heavenly Strike has no cast time.
      netRegex: { id: '9D07', capture: false }, // source name can vary due to actor re-use
      durationSeconds: 3.5,
      suppressSeconds: 1,
      alertText: (data, _matches, output) => {
        const [dir1 = 'unknown', dir2 = 'unknown'] = data.p2IcicleImpactStart;
        return output.kbDir!({ kb: output.kb!(), dir1: output[dir1]!(), dir2: output[dir2]!() });
      },
      outputStrings: {
        kbDir: {
          en: '${kb} (${dir1}/${dir2})',
          de: '${kb} (${dir1}/${dir2})',
        },
        kb: Outputs.knockback,
        ...Directions.outputStrings8Dir,
        unknown: Outputs.unknown,
      },
    },
    {
      id: 'FRU P2 Shiva Cleave Add Collect',
      type: 'StartsUsing',
      // The Shiva that will cast Twin Silence/Twin Stillness is the same actor
      // that casts Sinbound Holy (9D10).
      netRegex: { id: '9D10' },
      run: (data, matches) => {
        const x = parseFloat(matches.x);
        const y = parseFloat(matches.y);
        data.p2KBShivaDir = Directions.xyTo8DirOutput(x, y, centerX, centerY);
      },
    },
    {
      id: 'FRU P2 Sinbound Holy Rotation',
      type: 'Ability',
      // We can determine the player's knockbac dir from Heavenly Strike (9D0F).
      // It occurs after Shiva is already casting Sinbound Holy.
      netRegex: { id: '9D0F' },
      condition: Conditions.targetIsYou(),
      delaySeconds: 1,
      durationSeconds: 5,
      infoText: (data, matches, output) => {
        const x = parseFloat(matches.targetX);
        const y = parseFloat(matches.targetY);
        const playerDir = Directions.xyTo8DirOutput(x, y, centerX, centerY);
        const addDir = data.p2KBShivaDir ?? 'unknown';
        if (playerDir === 'unknown' || addDir === 'unknown')
          return;

        const relPos = getRelativeClockPos(playerDir, addDir);
        if (data.triggerSetConfig.sinboundRotate === 'aacc')
          switch (relPos) {
            case 'same':
            case 'opposite':
              return output.aaccCursed!();
            case 'clockwise':
              return output.aaccRotateCCW!();
            case 'counterclockwise':
              return output.aaccRotateCW!();
            default:
              break;
          }
        return output[relPos]!();
      },
      outputStrings: {
        aaccCursed: {
          en: 'Cursed - Fast Clockwise',
          de: 'Verflucht - Schnell im Uhrzeigersinn',
        },
        aaccRotateCCW: Outputs.counterclockwise,
        aaccRotateCW: Outputs.clockwise,
        same: {
          en: 'Cursed - Add on knockback',
          de: 'Verflucht - Add beim Rückstoß',
        },
        opposite: {
          en: 'Cursed - Add opposite you',
          de: 'Verflucht - Add gegenüber von DIR',
        },
        clockwise: {
          en: 'Add is clockwise',
          de: 'Add ist im Uhrzeigersinn',
        },
        counterclockwise: {
          en: 'Add is counterclockwise',
          de: 'Add ist gegen den Uhrzeigersinn',
        },
      },
    },
    {
      id: 'FRU P2 Shining Armor',
      type: 'GainsEffect',
      netRegex: { effectId: '8E1', capture: false },
      condition: (data) => data.phase === 'p2-dd',
      suppressSeconds: 1,
      countdownSeconds: 4.9,
      response: Responses.lookAway('alarm'),
    },
    {
      id: 'FRU P2 Twin Silence/Stillness First',
      type: 'StartsUsing',
      // 9D01 - Twin Stillness (back safe -> front safe)
      // 9D02 - Twin Silence (front safe -> back safe)
      netRegex: { id: ['9D01', '9D02'] },
      durationSeconds: 2.8,
      response: (data, matches, output) => {
        // cactbot-builtin-response
        output.responseOutputStrings = {
          aaccSilence: {
            en: '(stay in front)',
            de: '(steh vorne)',
          },
          silence: Outputs.front,
          stillness: Outputs.back,
        };

        if (data.triggerSetConfig.sinboundRotate === 'aacc')
          return matches.id === '9D01'
            ? { alertText: output.stillness!() }
            : { infoText: output.aaccSilence!() };
        return matches.id === '9D01'
          ? { alertText: output.stillness!() }
          : { alertText: output.silence!() };
      },
    },
    {
      id: 'FRU P2 Twin Silence/Stillness Second',
      type: 'StartsUsing',
      // 9D01 - Twin Stillness (back safe -> front safe)
      // 9D02 - Twin Silence (front safe -> back safe)
      netRegex: { id: ['9D01', '9D02'] },
      delaySeconds: 2.9, // waiting until the Ability line fires is too late, so delay off the 0x14 line.
      alertText: (_data, matches, output) =>
        matches.id === '9D01' ? output.stillness!() : output.silence!(),
      outputStrings: {
        silence: Outputs.back,
        stillness: Outputs.front,
      },
    },
    // ***** Mirror Mirror *****
    {
      id: 'FRU P2 Mirror Mirror Initial Cleaves',
      type: 'StartsUsing',
      netRegex: { id: '9D0B', source: 'Usurper of Frost', capture: false },
      // Only fire during Mirror Mirror (same ids used during Diamond Dust)
      condition: (data) => data.phase === 'p2-mm',
      delaySeconds: 1,
      alertText: (_data, _matches, output) => output.baitCleave!(),
      outputStrings: {
        baitCleave: {
          en: 'Bait cleave',
          de: 'Cleve ködern',
        },
      },
    },
    {
      id: 'FRU P2 Mirror Mirror Reflected Cleaves',
      type: 'StartsUsing',
      // 9D0D = Reflected Scythe Kick (from Frozen Mirrors)
      netRegex: { id: '9D0D', capture: false },
      delaySeconds: 5, // cast time is 9.7s
      suppressSeconds: 1,
      alertText: (_data, _matches, output) => output.baitCleave!(),
      outputStrings: {
        baitCleave: {
          en: 'Bait cleave',
          de: 'Cleve ködern',
        },
      },
    },
    {
      id: 'FRU P2 Mirror Mirror Banish III',
      type: 'StartsUsing',
      // 9D1C - Banish III (partners)
      // 9D1D - Banish III (spread)
      netRegex: { id: ['9D1C', '9D1D'] },
      // Only fire during Mirror Mirror (same ids used during Light Rampant)
      condition: (data) => data.phase === 'p2-mm',
      infoText: (_data, matches, output) =>
        matches.id === '9D1C' ? output.partners!() : output.spread!(),
      outputStrings: {
        partners: Outputs.stackPartner,
        spread: Outputs.spread,
      },
    },
    // ***** Light Rampant *****
    {
      id: 'FRU P2 Lightsteeped Counter',
      type: 'GainsEffect',
      netRegex: { effectId: '8D1' },
      condition: Conditions.targetIsYou(),
      // can't just increment, since one puddle player gets 2 stacks on initial application
      run: (data, matches) => data.p2LightsteepedCount = parseInt(matches.count),
    },
    {
      id: 'FRU P2 Light Rampant Setup',
      type: 'HeadMarker',
      netRegex: { id: '0177' },
      alertText: (data, matches, output) => {
        data.p2LightRampantPuddles.push(matches.target);
        if (data.p2LightRampantPuddles.length < 2)
          return;

        const p1 = data.party.member(data.p2LightRampantPuddles[0]);
        const p2 = data.party.member(data.p2LightRampantPuddles[1]);
        if (data.me === matches.target)
          return output.puddle!({ other: p1 });
        else if (data.p2LightRampantPuddles[0] === data.me)
          return output.puddle!({ other: p2 });
        return output.tether!({ p1: p1, p2: p2 });
      },
      outputStrings: {
        puddle: {
          en: 'Puddles on you (w/ ${other})',
          de: 'Flächen auf DIR (mit ${other})',
        },
        tether: {
          en: 'Tether on you (Puddles: ${p1}, ${p2})',
          de: 'Verbindung auf DIR (Flächen: ${p1}, ${p2})',
        },
      },
    },
    {
      id: 'FRU P2 Light Rampant Tower',
      type: 'Ability',
      // fire when the first set of Holy Light orbs explode
      netRegex: { id: '9D1B', source: 'Holy Light', capture: false },
      condition: (data) => !data.p2SeenFirstHolyLight,
      response: (data, _matches, output) => {
        // cactbot-builtin-response
        output.responseOutputStrings = {
          towerSoak: {
            en: 'Soak middle tower',
            de: 'Mittleren Turm nehmen',
          },
          towerAvoid: {
            en: 'Avoid middle tower',
            de: 'Vermeide mittleren Turm',
          },
        };

        return data.p2LightsteepedCount === 2
          ? { alertText: output.towerSoak!() }
          : { infoText: output.towerAvoid!() };
      },
      run: (data) => data.p2SeenFirstHolyLight = true,
    },
    {
      id: 'FRU P2 Light Rampant Banish III',
      type: 'StartsUsing',
      // 9D1C - Banish III (partners)
      // 9D1D - Banish III (spread)
      netRegex: { id: ['9D1C', '9D1D'], source: 'Usurper of Frost' },
      // Only fire during Light Rampant (same ids used during Mirror Mirror)
      condition: (data) => data.phase === 'p2-lr',
      delaySeconds: 0.5, // avoid excessive collision with tower callout
      alertText: (data, matches, output) => {
        const partnerSpread = matches.id === '9D1C' ? output.partners!() : output.spread!();
        if (data.p2LightsteepedCount === 2)
          return output.afterTower!({ partnerSpread: partnerSpread });
        return partnerSpread;
      },
      outputStrings: {
        afterTower: {
          en: '${partnerSpread} (after tower)',
          de: '${partnerSpread} (nach Turm)',
        },
        partners: Outputs.stackPartner,
        spread: Outputs.spread,
      },
    },
    {
      id: 'FRU P2 The House of Light',
      type: 'StartsUsing',
      netRegex: { id: '9CFD', source: 'Usurper of Frost', capture: false },
      response: Responses.protean(),
    },
    {
      id: 'FRU P2 Absolute Zero',
      type: 'StartsUsing',
      netRegex: { id: '9D20', source: 'Usurper of Frost', capture: false },
      delaySeconds: 4,
      response: Responses.bigAoe(),
    },
    // ************************
    // Intermission / Crystals
    // ************************
    {
      id: 'FRU Intermission Target Veil',
      type: 'LosesEffect',
      // 307 - Invincibility
      netRegex: { effectId: '307', target: 'Ice Veil', capture: false },
      infoText: (_data, _matches, output) => output.targetVeil!(),
      outputStrings: {
        targetVeil: {
          en: 'Target Ice Veil',
          de: 'Ziele auf Immerfrost-Kristall',
        },
      },
    },
    {
      id: 'FRU Intermission Junction',
      type: 'WasDefeated',
      netRegex: { target: 'Ice Veil', capture: false },
      delaySeconds: 5,
      response: Responses.bigAoe(),
    },
    // ************************
    // P3 -- Oracle Of Darkness
    // ************************
    // ***** Ultimate Relativity *****
    {
      id: 'FRU P3 Ultimate Relativity AoE',
      type: 'StartsUsing',
      netRegex: { id: '9D4A', source: 'Oracle of Darkness', capture: false },
      delaySeconds: 4, // cast time is 9.7s
      response: Responses.bigAoe(),
    },
    {
      id: 'FRU P3 Ultimate Relativity Debuff Collect',
      type: 'GainsEffect',
      // 997 = Spell-in-Waiting: Dark Fire III (11s, 21s, or 31s)
      // 99E = Spell-in-Waiting: Dark Blizzard III (21s)
      netRegex: { effectId: ['997', '99E'] },
      condition: (data) => data.phase === 'p3-ur',
      run: (data, matches) => {
        data.p3RelativityRoleCount++;

        const dur = parseFloat(matches.duration);
        let debuff: RelativityDebuff;
        if (matches.effectId === '99E')
          debuff = 'ice';
        else if (dur < 12)
          debuff = 'shortFire';
        else if (dur < 22)
          debuff = 'mediumFire';
        else
          debuff = 'longFire';

        const rawRole = data.party.member(matches.target).role;
        let role: 'dps' | 'support';
        if (rawRole === 'tank' || rawRole === 'healer')
          role = 'support';
        else if (rawRole === 'dps')
          role = 'dps';
        else
          return;

        if (debuff === 'ice') {
          data.p3RelativityRoleMap[role].hasIce = true;
          data.p3RelativityRoleMap.ice = matches.target;
        } else if (role === 'dps' && debuff === 'shortFire')
          data.p3RelativityRoleMap.dps.shortFire.push(matches.target);
        else if (role === 'support' && debuff === 'longFire')
          data.p3RelativityRoleMap.support.longFire.push(matches.target);
        else
          data.p3RelativityRoleMap[role][debuff] = matches.target;

        if (data.me === matches.target)
          data.p3RelativityDebuff = debuff;
      },
    },
    {
      id: 'FRU P3 Ultimate Relativity Initial Debuff',
      type: 'GainsEffect',
      netRegex: { effectId: ['997', '99E'], capture: false },
      condition: (data) => data.phase === 'p3-ur' && data.p3RelativityRoleCount === 8,
      durationSeconds: 8,
      infoText: (data, _matches, output) => {
        const role = data.role === 'dps' ? 'dps' : 'support';
        const debuff = data.p3RelativityDebuff;
        if (debuff === undefined)
          return;

        if (debuff === 'ice')
          return output.debuffSolo!({ debuff: output.ice!() });
        else if (debuff === 'mediumFire')
          return output.debuffSolo!({ debuff: output.mediumFire!() });
        else if (debuff === 'longFire') {
          if (role === 'dps')
            return output.debuffSolo!({ debuff: output.longFire!() });
          const other = data.p3RelativityRoleMap.support.longFire.find((e) => e !== data.me);
          return output.debuffShared!({
            debuff: output.longFire!(),
            other: data.party.member(other),
          });
        }
        if (role === 'support')
          return output.debuffSolo!({ debuff: output.shortFire!() });
        const other = data.p3RelativityRoleMap.dps.shortFire.find((e) => e !== data.me);
        return output.debuffShared!({
          debuff: output.shortFire!(),
          other: data.party.member(other),
        });
      },
      outputStrings: {
        debuffSolo: {
          en: '${debuff}',
          de: '${debuff}',
        },
        debuffShared: {
          en: '${debuff} (w/ ${other})',
          de: '${debuff} (mit ${other})',
        },
        shortFire: {
          en: 'Short Fire',
          de: 'Kurzes Feuer',
        },
        mediumFire: {
          en: 'Medium Fire',
          de: 'Mittleres Feuer',
        },
        longFire: {
          en: 'Long Fire',
          de: 'Langes Feuer',
        },
        ice: {
          en: 'Ice',
          de: 'Eis',
        },
      },
    },
    {
      id: 'FRU P3 Ultimate Relativity Stoplight Collect',
      type: 'AddedCombatant',
      netRegex: { npcBaseId: '17832' },
      run: (data, matches) => data.p3RelativityStoplights[matches.id] = matches,
    },
    {
      id: 'FRU P3 Ultimate Relativity Y North Spot',
      type: 'Tether',
      // boss tethers to 5 stoplights - 0085 are purple tethers, 0086 are yellow
      netRegex: { id: '0086' },
      condition: (data) => data.phase === 'p3-ur',
      run: (data, matches, output) => {
        const id = matches.sourceId;
        const stoplight = data.p3RelativityStoplights[id];
        if (stoplight === undefined)
          return;

        const x = parseFloat(stoplight.x);
        const y = parseFloat(stoplight.y);
        data.p3RelativityYellowDirNums.push(Directions.xyTo8DirNum(x, y, centerX, centerY));

        if (data.p3RelativityYellowDirNums.length !== 3)
          return;

        const northDirNum = findURNorthDirNum(data.p3RelativityYellowDirNums);
        if (northDirNum === -1 || data.p3RelativityDebuff === undefined) {
          data.p3RelativityMyDirStr = output.unknown!();
          return;
        }

        const role = data.role === 'dps' ? 'dps' : 'support';
        const debuff = data.p3RelativityDebuff;

        if (role === 'dps') {
          if (debuff === 'longFire' || debuff === 'ice') {
            const myDirNum = (northDirNum + 4) % 8; // relative South
            data.p3RelativityMyDirStr = output[Directions.output8Dir[myDirNum] ?? 'unknown']!();
          } else if (debuff === 'mediumFire') {
            const myDirNum = (northDirNum + 2) % 8; // relative East
            data.p3RelativityMyDirStr = output[Directions.output8Dir[myDirNum] ?? 'unknown']!();
          } else if (debuff === 'shortFire') {
            const dirs = [ // relative SE/SW
              Directions.output8Dir[(northDirNum + 3) % 8] ?? 'unknown',
              Directions.output8Dir[(northDirNum + 5) % 8] ?? 'unknown',
            ];
            data.p3RelativityMyDirStr = dirs.map((dir) => output[dir]!()).join(output.or!());
          }
        } else { // supports
          if (debuff === 'shortFire' || debuff === 'ice') {
            const myDirNum = northDirNum; // relative North
            data.p3RelativityMyDirStr = output[Directions.output8Dir[myDirNum] ?? 'unknown']!();
          } else if (debuff === 'mediumFire') {
            const myDirNum = (northDirNum + 6) % 8; // relative West
            data.p3RelativityMyDirStr = output[Directions.output8Dir[myDirNum] ?? 'unknown']!();
          } else if (debuff === 'longFire') {
            const dirs = [ // relative NE/NW
              Directions.output8Dir[(northDirNum + 1) % 8] ?? 'unknown',
              Directions.output8Dir[(northDirNum + 7) % 8] ?? 'unknown',
            ];
            data.p3RelativityMyDirStr = dirs.map((dir) => output[dir]!()).join(output.or!());
          }
        }
      },
      outputStrings: {
        ...Directions.outputStrings8Dir,
        or: Outputs.or,
        unknown: Outputs.unknown,
      },
    },
    // There are six steps to the mechanic. A player's action at each step is determined by their
    // debuff combo (which is deterministic based on the initial fire/ice debuff).
    // Since every player receives a 9A0 debuff ('Spell-in-Waiting: Return) of varying lengths,
    // fire each of these triggers based on a delay from when 9A0 is applied at the start of UR.
    {
      id: 'FRU P3 Ultimate Rel 1st Fire/Stack',
      type: 'GainsEffect',
      netRegex: { effectId: '9A0' }, // Spell-in-Waiting: Return
      condition: (data, matches) => data.phase === 'p3-ur' && data.me === matches.target,
      delaySeconds: 4,
      durationSeconds: 7,
      alertText: (data, _matches, output) => {
        const debuff = data.p3RelativityDebuff;
        if (debuff === undefined)
          return;

        if (data.triggerSetConfig.ultimateRel !== 'yNorthDPSEast')
          return output[debuff]!();

        const dirStr = data.p3RelativityMyDirStr;
        if (debuff !== 'shortFire')
          return output.yNorthStrat!({ debuff: output[debuff]!(), dir: output.middle!() });
        return output.yNorthStrat!({ debuff: output.shortFire!(), dir: dirStr });
      },
      outputStrings: {
        yNorthStrat: p3UROutputStrings.yNorthStrat,
        shortFire: p3UROutputStrings.fireSpread,
        mediumFire: p3UROutputStrings.stack,
        longFire: p3UROutputStrings.stack,
        ice: p3UROutputStrings.stack,
        middle: p3UROutputStrings.middle,
      },
    },
    {
      id: 'FRU P3 Ultimate Rel 1st Bait/Rewind',
      type: 'GainsEffect',
      netRegex: { effectId: '9A0' },
      condition: (data, matches) => data.phase === 'p3-ur' && data.me === matches.target,
      delaySeconds: 11,
      alertText: (data, _matches, output) => {
        const role = data.role === 'dps' ? 'dps' : 'support';
        const debuff = data.p3RelativityDebuff;
        if (debuff === undefined)
          return;

        if (data.triggerSetConfig.ultimateRel !== 'yNorthDPSEast') {
          if (debuff === 'ice')
            return role === 'dps' ? output.iceDps!() : output.iceSupport!();
          return output[debuff]!();
        }

        const dirStr = data.p3RelativityMyDirStr;

        if (debuff === 'longFire')
          return output.yNorthStrat!({ debuff: output.longFire!(), dir: dirStr });
        else if (debuff === 'ice') {
          // dps ice bait stoplights; support ice drops rewind (eruption - out)
          const comboDirStr = role === 'dps'
            ? dirStr
            : output.dirCombo!({ inOut: output.out!(), dir: dirStr });
          return role === 'dps'
            ? output.yNorthStrat!({ debuff: output.iceDps!(), dir: comboDirStr })
            : output.yNorthStrat!({ debuff: output.iceSupport!(), dir: comboDirStr });
        } else if (debuff === 'mediumFire') {
          // dps mediumFire drops rewind (dark water - stack mid); support mediumFire drops rewind (eruption - out)
          const comboDirStr = role === 'dps'
            ? output.dirCombo!({ inOut: output.middle!(), dir: dirStr })
            : output.dirCombo!({ inOut: output.out!(), dir: dirStr });
          return output.yNorthStrat!({ debuff: output.mediumFire!(), dir: comboDirStr });
        }
        // shortFires all drop rewinds (eruption - out)
        const comboDirStr = output.dirCombo!({ inOut: output.out!(), dir: dirStr });
        return output.yNorthStrat!({ debuff: output.shortFire!(), dir: comboDirStr });
      },
      outputStrings: {
        yNorthStrat: p3UROutputStrings.yNorthStrat,
        dirCombo: p3UROutputStrings.dirCombo,
        shortFire: p3UROutputStrings.dropRewind,
        mediumFire: p3UROutputStrings.dropRewind,
        longFire: p3UROutputStrings.baitStoplight,
        iceDps: p3UROutputStrings.baitStoplight,
        iceSupport: p3UROutputStrings.dropRewind,
        middle: p3UROutputStrings.middle,
        out: p3UROutputStrings.out,
      },
    },
    {
      id: 'FRU P3 Ultimate Rel 2nd Fire/Stack + Ice',
      type: 'GainsEffect',
      netRegex: { effectId: '9A0' },
      condition: (data, matches) => data.phase === 'p3-ur' && data.me === matches.target,
      delaySeconds: 16,
      alertText: (data, _matches, output) => {
        const debuff = data.p3RelativityDebuff;
        if (debuff === undefined)
          return;

        if (data.triggerSetConfig.ultimateRel !== 'yNorthDPSEast')
          return output[debuff]!();

        const dirStr = data.p3RelativityMyDirStr;
        if (debuff !== 'mediumFire')
          return output.yNorthStrat!({ debuff: output[debuff]!(), dir: output.middle!() });
        return output.yNorthStrat!({ debuff: output.mediumFire!(), dir: dirStr });
      },
      outputStrings: {
        yNorthStrat: p3UROutputStrings.yNorthStrat,
        shortFire: p3UROutputStrings.stack,
        mediumFire: p3UROutputStrings.fireSpread,
        longFire: p3UROutputStrings.stack,
        ice: p3UROutputStrings.stack,
        middle: p3UROutputStrings.middle,
      },
    },
    {
      id: 'FRU P3 Ultimate Rel 2nd Bait/Rewind',
      type: 'GainsEffect',
      netRegex: { effectId: '9A0' },
      condition: (data, matches) => data.phase === 'p3-ur' && data.me === matches.target,
      delaySeconds: 21,
      alertText: (data, _matches, output) => {
        const role = data.role === 'dps' ? 'dps' : 'support';
        const debuff = data.p3RelativityDebuff;
        if (debuff === undefined)
          return;

        if (data.triggerSetConfig.ultimateRel !== 'yNorthDPSEast') {
          if (debuff === 'ice')
            return role === 'dps' ? output.iceDps!() : output.iceSupport!();
          return output[debuff]!();
        }

        const dirStr = data.p3RelativityMyDirStr;

        if (debuff === 'shortFire')
          return output.yNorthStrat!({ debuff: output.shortFire!(), dir: dirStr });
        else if (debuff === 'ice') {
          // dps ice baits drops rewind (gaze - in); support ice baits stoplight
          const comboDirStr = role === 'support'
            ? dirStr
            : output.dirCombo!({ inOut: output.middle!(), dir: data.p3RelativityMyDirStr });
          return role === 'dps'
            ? output.yNorthStrat!({ debuff: output.iceDps!(), dir: comboDirStr })
            : output.yNorthStrat!({ debuff: output.iceSupport!(), dir: comboDirStr });
        } else if (debuff === 'mediumFire') {
          // mediumFires have nothing to do, but they'll be stacking mid next
          return output.yNorthStrat!({ debuff: output.mediumFire!(), dir: output.middle!() });
        }
        // longFires all drop rewinds (gaze - in)
        const comboDirStr = output.dirCombo!({ inOut: output.middle!(), dir: dirStr });
        return output.yNorthStrat!({ debuff: output.longFire!(), dir: comboDirStr });
      },
      outputStrings: {
        yNorthStrat: p3UROutputStrings.yNorthStrat,
        dirCombo: p3UROutputStrings.dirCombo,
        shortFire: p3UROutputStrings.baitStoplight,
        mediumFire: p3UROutputStrings.avoidStoplights,
        longFire: p3UROutputStrings.dropRewind,
        iceDps: p3UROutputStrings.dropRewind,
        iceSupport: p3UROutputStrings.baitStoplight,
        middle: p3UROutputStrings.middle,
        out: p3UROutputStrings.out,
      },
    },
    {
      id: 'FRU P3 Ultimate Rel 3rd Fire/Stack',
      type: 'GainsEffect',
      netRegex: { effectId: '9A0' },
      condition: (data, matches) => data.phase === 'p3-ur' && data.me === matches.target,
      delaySeconds: 26,
      alertText: (data, _matches, output) => {
        const debuff = data.p3RelativityDebuff;
        if (debuff === undefined)
          return;

        if (data.triggerSetConfig.ultimateRel !== 'yNorthDPSEast')
          return output[debuff]!();

        const dirStr = data.p3RelativityMyDirStr;
        if (debuff !== 'longFire')
          return output.yNorthStrat!({ debuff: output[debuff]!(), dir: output.middle!() });
        return output.yNorthStrat!({ debuff: output.longFire!(), dir: dirStr });
      },
      outputStrings: {
        yNorthStrat: p3UROutputStrings.yNorthStrat,
        shortFire: p3UROutputStrings.stack,
        mediumFire: p3UROutputStrings.stack,
        longFire: p3UROutputStrings.fireSpread,
        ice: p3UROutputStrings.stack,
        middle: p3UROutputStrings.middle,
      },
    },
    {
      id: 'FRU P3 Ultimate Rel 3nd Bait',
      type: 'GainsEffect',
      netRegex: { effectId: '9A0' },
      condition: (data, matches) => data.phase === 'p3-ur' && data.me === matches.target,
      delaySeconds: 31,
      alertText: (data, _matches, output) => {
        const debuff = data.p3RelativityDebuff;
        if (debuff === undefined)
          return;

        if (data.triggerSetConfig.ultimateRel !== 'yNorthDPSEast')
          return output[debuff]!();

        const dirStr = data.p3RelativityMyDirStr;

        if (debuff !== 'mediumFire')
          return output.yNorthStrat!({ debuff: output[debuff]!(), dir: output.middle!() });
        return output.yNorthStrat!({ debuff: output.mediumFire!(), dir: dirStr });
      },
      outputStrings: {
        yNorthStrat: p3UROutputStrings.yNorthStrat,
        shortFire: p3UROutputStrings.avoidStoplights,
        mediumFire: p3UROutputStrings.baitStoplight,
        longFire: p3UROutputStrings.avoidStoplights,
        ice: p3UROutputStrings.avoidStoplights,
        middle: p3UROutputStrings.middle,
        out: p3UROutputStrings.out,
      },
    },
    {
      id: 'FRU P3 Ultimate Rel Rewind',
      type: 'GainsEffect',
      netRegex: { effectId: '994' }, // 994 - Return
      condition: (data, matches) => data.phase === 'p3-ur' && data.me === matches.target,
      delaySeconds: (_data, matches) => parseFloat(matches.duration) - 4,
      countdownSeconds: 4,
      response: Responses.lookAway('alarm'),
    },
    {
      id: 'FRU P3 Shockwave Pulsar',
      type: 'StartsUsing',
      netRegex: { id: '9D5A', source: 'Oracle of Darkness', capture: false },
      response: Responses.bigAoe(),
    },
    {
      id: 'FRU P3 Black Halo',
      type: 'StartsUsing',
      netRegex: { id: '9D62', source: 'Oracle of Darkness' },
      response: (data, matches, output) => {
        // cactbot-builtin-response
        output.responseOutputStrings = {
          onYou: {
            en: 'Shared tank cleave on YOU',
            de: 'Geteilter Tank-Cleave auf DIR',
          },
          share: {
            en: 'Shared tank cleave on ${target}',
            de: 'Geteilter Tank-Cleave auf ${target}',
          },
          avoid: {
            en: 'Avoid tank cleave',
            de: 'Tank-Cleave vermeiden',
          },
        };
        if (data.me === matches.target)
          return { alertText: output.onYou!() };
        else if (data.role === 'tank')
          return { alertText: output.share!({ target: data.party.member(matches.target).nick }) };
        return { infoText: output.avoid!() };
      },
    },
    // ***** Apocalypse *****
    // Get the player's cardinal dir relative to the boss when the Dark Water debuffs are applied
    // If the player takes the dark water stack on a different cardinal dir, they swapped groups
    // and will need to stay swapped throughout the mechanic.
    {
      id: 'FRU P3 Apoc Dark Water Side Collect',
      type: 'GainsEffect',
      netRegex: { effectId: '99D', capture: false }, // Spell-in-Waiting: Dark Water III
      condition: (data) => data.phase === 'p3-apoc',
      suppressSeconds: 1,
      promise: async (data) => {
        const combatantData = await callOverlayHandler({
          call: 'getCombatants',
          names: [data.me],
        });
        const me = combatantData.combatants[0];
        if (!me)
          return;
<<<<<<< HEAD
        data.p3ApocInitialSide = Directions.xyToCardinalDirOutput(
          me.PosX,
          me.PosY,
          centerX,
          centerY,
        );
=======

        data.p3ApocInitialSide = me.PosX > centerX ? 'east' : 'west';
>>>>>>> e7c70ac4
      },
    },
    {
      id: 'FRU P3 Apoc Dark Water Swap Check',
      type: 'Ability',
      netRegex: { id: '9D4F' },
      condition: (data, matches) => data.phase === 'p3-apoc' && data.me === matches.target,
      run: (data, matches) => {
<<<<<<< HEAD
=======
        // this is set for the first dark water stack; don't overwrite it
>>>>>>> e7c70ac4
        if (data.p3ApocGroupSwap !== undefined)
          return;

        const x = parseFloat(matches.targetX);
<<<<<<< HEAD
        const y = parseFloat(matches.targetY);
        const stackSide = Directions.xyToCardinalDirOutput(x, y, centerX, centerY);
        data.p3ApocGroupSwap = data.p3ApocInitialSide !== stackSide;
=======
        const stackSide = x > centerX ? 'east' : 'west';
        // if p3ApocInitialSide isn't set for whatever reason, assume no swap (for safety)
        data.p3ApocGroupSwap = (data.p3ApocInitialSide ?? stackSide) !== stackSide;
>>>>>>> e7c70ac4
      },
    },
    {
      id: 'FRU P3 Apoc Dark Water Debuff',
      type: 'GainsEffect',
      netRegex: { effectId: '99D' }, // Spell-in-Waiting: Dark Water III
      condition: (data) => data.phase === 'p3-apoc',
      durationSeconds: 6,
      infoText: (data, matches, output) => {
        data.p3ApocDebuffCount++;
        const dur = parseFloat(matches.duration);
        const debuffLength = dur < 11 ? 'short' : (dur < 30 ? 'medium' : 'long');
        data.p3ApocDebuffs[debuffLength].push(matches.target);
        if (data.me === matches.target)
          data.p3ApocMyDebuff = debuffLength;

        if (data.p3ApocDebuffCount < 6)
          return;

        data.p3ApocMyDebuff ??= 'none';

        // Add the two players who didn't get a debuff
        const noDebuffs = data.party.partyNames.filter((name) =>
          !data.p3ApocDebuffs.short.includes(name) &&
          !data.p3ApocDebuffs.medium.includes(name) &&
          !data.p3ApocDebuffs.long.includes(name)
        );

        data.p3ApocDebuffs.none = [...noDebuffs];
        const [same] = data.p3ApocDebuffs[data.p3ApocMyDebuff].filter((p) => p !== data.me);
        const player = data.party.member(same).nick;
        return output.combo!({ debuff: output[data.p3ApocMyDebuff]!(), same: player });
      },
      outputStrings: {
        combo: {
          en: 'Stack: ${debuff} (w/ ${same})',
          de: 'Sammeln: ${debuff} (mit ${same})',
        },
        short: {
          en: 'Short',
          de: 'Kurz',
        },
        medium: {
          en: 'Medium',
          de: 'Mittel',
        },
        long: {
          en: 'Long',
          de: 'Lang',
        },
        none: {
          en: 'No Debuff',
          de: 'Kein Debuff',
        },
        unknown: Outputs.unknown,
      },
    },
    // There are 8 combatants (one at each cardinal+intercard) that spawn with a heading indicative
    // of the mechanic rotation (i.e., all will be facing clockwise or counterclockwise).
    // There are two combatants that spawn at center with headings indicative of where the first
    // two outer combatants will explode.  These are always directly opposite, so we only need one.
    {
      id: 'FRU P3 Apoc Collect',
      type: 'CombatantMemory',
      netRegex: { change: 'Add', pair: [{ key: 'BNpcID', value: '1EB0FF' }] },
      condition: (data) => data.phase === 'p3-apoc',
      run: (data, matches) => {
        const x = parseFloat(matches.pairPosX ?? '0');
        const y = parseFloat(matches.pairPosY ?? '0');
        const isCenterActor = Math.round(x) === 100 && Math.round(y) === 100;
        const hdg = parseFloat(matches.pairHeading ?? '0');

        if (data.p3ApocFirstDirNum === undefined && isCenterActor)
          data.p3ApocFirstDirNum = Directions.hdgTo8DirNum(hdg);
        else if (data.p3ApocRotationDir === undefined && !isCenterActor) {
          const pos = Directions.xyTo8DirOutput(x, y, centerX, centerY);
          const facing = Directions.outputFrom8DirNum(Directions.hdgTo8DirNum(hdg));
          const relative = getRelativeClockPos(pos, facing);
          data.p3ApocRotationDir = relative === 'clockwise'
            ? 1
            : (relative === 'counterclockwise' ? -1 : undefined);
        }
      },
    },
    {
      // Silent early infoText with safe dirs
      id: 'FRU P3 Apoc Safe Early',
      type: 'CombatantMemory',
      netRegex: { change: 'Add', pair: [{ key: 'BNpcID', value: '1EB0FF' }], capture: false },
      condition: (data) => data.phase === 'p3-apoc',
      delaySeconds: 0.9, // collect + short delay to avoid collision with Dark Water Debuff
      durationSeconds: 8.2,
      suppressSeconds: 1,
      soundVolume: 0,
      infoText: (data, _matches, output) => {
        const startNum = data.p3ApocFirstDirNum;
        const rotationDir = data.p3ApocRotationDir;
        if (startNum === undefined || rotationDir === undefined)
          return;

        // Safe spot(s) are 1 behind the starting dir and it's opposite (+4)
        const safe = [
          (startNum - rotationDir + 8) % 8,
          (startNum + 4 - rotationDir + 8) % 8,
        ];
        safe.sort((a, b) => a - b);

        const safeStr = safe
          .map((dir) => output[Directions.output8Dir[dir] ?? 'unknown']!())
          .join(output.or!());
        return output.safe!({ dir1: safeStr });
      },
      tts: null,
      outputStrings: {
        safe: {
          en: '(Apoc safe later: ${dir1})',
          de: '(Apoc später sicher: ${dir1})',
        },
        ...Directions.outputStrings8Dir,
        or: Outputs.or,
      },
    },
    {
      // Displays during Spirit Taker
      id: 'FRU P3 Apoc Safe',
      type: 'CombatantMemory',
      netRegex: { change: 'Add', pair: [{ key: 'BNpcID', value: '1EB0FF' }], capture: false },
      condition: (data) => data.phase === 'p3-apoc',
      delaySeconds: 9.2,
      durationSeconds: 11,
      suppressSeconds: 1,
      infoText: (data, _matches, output) => {
        const startNum = data.p3ApocFirstDirNum;
        const rotationDir = data.p3ApocRotationDir;
        if (startNum === undefined || rotationDir === undefined)
          return;

        // Safe spot(s) are 1 behind the starting dir and it's opposite (+4)
        // Melees lean one additional dir away from the rotation direction
        const safe = [
          (startNum - rotationDir + 8) % 8,
          (startNum + 4 - rotationDir + 8) % 8,
        ];

        const toward = [
          (safe[0]! - rotationDir + 8) % 8,
          (safe[1]! - rotationDir + 8) % 8,
        ];

        // We shouldn't just sort safe[], and toward[], since the elements are paired
        // and sorting might impact order of just one and not both.
        if (safe[0]! > safe[1]!) {
          safe.reverse();
          toward.reverse();
        }

        let safeStr = output['unknown']!();
        let towardStr = output['unknown']!();

        if (data.triggerSetConfig.apoc === 'dpsNE-CW') {
          const dpsDirs = [1, 2, 3, 4];
          const suppDirs = [5, 6, 7, 0];
          const myDirs = data.role === 'dps' ? dpsDirs : suppDirs;

          // use the index from safe, so we can make sure we're giving the correct 'toward'.
          const idx = safe.findIndex((idx) => myDirs.includes(idx));
          if (idx === -1)
            return output.safe!({ dir1: safeStr, dir2: towardStr });

          const safeDir = safe[idx];
          const towardDir = toward[idx];
          if (safeDir === undefined || towardDir === undefined)
            return output.safe!({ dir1: safeStr, dir2: towardStr });

          safeStr = output[Directions.output8Dir[safeDir] ?? 'unknown']!();
          towardStr = output[Directions.output8Dir[towardDir] ?? 'unknown']!();
          return output.safe!({ dir1: safeStr, dir2: towardStr });
        }

        safeStr = safe
          .map((dir) => output[Directions.output8Dir[dir] ?? 'unknown']!())
          .join(output.or!());
        towardStr = toward
          .map((dir) => output[Directions.output8Dir[dir] ?? 'unknown']!())
          .join(output.or!());
        return output.safe!({ dir1: safeStr, dir2: towardStr });
      },
      outputStrings: {
        safe: {
          en: 'Safe: ${dir1} (lean ${dir2})',
          de: 'Sicher: ${dir1} (halte dich ${dir2})',
        },
        ...Directions.outputStrings8Dir,
        or: Outputs.or,
      },
    },
    {
      id: 'FRU P3 Apoc First Stacks',
      type: 'GainsEffect',
      netRegex: { effectId: '99D', capture: false }, // Spell-in-Waiting: Dark Water III
      // first debuff has 10.0s duration
      condition: (data) => data.phase === 'p3-apoc',
      delaySeconds: 6,
      durationSeconds: 3.5,
      suppressSeconds: 1,
      response: Responses.stackThenSpread(),
    },
    {
      // Fire this just before the first Dark Water debuffs expire (10.0s).
      // A tiny bit early (0.2s) won't cause people to leave the stack, but the reaction
      // time on Spirit Taker is very short so the little extra helps.
      id: 'FRU P3 Apoc Spirit Taker',
      type: 'GainsEffect',
      netRegex: { effectId: '99D', capture: false },
      condition: (data) => data.phase === 'p3-apoc',
      delaySeconds: 9.8, // first Dark Water Debuffs expire at 10.0s
      durationSeconds: 2,
      suppressSeconds: 1,
      response: Responses.spread('alert'),
    },
    {
      id: 'FRU P3 Apoc Second Stacks',
      type: 'Ability',
      netRegex: { id: '9D52', source: 'Oracle of Darkness', capture: false }, // Dark Eruption (spread aoes)
      condition: (data) => data.phase === 'p3-apoc',
      delaySeconds: 1,
      suppressSeconds: 1,
      response: (data, _matches, output) => {
        // cactbot-builtin-response
        output.responseOutputStrings = {
          stacks: Outputs.stacks,
          stacksSwap: {
            en: '${stacks} (Swapped)',
<<<<<<< HEAD
            de: '${stacks} (Getauscht)',
=======
>>>>>>> e7c70ac4
          },
        };
        const stacksStr = output.stacks!();
        return data.p3ApocGroupSwap
          ? { alertText: output.stacksSwap!({ stacks: stacksStr }) }
          : { infoText: stacksStr };
      },
    },
    {
      id: 'FRU P3 Apoc Darkest Dance Jump Bait',
      type: 'StartsUsing',
      netRegex: { id: '9CF5', source: 'Oracle of Darkness', capture: false },
      condition: (data) => data.phase === 'p3-apoc' && data.role === 'tank',
      delaySeconds: 3, // delay until the Dark Water stack debuff is just about to expire
      durationSeconds: 2,
      infoText: (data, _matches, output) => {
        const startNum = data.p3ApocFirstDirNum;
        const rotationDir = data.p3ApocRotationDir;
        if (startNum === undefined || rotationDir === undefined)
          return;

        // Safe spot(s) are 2 behind the starting dir and it's opposite (+4)
        const baitDirs = [
          (startNum - (rotationDir * 2) + 8) % 8,
          (startNum + 4 - (rotationDir * 2) + 8) % 8,
        ];
        baitDirs.sort((a, b) => a - b);

        const baitStr = baitDirs
          .map((dir) => output[Directions.output8Dir[dir] ?? 'unknown']!())
          .join(output.or!());
        return output.bait!({ dirs: baitStr });
      },
      outputStrings: {
        bait: {
          en: 'Bait Jump (${dirs})?',
          de: 'Sprung ködern (${dirs})?',
        },
        ...Directions.outputStrings8Dir,
        or: Outputs.or,
      },
    },
    {
      id: 'FRU P3 Darkest Dance KB + Third Stacks',
      type: 'Ability',
      netRegex: { id: '9CF5', source: 'Oracle of Darkness', capture: false }, // Darkest Dance (self-targeted)
      durationSeconds: 7,
      alertText: (data, _matches, output) => {
        const kbStacks = output.kbStacks!();
        return data.p3ApocGroupSwap ? output.kbStacksSwap!({ kbStacks: kbStacks }) : kbStacks;
      },
      outputStrings: {
        kbStacks: {
          en: 'Knockback => Stacks',
          de: 'Rückstoß => Sammeln',
        },
        kbStacksSwap: {
          en: '${kbStacks} (Swapped)',
          de: '${kbStacks} (Getauscht)',
        },
        kbStacksSwap: {
          en: '${kbStacks} (Swapped)',
        },
      },
    },
    {
      id: 'FRU P3 Memory\'s End',
      type: 'StartsUsing',
      netRegex: { id: '9D6C', source: 'Oracle of Darkness', capture: false },
      delaySeconds: 5, // 9.7s cast time
      response: Responses.bigAoe(),
    },
    // ************************
    // P4 -- Duo
    // ************************

    // ************************
    // P5 -- Pandora
    // ************************
  ],
  timelineReplace: [
    {
      'locale': 'en',
      'replaceText': {
        'Axe Kick/Scythe Kick': 'Axe/Scythe Kick',
        'Shining Armor + Frost Armor': 'Shining + Frost Armor',
        'Sinbound Fire III/Sinbound Thunder III': 'Sinbound Fire/Thunder',
        'Dark Fire III/Unholy Darkness': '(spreads/stack)',
        'Dark Fire III/Dark Blizzard III/Unholy Darkness': '(spreads/donut/stack)',
        'Shadoweye/Dark Water III/Dark Eruption': '(gazes/stack/spreads)',
      },
    },
    {
      'locale': 'de',
      'replaceSync': {
        'Crystal of Darkness': 'Kristall der Dunkelheit',
        'Crystal of Light': 'Kristall des Lichts',
        'Delight\'s Hourglass': 'Sanduhr der Freude',
        'Drachen Wanderer': 'Seele des heiligen Drachen',
        'Fatebreaker\'s Image': 'Abbild des fusionierten Ascians',
        'Fatebreaker(?!\')': 'fusioniert(?:e|er|es|en) Ascian',
        'Fragment of Fate': 'Splitter des Schicksals',
        'Frozen Mirror': 'Eisspiegel',
        'Holy Light': 'heilig(?:e|er|es|en) Licht',
        'Ice Veil': 'Immerfrost-Kristall',
        'Oracle of Darkness': 'Orakel der Dunkelheit',
        'Oracle\'s Reflection': 'Spiegelbild des Orakels',
        'Pandora': 'Pandora-Mitron',
        'Sorrow\'s Hourglass': 'Sanduhr der Sorge',
        'Usurper of Frost': 'Shiva-Mitron',
      },
      'replaceText': {
        '--jump south--': '--Sprung Süden--',
        '\\(cast\\)': '(wirken)',
        '\\(damage\\)': '(Schaden)',
        '\\(enrage\\)': '(Finalangriff)',
        '\\(fire\\)': '(Feuer)',
        '\\(group tower\\)': '(Gruppen-Türme)',
        '\\(jump\\)': '(Sprung)',
        '\\(knockback\\)': '(Rückstoß)',
        '\\(lightning\\)': '(Blitz)',
        '\\(puddles\\)': '(Flächen)',
        '\\(solo towers\\)': '(Solo-Turm)',
        '\\(targeted\\)': '(anvisiert)',
        'Absolute Zero': 'Absoluter Nullpunkt',
        'Akh Morn': 'Akh Morn',
        'Akh Rhai': 'Akh Rhai',
        'Apocalypse': 'Apokalypse',
        'Axe Kick': 'Axttritt',
        'Banish III': 'Verbannga',
        'Black Halo': 'Geschwärzter Schein',
        'Blastburn': 'Brandstoß',
        'Blasting Zone': 'Erda-Detonation',
        'Bright Hunger': 'Erosionslicht',
        'Burn Mark': 'Brandmal',
        'Burnished Glory': 'Leuchtende Aureole',
        'Burnout': 'Brandentladung',
        'Burnt Strike': 'Brandschlag',
        'Burst': 'Explosion',
        'Cruel Path of Darkness': 'Umbrales Prisma',
        'Cruel Path of Light': 'Lichtprisma',
        'Crystallize Time': 'Chronokristall',
        'Cyclonic Break': 'Zyklon-Brecher',
        'Dark Aero III': 'Dunkel-Windga',
        'Dark Blizzard III': 'Dunkel-Eisga',
        'Dark Eruption': 'Dunkle Eruption',
        'Dark Fire III': 'Dunkel-Feuga',
        'Dark Water III': 'Dunkel-Aquaga',
        'Darkest Dance': 'Finsterer Tanz',
        'Darklit Dragonsong': 'Drachenlied von Licht und Schatten',
        'Diamond Dust': 'Diamantenstaub',
        'Drachen Armor': 'Drachenrüstung',
        'Edge of Oblivion': 'Nahendes Vergessen',
        'Endless Ice Age': 'Lichtflut',
        'Explosion': 'Explosion',
        'Fall Of Faith': 'Sünden-Erdspaltung',
        'Floating Fetters': 'Schwebende Fesseln',
        'Frigid Needle': 'Eisnadel',
        'Frigid Stone': 'Eisstein',
        'Frost Armor': 'Frostrüstung',
        'Fulgent Blade': 'Staublichtschwert',
        'Hallowed Ray': 'Heiliger Strahl',
        'Hallowed Wings': 'Heilige Schwingen',
        'Heavenly Strike': 'Himmelszorn',
        'Hell\'s Judgment': 'Höllenurteil',
        'Hiemal Storm': 'Hiemaler Sturm',
        'Icicle Impact': 'Eiszapfen-Schlag',
        'Junction': 'Kopplung',
        'Light Rampant': 'Überflutendes Licht',
        'Longing of the Lost': 'Heiliger Drache',
        'Luminous Hammer': 'Gleißende Erosion',
        'Maelstrom': 'Mahlstrom',
        'Materialization': 'Konkretion',
        'Memory\'s End': 'Ende der Erinnerungen',
        'Mirror Image': 'Spiegelbild',
        'Mirror, Mirror': 'Spiegelland',
        'Morn Afah': 'Morn Afah',
        'Pandora\'s Box': 'Pandoras Saat',
        'Paradise Lost': 'Verlorenes Paradies',
        'Paradise Regained': 'Wiedergewonnenes Paradies',
        'Polarizing Paths': 'Sternschattenschwert',
        'Polarizing Strikes': 'Sternschattenschwert',
        'Powder Mark Trail': 'Stetes Pulvermal',
        'Powerful Light': 'Entladenes Licht',
        'Quadruple Slap': 'Vierfachschlag',
        'Quicken': 'Schnell',
        'Quietus': 'Quietus',
        'Reflected Scythe Kick': 'Spiegelung: Abwehrtritt',
        'Rewind': 'Zurückspringen',
        '(?<! )Scythe Kick': 'Abwehrtritt',
        'Shadoweye': 'Schattenauge',
        'Shell Crusher': 'Hüllenbrecher',
        'Shining Armor': 'Funkelnde Rüstung',
        'Shockwave Pulsar': 'Schockwellenpulsar',
        'Sinblaze': 'Sündenglut',
        'Sinbound Blizzard III': 'Sünden-Eisga',
        'Sinbound Fire III': 'Sünden-Feuga',
        'Sinbound Holy': 'Sünden-Sanctus',
        'Sinbound Meltdown': 'Sündenschmelze',
        'Sinbound Thunder III': 'Sünden-Blitzga',
        'Sinsmite': 'Sündenblitz',
        'Sinsmoke': 'Sündenflamme',
        'Slow': 'Gemach',
        'Somber Dance': 'Düsterer Tanz',
        'Speed': 'Geschwindigkeit',
        'Spell-in-Waiting Refrain': 'Inkantatische Verzögerung',
        'Spirit Taker': 'Geistesdieb',
        'Stun(?!\\w)': 'Betäubung',
        'Swelling Frost': 'Frostwoge',
        'The House of Light': 'Tsunami des Lichts',
        'The Path of Darkness': 'Pfad der Dunkelheit',
        'The Path of Light': 'Pfad des Lichts',
        'Tidal Light': 'Welle des Lichts',
        'Turn Of The Heavens': 'Kreislauf der Wiedergeburt',
        'Twin Silence': 'Zwillingsschwerter der Ruhe',
        'Twin Stillness': 'Zwillingsschwerter der Stille',
        'Ultimate Relativity': 'Fatale Relativität',
        'Unholy Darkness': 'Unheiliges Dunkel',
        'Utopian Sky': 'Paradiestrennung',
        'Wings Dark and Light': 'Schwinge von Licht und Schatten',
      },
    },
    {
      'locale': 'fr',
      'missingTranslations': true,
      'replaceSync': {
        'Crystal of Darkness': 'cristal de Ténèbres',
        'Crystal of Light': 'cristal de Lumière',
        'Delight\'s Hourglass': 'sablier de plaisir',
        'Drachen Wanderer': 'esprit du Dragon divin',
        'Fatebreaker\'s Image': 'double du Sabreur de destins',
        'Fatebreaker(?!\')': 'Sabreur de destins',
        'Fragment of Fate': 'fragment du futur',
        'Frozen Mirror': 'miroir de glace',
        'Holy Light': 'lumière sacrée',
        'Ice Veil': 'bloc de glaces éternelles',
        'Oracle of Darkness': 'prêtresse des Ténèbres',
        'Oracle\'s Reflection': 'reflet de la prêtresse',
        'Pandora': 'Pandora-Mitron',
        'Sorrow\'s Hourglass': 'sablier de chagrin',
        'Usurper of Frost': 'Shiva-Mitron',
      },
      'replaceText': {
        'Absolute Zero': 'Zéro absolu',
        'Akh Morn': 'Akh Morn',
        'Akh Rhai': 'Akh Rhai',
        'Apocalypse': 'Apocalypse',
        'Axe Kick': 'Jambe pourfendeuse',
        'Banish III': 'Méga Bannissement',
        'Black Halo': 'Halo de noirceur',
        'Blastburn': 'Explosion brûlante',
        'Blasting Zone': 'Zone de destruction',
        'Bright Hunger': 'Lumière dévorante',
        'Burn Mark': 'Marque explosive',
        'Burnished Glory': 'Halo luminescent',
        'Burnout': 'Combustion totale',
        'Burnt Strike': 'Frappe brûlante',
        'Burst': 'Explosion',
        'Cruel Path of Darkness': 'Voie intense de Ténèbres',
        'Cruel Path of Light': 'Voie intense de Lumière',
        'Crystallize Time': 'Cristallisation temporelle',
        'Cyclonic Break': 'Brisement cyclonique',
        'Dark Aero III': 'Méga Vent ténébreux',
        'Dark Blizzard III': 'Méga Glace ténébreuse',
        'Dark Eruption': 'Éruption ténébreuse',
        'Dark Fire III': 'Méga Feu ténébreux',
        'Dark Water III': 'Méga Eau ténébreuse',
        'Darkest Dance': 'Danse de la nuit profonde',
        'Darklit Dragonsong': 'Chant de Lumière et de Ténèbres',
        'Diamond Dust': 'Poussière de diamant',
        'Drachen Armor': 'Armure des dragons',
        'Edge of Oblivion': 'Oubli proche',
        'Endless Ice Age': 'Déluge de Lumière',
        'Explosion': 'Explosion',
        'Fall Of Faith': 'Section illuminée',
        'Floating Fetters': 'Entraves flottantes',
        'Frigid Needle': 'Dards de glace',
        'Frigid Stone': 'Rocher de glace',
        'Frost Armor': 'Armure de givre',
        'Fulgent Blade': 'Épées rémanentes',
        'Hallowed Ray': 'Rayon Miracle',
        'Hallowed Wings': 'Aile sacrée',
        'Heavenly Strike': 'Frappe céleste',
        'Hell\'s Judgment': 'Jugement dernier',
        'Hiemal Storm': 'Tempête hiémale',
        'Icicle Impact': 'Impact de stalactite',
        'Junction': 'Jonction',
        'Light Rampant': 'Débordement de Lumière',
        'Longing of the Lost': 'Esprit du Dragon divin',
        'Luminous Hammer': 'Érosion lumineuse',
        'Maelstrom': 'Maelström',
        'Materialization': 'Concrétisation',
        'Memory\'s End': 'Mort des souvenirs',
        'Mirror Image': 'Double dans le miroir',
        'Mirror, Mirror': 'Monde des miroirs',
        'Morn Afah': 'Morn Afah',
        'Pandora\'s Box': 'Boîte de Pandore',
        'Paradise Lost': 'Paradis perdu',
        'Paradise Regained': 'Paradis retrouvé',
        'Polarizing Paths': 'Épée astro-ombrale',
        'Polarizing Strikes': 'Épée astro-ombrale',
        'Powder Mark Trail': 'Marquage fatal enchaîné',
        'Powerful Light': 'Explosion sacrée',
        'Quadruple Slap': 'Quadruple gifle',
        'Quicken': 'Accélération',
        'Quietus': 'Quietus',
        'Reflected Scythe Kick': 'Réverbération : Jambe faucheuse',
        '(?<! )Scythe Kick': 'Jambe faucheuse',
        'Shadoweye': 'Œil de l\'ombre',
        'Shell Crusher': 'Broyeur de carapace',
        'Shining Armor': 'Armure scintillante',
        'Shockwave Pulsar': 'Pulsar à onde de choc',
        'Sinblaze': 'Embrasement authentique',
        'Sinbound Blizzard III': 'Méga Glace authentique',
        'Sinbound Fire III': 'Méga Feu authentique',
        'Sinbound Holy': 'Miracle authentique',
        'Sinbound Meltdown': 'Fusion authentique',
        'Sinbound Thunder III': 'Méga Foudre authentique',
        'Sinsmite': 'Éclair du péché',
        'Sinsmoke': 'Flammes du péché',
        'Slow': 'Lenteur',
        'Somber Dance': 'Danse du crépuscule',
        'Speed': 'Vitesse',
        'Spell-in-Waiting Refrain': 'Déphasage incantatoire',
        'Spirit Taker': 'Arracheur d\'esprit',
        'Stun(?!\\w)': 'Étourdissement',
        'Swelling Frost': 'Vague de glace',
        'The House of Light': 'Raz-de-lumière',
        'The Path of Darkness': 'Voie de Ténèbres',
        'The Path of Light': 'Voie de Lumière',
        'Tidal Light': 'Grand torrent de Lumière',
        'Turn Of The Heavens': 'Cercles rituels',
        'Twin Silence': 'Entaille de la tranquilité',
        'Twin Stillness': 'Entaille de la quiétude',
        'Ultimate Relativity': 'Compression temporelle fatale',
        'Unholy Darkness': 'Miracle ténébreux',
        'Utopian Sky': 'Ultime paradis',
        'Wings Dark and Light': 'Ailes de Lumière et de Ténèbres',
      },
    },
    {
      'locale': 'ja',
      'missingTranslations': true,
      'replaceSync': {
        'Crystal of Darkness': '闇水晶',
        'Crystal of Light': '光水晶',
        'Delight\'s Hourglass': '楽しみの砂時計',
        'Drachen Wanderer': '聖竜気',
        'Fatebreaker\'s Image': 'フェイトブレイカーの幻影',
        'Fatebreaker(?!\')': 'フェイトブレイカー',
        'Fragment of Fate': '未来の欠片',
        'Frozen Mirror': '氷面鏡',
        'Holy Light': '聖なる光',
        'Ice Veil': '永久氷晶',
        'Oracle of Darkness': '闇の巫女',
        'Oracle\'s Reflection': '巫女の鏡像',
        'Pandora': 'パンドラ・ミトロン',
        'Sorrow\'s Hourglass': '悲しみの砂時計',
        'Usurper of Frost': 'シヴァ・ミトロン',
      },
      'replaceText': {
        'Absolute Zero': '絶対零度',
        'Akh Morn': 'アク・モーン',
        'Akh Rhai': 'アク・ラーイ',
        'Apocalypse': 'アポカリプス',
        'Axe Kick': 'アクスキック',
        'Banish III': 'バニシュガ',
        'Black Halo': 'ブラックヘイロー',
        'Blastburn': 'バーンブラスト',
        'Blasting Zone': 'ブラスティングゾーン',
        'Bright Hunger': '浸食光',
        'Burn Mark': '爆印',
        'Burnished Glory': '光焔光背',
        'Burnout': 'バーンアウト',
        'Burnt Strike': 'バーンストライク',
        'Burst': '爆発',
        'Cruel Path of Darkness': '闇の重波動',
        'Cruel Path of Light': '光の重波動',
        'Crystallize Time': '時間結晶',
        'Cyclonic Break': 'サイクロニックブレイク',
        'Dark Aero III': 'ダークエアロガ',
        'Dark Blizzard III': 'ダークブリザガ',
        'Dark Eruption': 'ダークエラプション',
        'Dark Fire III': 'ダークファイガ',
        'Dark Water III': 'ダークウォタガ',
        'Darkest Dance': '暗夜の舞踏技',
        'Darklit Dragonsong': '光と闇の竜詩',
        'Diamond Dust': 'ダイアモンドダスト',
        'Drachen Armor': 'ドラゴンアーマー',
        'Edge of Oblivion': '忘却の此方',
        'Endless Ice Age': '光の氾濫',
        'Explosion': '爆発',
        'Fall Of Faith': 'シンソイルセヴァー',
        'Floating Fetters': '浮遊拘束',
        'Frigid Needle': 'アイスニードル',
        'Frigid Stone': 'アイスストーン',
        'Frost Armor': 'フロストアーマー',
        'Fulgent Blade': '光塵の剣',
        'Hallowed Ray': 'ホーリーレイ',
        'Hallowed Wings': 'ホーリーウィング',
        'Heavenly Strike': 'ヘヴンリーストライク',
        'Hell\'s Judgment': 'ヘル・ジャッジメント',
        'Hiemal Storm': 'ハイマルストーム',
        'Icicle Impact': 'アイシクルインパクト',
        'Junction': 'ジャンクション',
        'Light Rampant': '光の暴走',
        'Longing of the Lost': '聖竜気',
        'Luminous Hammer': 'ルミナスイロード',
        'Maelstrom': 'メイルシュトローム',
        'Materialization': '具象化',
        'Memory\'s End': 'エンド・オブ・メモリーズ',
        'Mirror Image': '鏡写し',
        'Mirror, Mirror': '鏡の国',
        'Morn Afah': 'モーン・アファー',
        'Pandora\'s Box': 'パンドラの櫃',
        'Paradise Lost': 'パラダイスロスト',
        'Paradise Regained': 'パラダイスリゲイン',
        'Polarizing Paths': '星霊の剣',
        'Polarizing Strikes': '星霊の剣',
        'Powder Mark Trail': '連鎖爆印刻',
        'Powerful Light': '光爆',
        'Quadruple Slap': 'クアドラスラップ',
        'Quicken': 'クイック',
        'Quietus': 'クワイタス',
        'Reflected Scythe Kick': 'ミラーリング・サイスキック',
        '(?<! )Scythe Kick': 'サイスキック',
        'Shadoweye': 'シャドウアイ',
        'Shell Crusher': 'シェルクラッシャー',
        'Shining Armor': 'ブライトアーマー',
        'Shockwave Pulsar': 'ショックウェーブ・パルサー',
        'Sinblaze': 'シンブレイズ',
        'Sinbound Blizzard III': 'シンブリザガ',
        'Sinbound Fire III': 'シンファイガ',
        'Sinbound Holy': 'シンホーリー',
        'Sinbound Meltdown': 'シンメルトン',
        'Sinbound Thunder III': 'シンサンダガ',
        'Sinsmite': 'シンボルト',
        'Sinsmoke': 'シンフレイム',
        'Slow': 'スロウ',
        'Somber Dance': '宵闇の舞踏技',
        'Speed': 'スピード',
        'Spell-in-Waiting Refrain': 'ディレイスペル・リフレイン',
        'Spirit Taker': 'スピリットテイカー',
        'Stun(?!\\w)': 'スタン',
        'Swelling Frost': '凍波',
        'The House of Light': '光の津波',
        'The Path of Darkness': '闇の波動',
        'The Path of Light': '光の波動',
        'Tidal Light': '光の大波',
        'Turn Of The Heavens': '転輪召',
        'Twin Silence': '閑寂の双剣技',
        'Twin Stillness': '静寂の双剣技',
        'Ultimate Relativity': '時間圧縮・絶',
        'Unholy Darkness': 'ダークホーリー',
        'Utopian Sky': '楽園絶技',
        'Wings Dark and Light': '光と闇の片翼',
      },
    },
  ],
};

export default triggerSet;<|MERGE_RESOLUTION|>--- conflicted
+++ resolved
@@ -171,11 +171,7 @@
   p3ApocDebuffCount: number;
   p3ApocDebuffs: ApocDebuffMap;
   p3ApocMyDebuff?: ApocDebuffLength;
-<<<<<<< HEAD
-  p3ApocInitialSide?: DirectionOutputCardinal;
-=======
   p3ApocInitialSide?: 'east' | 'west';
->>>>>>> e7c70ac4
   p3ApocGroupSwap?: boolean;
   p3ApocFirstDirNum?: number;
   p3ApocRotationDir?: 1 | -1; // 1 = clockwise, -1 = counterclockwise
@@ -218,7 +214,7 @@
       id: 'ultimateRel',
       comment: {
         en:
-          `Y North, DPS E-SW, Supp W-NE: <a href="https://pastebin.com/ue7w9jJH" target="_blank">LesBin<a>.
+          `Y North, DPS E-SW, Supp W-NE: <a href="https://pastebin.com/ue7w9jJH" target="_blank">LesBin<a>.  
           Directional output is true north (i.e., "east" means actual east,
           not wherever is east of the "Y" north spot).`,
         de:
@@ -497,95 +493,25 @@
     },
     {
       id: 'FRU P1 Fall of Faith Collector',
-      type: 'Tether',
+      type: 'StartsUsing',
       netRegex: {
-        id: ['00F9', '011F'], // 00F9 = fire; 011F = lightning
+        id: ['9CC9', '9CCC'],
         source: ['Fatebreaker', 'Fatebreaker\'s Image'],
         capture: true,
       },
-      // Only collect after Burnished Glory, since '00F9' tethers are used during TotH.
-      condition: (data) => data.phase === 'p1' && data.p1SeenBurnishedGlory,
-      durationSeconds: (data) => data.p1FallOfFaithTethers.length >= 3 ? 12.2 : 3,
-      response: (data, matches, output) => {
-        // cactbot-builtin-response
-        output.responseOutputStrings = {
-          fire: {
-            en: 'Fire',
-            de: 'Feuer',
-            ja: '炎',
-            cn: '火',
-            ko: '불',
-          },
-          lightning: {
-            en: 'Lightning',
-            de: 'Blitz',
-            ja: '雷',
-            cn: '雷',
-            ko: '번개',
-          },
-          one: {
-            en: '1',
-            de: '1',
-            ja: '1',
-            cn: '1',
-            ko: '1',
-          },
-          two: {
-            en: '2',
-            de: '2',
-            ja: '2',
-            cn: '2',
-            ko: '2',
-          },
-          three: {
-            en: '3',
-            de: '3',
-            ja: '3',
-            cn: '3',
-            ko: '3',
-          },
-          onYou: {
-            en: 'On YOU',
-            de: 'Auf DIR',
-          },
-          tether: {
-            en: '${num}: ${elem} (${target})',
-            de: '${num}: ${elem} (${target})',
-            ja: '${num}: ${elem} (${target})',
-            cn: '${num}: ${elem} (${target})',
-            ko: '${num}: ${elem} (${target})',
-          },
-          all: {
-            en: '${e1} => ${e2} => ${e3} => ${e4}',
-            de: '${e1} => ${e2} => ${e3} => ${e4}',
-            ja: '${e1} => ${e2} => ${e3} => ${e4}',
-            cn: '${e1} => ${e2} => ${e3} => ${e4}',
-            ko: '${e1} => ${e2} => ${e3} => ${e4}',
-          },
-        };
-
-        const curTether = matches.id === '00F9' ? 'fire' : 'lightning';
+      durationSeconds: (data) => data.p1FallOfFaithTethers.length >= 3 ? 8.7 : 3,
+      infoText: (data, matches, output) => {
+        const curTether = matches.id === '9CC9' ? 'fire' : 'lightning';
         data.p1FallOfFaithTethers.push(curTether);
 
         if (data.p1FallOfFaithTethers.length < 4) {
           const num = data.p1FallOfFaithTethers.length === 1
             ? 'one'
             : (data.p1FallOfFaithTethers.length === 2 ? 'two' : 'three');
-          if (data.me === matches.target)
-            return {
-              alertText: output.tether!({
-                num: output[num]!(),
-                elem: output[curTether]!(),
-                target: output.onYou!(),
-              }),
-            };
-          return {
-            infoText: output.tether!({
-              num: output[num]!(),
-              elem: output[curTether]!(),
-              target: data.party.member(matches.target).nick,
-            }),
-          };
+          return output.tether!({
+            num: output[num]!(),
+            elem: output[curTether]!(),
+          });
         }
 
         const [e1, e2, e3, e4] = data.p1FallOfFaithTethers;
@@ -593,14 +519,63 @@
         if (e1 === undefined || e2 === undefined || e3 === undefined || e4 === undefined)
           return;
 
-        return {
-          infoText: output.all!({
-            e1: output[e1]!(),
-            e2: output[e2]!(),
-            e3: output[e3]!(),
-            e4: output[e4]!(),
-          }),
-        };
+        return output.all!({
+          e1: output[e1]!(),
+          e2: output[e2]!(),
+          e3: output[e3]!(),
+          e4: output[e4]!(),
+        });
+      },
+      outputStrings: {
+        fire: {
+          en: 'Fire',
+          de: 'Feuer',
+          ja: '炎',
+          cn: '火',
+          ko: '불',
+        },
+        lightning: {
+          en: 'Lightning',
+          de: 'Blitz',
+          ja: '雷',
+          cn: '雷',
+          ko: '번개',
+        },
+        one: {
+          en: '1',
+          de: '1',
+          ja: '1',
+          cn: '1',
+          ko: '1',
+        },
+        two: {
+          en: '2',
+          de: '2',
+          ja: '2',
+          cn: '2',
+          ko: '2',
+        },
+        three: {
+          en: '3',
+          de: '3',
+          ja: '3',
+          cn: '3',
+          ko: '3',
+        },
+        tether: {
+          en: '${num}: ${elem}',
+          de: '${num}: ${elem}',
+          ja: '${num}: ${elem}',
+          cn: '${num}: ${elem}',
+          ko: '${num}: ${elem}',
+        },
+        all: {
+          en: '${e1} => ${e2} => ${e3} => ${e4}',
+          de: '${e1} => ${e2} => ${e3} => ${e4}',
+          ja: '${e1} => ${e2} => ${e3} => ${e4}',
+          cn: '${e1} => ${e2} => ${e3} => ${e4}',
+          ko: '${e1} => ${e2} => ${e3} => ${e4}',
+        },
       },
     },
     // ************************
@@ -1521,17 +1496,8 @@
         const me = combatantData.combatants[0];
         if (!me)
           return;
-<<<<<<< HEAD
-        data.p3ApocInitialSide = Directions.xyToCardinalDirOutput(
-          me.PosX,
-          me.PosY,
-          centerX,
-          centerY,
-        );
-=======
 
         data.p3ApocInitialSide = me.PosX > centerX ? 'east' : 'west';
->>>>>>> e7c70ac4
       },
     },
     {
@@ -1540,23 +1506,14 @@
       netRegex: { id: '9D4F' },
       condition: (data, matches) => data.phase === 'p3-apoc' && data.me === matches.target,
       run: (data, matches) => {
-<<<<<<< HEAD
-=======
         // this is set for the first dark water stack; don't overwrite it
->>>>>>> e7c70ac4
         if (data.p3ApocGroupSwap !== undefined)
           return;
 
         const x = parseFloat(matches.targetX);
-<<<<<<< HEAD
-        const y = parseFloat(matches.targetY);
-        const stackSide = Directions.xyToCardinalDirOutput(x, y, centerX, centerY);
-        data.p3ApocGroupSwap = data.p3ApocInitialSide !== stackSide;
-=======
         const stackSide = x > centerX ? 'east' : 'west';
         // if p3ApocInitialSide isn't set for whatever reason, assume no swap (for safety)
         data.p3ApocGroupSwap = (data.p3ApocInitialSide ?? stackSide) !== stackSide;
->>>>>>> e7c70ac4
       },
     },
     {
@@ -1790,10 +1747,7 @@
           stacks: Outputs.stacks,
           stacksSwap: {
             en: '${stacks} (Swapped)',
-<<<<<<< HEAD
             de: '${stacks} (Getauscht)',
-=======
->>>>>>> e7c70ac4
           },
         };
         const stacksStr = output.stacks!();
@@ -1853,9 +1807,6 @@
         kbStacksSwap: {
           en: '${kbStacks} (Swapped)',
           de: '${kbStacks} (Getauscht)',
-        },
-        kbStacksSwap: {
-          en: '${kbStacks} (Swapped)',
         },
       },
     },
