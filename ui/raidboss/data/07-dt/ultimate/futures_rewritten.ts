--- conflicted
+++ resolved
@@ -230,14 +230,9 @@
       id: 'sinboundRotate',
       comment: {
         en:
-<<<<<<< HEAD
-          `Always Away, Cursed Clockwise: <a href="https://pastebin.com/ue7w9jJH" target="_blank">LesBin</a>`,
-        cn: `总是远离,·180°·顺时针:·<a·href="https://pastebin.com/ue7w9jJH"·target="_blank">LesBin</a>`,
-=======
           `Always Away, Cursed Clockwise: <a href="https://pastebin.com/ue7w9jJH" target="_blank">LesBin<a>`,
         cn: `总是远离,·180°·顺时针:·<a href="https://pastebin.com/ue7w9jJH" target="_blank">LesBin</a>`,
         ko: `항상 멀리, 180도 시계방향: <a href="https://pastebin.com/ue7w9jJH" target="_blank">LesBin</a>`,
->>>>>>> da95a073
       },
       name: {
         en: 'P2 Diamond Dust / Sinbound Holy',
@@ -301,13 +296,9 @@
         en:
           `DPS NE->S, Support SW->N: <a href="https://pastebin.com/ue7w9jJH" target="_blank">LesBin</a>`,
         cn:
-<<<<<<< HEAD
-          `DPS 东北->南, T奶 西南->北: <a href="https://pastebin.com/ue7w9jJH" target="_blank">LesBin</a>`,
-=======
           `DPS 东北->南, T奶 西南->北: <a href="https://pastebin.com/ue7w9jJH" target="_blank">LesBin<a>`,
         ko:
           `딜러 북동->남, 탱힐 남서->북: <a href="https://pastebin.com/ue7w9jJH" target="_blank">LesBin</a>`,
->>>>>>> da95a073
       },
       name: {
         en: 'P3 Apocalypse',
@@ -335,14 +326,9 @@
       id: 'darklit',
       comment: {
         en:
-<<<<<<< HEAD
-          `Role Quadrants, Healer Plant NW: <a href="https://pastebin.com/ue7w9jJH" target="_blank">LesBin</a>`,
-        cn: `按职能四分组,·奶妈在西北:·<a·href="https://pastebin.com/ue7w9jJH"·target="_blank">LesBin</a>`,
-=======
           `Role Quadrants, Healer Plant NW: <a href="https://pastebin.com/ue7w9jJH" target="_blank">LesBin<a>`,
         cn: `按职能四分组,·奶妈在西北:·<a·href="https://pastebin.com/ue7w9jJH"·target="_blank">LesBin<a>`,
         ko: `역할군별 사분면, 힐러는 북서쪽: <a href="https://pastebin.com/ue7w9jJH" target="_blank">LesBin</a>`,
->>>>>>> da95a073
       },
       name: {
         en: 'P4 Darklit Dragonsong',
@@ -369,14 +355,9 @@
       id: 'ct',
       comment: {
         en:
-<<<<<<< HEAD
-          `Early Pop, Winds South: <a href="https://pastebin.com/ue7w9jJH" target="_blank">LesBin</a>`,
-        cn: `龙头早撞, 风南: <a href="https://pastebin.com/ue7w9jJH" target="_blank">LesBin</a>`,
-=======
           `Early Pop, Winds South: <a href="https://pastebin.com/ue7w9jJH" target="_blank">LesBin<a>`,
         cn: `龙头早撞, 风南: <a href="https://pastebin.com/ue7w9jJH" target="_blank">LesBin<a>`,
         ko: `빨리 터뜨리기, 바람은 남쪽: <a href="https://pastebin.com/ue7w9jJH" target="_blank">LesBin</a>`,
->>>>>>> da95a073
       },
       name: {
         en: 'P4 Crystallize Time',
