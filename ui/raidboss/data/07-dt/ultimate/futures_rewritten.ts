--- conflicted
+++ resolved
@@ -237,23 +237,16 @@
       id: 'sinboundRotate',
       comment: {
         en:
-<<<<<<< HEAD
-          `Always Away, Cursed Clockwise: <a href="https://pastebin.com/ue7w9jJH" target="_blank">LesBin<a>`,
+          `Always Away, Cursed Clockwise: <a href="https://pastebin.com/ue7w9jJH" target="_blank">LesBin</a>`,
         de:
-          `Immer Weg, Verflucht im Uhrzeigersinn: <a href="https://pastebin.com/ue7w9jJH" target="_blank">LesBin<a>`,
+          `Immer Weg, Verflucht im Uhrzeigersinn: <a href="https://pastebin.com/ue7w9jJH" target="_blank">LesBin</a>`,
+        cn: `总是远离,·180°·顺时针:·<a href="https://pastebin.com/ue7w9jJH" target="_blank">LesBin</a>`,
+        ko: `항상 멀리, 180도 시계방향: <a href="https://pastebin.com/ue7w9jJH" target="_blank">LesBin</a>`,
       },
       name: {
         en: 'P2 Diamond Dust / Sinbound Holy',
         de: 'P2 Diamantenstaub / Sünden-Sanctus',
-=======
-          `Always Away, Cursed Clockwise: <a href="https://pastebin.com/ue7w9jJH" target="_blank">LesBin</a>`,
-        cn: `总是远离,·180°·顺时针:·<a href="https://pastebin.com/ue7w9jJH" target="_blank">LesBin</a>`,
-        ko: `항상 멀리, 180도 시계방향: <a href="https://pastebin.com/ue7w9jJH" target="_blank">LesBin</a>`,
-      },
-      name: {
-        en: 'P2 Diamond Dust / Sinbound Holy',
         cn: 'P2 钻石星尘 / 罪神圣',
->>>>>>> 62d1e770
       },
       type: 'select',
       options: {
@@ -261,11 +254,10 @@
           'Always Away, Cursed Clockwise': 'aacc',
           'Call Add Position Only': 'addposonly',
         },
-<<<<<<< HEAD
         de: {
           'Immer Weg, Verflucht im Uhrzeigersinn': 'aacc',
           'Nenne nur die Add Positionen': 'addposonly',
-=======
+        },
         cn: {
           '总是远离, 180° 顺时针': 'aacc',
           '仅播报分身位置': 'addposonly',
@@ -273,7 +265,6 @@
         ko: {
           '항상 멀리, 180도 시계방향': 'aacc',
           '분신 위치만 호출': 'addposonly',
->>>>>>> 62d1e770
         },
       },
       default: 'aacc', // `addposonly` is not super helpful, and 'aacc' seems to be predominant
@@ -285,16 +276,10 @@
           `Y North, DPS E-SW, Supp W-NE: <a href="https://pastebin.com/ue7w9jJH" target="_blank">LesBin</a>.
           Directional output is true north (i.e., "east" means actual east,
           not wherever is east of the "Y" north spot).`,
-<<<<<<< HEAD
         de:
-          `Y Norden, DPS O-SW, Supp W-NO: <a href="https://pastebin.com/ue7w9jJH" target="_blank">LesBin<a>.
+          `Y Norden, DPS O-SW, Supp W-NO: <a href="https://pastebin.com/ue7w9jJH" target="_blank">LesBin</a>.
           Die Richtungsansage ist wahrer Norden (d. h., "Osten" bedeutet tatsächlich Osten,
           nicht an der Stelle, die östlich des nördlichen "Y" liegt).`,
-      },
-      name: {
-        en: 'P3 Ultimate Relativity',
-        de: 'P3 Fatale Relativität',
-=======
         cn:
           `Y 北, DPS 东-西南, T奶 西-东北: <a href="https://pastebin.com/ue7w9jJH" target="_blank">LesBin</a>.
           方向输出为真北 (即 “东”表示实际的东, 而不是相对于 “Y” 北的东)。`,
@@ -304,8 +289,7 @@
       },
       name: {
         en: 'P3 Ultimate Relativity',
-        cn: 'P3 时间压缩·绝',
->>>>>>> 62d1e770
+        de: 'P3 Fatale Relativität',
       },
       type: 'select',
       options: {
@@ -313,11 +297,10 @@
           'Y North, DPS E-SW, Supp W-NE': 'yNorthDPSEast',
           'Call Debuffs w/ No Positions': 'none',
         },
-<<<<<<< HEAD
         de: {
           'Y Norden, DPS O-SW, Supp W-NO': 'yNorthDPSEast',
           'Debuff ohne Positionen nennen': 'none',
-=======
+        },
         cn: {
           'Y 北, DPS 东-西南, T奶 西-东北': 'yNorthDPSEast',
           '仅播报 Debuff, 不播报方位': 'none',
@@ -325,7 +308,6 @@
         ko: {
           'Y가 북쪽, 딜러 동-남서쪽, 탱힐 서-북동쪽': 'yNorthDPSEast',
           '디버프만 호출': 'none',
->>>>>>> 62d1e770
         },
       },
       default: 'yNorthDPSEast',
@@ -334,16 +316,9 @@
       id: 'apoc',
       comment: {
         en:
-<<<<<<< HEAD
-          `DPS NE->S, Support SW->N: <a href="https://pastebin.com/ue7w9jJH" target="_blank">LesBin<a>`,
+          `DPS NE->S, Support SW->N: <a href="https://pastebin.com/ue7w9jJH" target="_blank">LesBin</a>`,
         de:
-          `DPS NO->S, Support SW->N: <a href="https://pastebin.com/ue7w9jJH" target="_blank">LesBin<a>`,
-      },
-      name: {
-        en: 'P3 Apocalypse',
-        de: 'P3 Apokalypse',
-=======
-          `DPS NE->S, Support SW->N: <a href="https://pastebin.com/ue7w9jJH" target="_blank">LesBin</a>`,
+          `DPS NO->S, Support SW->N: <a href="https://pastebin.com/ue7w9jJH" target="_blank">LesBin</a>`,
         cn:
           `DPS 东北->南, T奶 西南->北: <a href="https://pastebin.com/ue7w9jJH" target="_blank">LesBin</a>`,
         ko:
@@ -351,9 +326,9 @@
       },
       name: {
         en: 'P3 Apocalypse',
+        de: 'P3 Apokalypse',
         cn: 'P3 启示',
         ko: 'P3 대재앙',
->>>>>>> 62d1e770
       },
       type: 'select',
       options: {
@@ -361,11 +336,10 @@
           'DPS NE->S, Support SW->N': 'dpsNE-CW',
           'Call All Safe': 'none',
         },
-<<<<<<< HEAD
         de: {
           'DPS NO->S, Support SW->N': 'dpsNE-CW',
           'Sage alle sicheren an': 'none',
-=======
+        },
         cn: {
           'DPS 东北->南, T奶 西南->北': 'dpsNE-CW',
           '播报所有安全区': 'none',
@@ -373,7 +347,6 @@
         ko: {
           '딜러 북동->남, 탱힐 남서->북': 'dpsNE-CW',
           '모든 안전지대 알림': 'none',
->>>>>>> 62d1e770
         },
       },
       default: 'dpsNE-CW',
@@ -726,12 +699,9 @@
           },
           onYou: {
             en: 'On YOU',
-<<<<<<< HEAD
             de: 'Auf DIR',
-=======
             cn: '点名',
             ko: '대상자',
->>>>>>> 62d1e770
           },
           tether: {
             en: '${num}: ${elem} (${target})',
@@ -824,12 +794,9 @@
           onTarget: Outputs.tankBusterOnPlayer,
           busterCleanse: {
             en: '${buster} (Cleanse?)',
-<<<<<<< HEAD
             de: '${buster} (Reinigen?)',
-=======
             cn: '${buster} (驱散?)',
             ko: '${buster} (에스나?)',
->>>>>>> 62d1e770
           },
         };
 
@@ -1012,50 +979,35 @@
       outputStrings: {
         aaccCursed: {
           en: 'Cursed - Fast Clockwise',
-<<<<<<< HEAD
           de: 'Verflucht - Schnell im Uhrzeigersinn',
-=======
           cn: '180° - 快速顺时针',
           ko: '180도 - 빠른 시계방향',
->>>>>>> 62d1e770
         },
         aaccRotateCCW: Outputs.counterclockwise,
         aaccRotateCW: Outputs.clockwise,
         same: {
           en: 'Cursed - Add on knockback',
-<<<<<<< HEAD
           de: 'Verflucht - Add beim Rückstoß',
+          cn: '180° - 分身在脚下',
+          ko: '180도 - 넉백된 곳에 분신',
         },
         opposite: {
           en: 'Cursed - Add opposite you',
           de: 'Verflucht - Add gegenüber von DIR',
+          cn: '180° - 分身在对面',
+          ko: '180도 - 반대편에 분신',
         },
         clockwise: {
           en: 'Add is clockwise',
           de: 'Add ist im Uhrzeigersinn',
+          cn: '分身在顺时针',
+          ko: '분신 시계방향',
         },
         counterclockwise: {
           en: 'Add is counterclockwise',
           de: 'Add ist gegen den Uhrzeigersinn',
-=======
-          cn: '180° - 分身在脚下',
-          ko: '180도 - 넉백된 곳에 분신',
-        },
-        opposite: {
-          en: 'Cursed - Add opposite you',
-          cn: '180° - 分身在对面',
-          ko: '180도 - 반대편에 분신',
-        },
-        clockwise: {
-          en: 'Add is clockwise',
-          cn: '分身在顺时针',
-          ko: '분신 시계방향',
-        },
-        counterclockwise: {
-          en: 'Add is counterclockwise',
           cn: '分身在逆时针',
           ko: '분신 반시계방향',
->>>>>>> 62d1e770
         },
       },
     },
@@ -1080,12 +1032,9 @@
         output.responseOutputStrings = {
           aaccSilence: {
             en: '(stay in front)',
-<<<<<<< HEAD
             de: '(steh vorne)',
-=======
             cn: '(待在正面)',
             ko: '(보스 앞 그대로)',
->>>>>>> 62d1e770
           },
           silence: Outputs.front,
           stillness: Outputs.back,
@@ -2049,12 +1998,9 @@
           stacks: Outputs.stacks,
           stacksSwap: {
             en: '${stacks} (Swapped)',
-<<<<<<< HEAD
             de: '${stacks} (Getauscht)',
-=======
             cn: '${stacks} (换位后)',
             ko: '${stacks} (교대)',
->>>>>>> 62d1e770
           },
         };
         const stacksStr = output.stacks!();
@@ -2117,12 +2063,9 @@
         },
         kbStacksSwap: {
           en: '${kbStacks} (Swapped)',
-<<<<<<< HEAD
           de: '${kbStacks} (Getauscht)',
-=======
           cn: '${kbStacks} (换位后)',
           ko: '${kbStacks} (교대)',
->>>>>>> 62d1e770
         },
       },
     },
