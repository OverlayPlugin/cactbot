--- conflicted
+++ resolved
@@ -40,11 +40,8 @@
       outputStrings: {
         nightmare: {
           en: 'Avoid nightmare puddles',
-<<<<<<< HEAD
+          de: 'Weiche den Alptraum-Flächen aus',
           ko: '악몽 장판 피하기',
-=======
-          de: 'Weiche den Alptraum-Flächen aus',
->>>>>>> ace5c1aa
         },
       },
     },
@@ -56,11 +53,9 @@
       outputStrings: {
         charge: {
           en: 'Avoid charging dolls',
-<<<<<<< HEAD
+          de: 'Weiche den verfolgenden Puppen aus',
           ko: '돌진하는 인형 피하기',
-=======
-          de: 'Weiche den verfolgenden Puppen aus',
->>>>>>> ace5c1aa
+
         },
       },
     },
@@ -72,11 +67,8 @@
       outputStrings: {
         exaflares: {
           en: 'Avoid exaflares',
-<<<<<<< HEAD
+          de: 'Weiche den Exaflares aus',
           ko: '엑사플레어 피하기',
-=======
-          de: 'Weiche den Exaflares aus',
->>>>>>> ace5c1aa
         },
       },
     },
@@ -89,11 +81,8 @@
       outputStrings: {
         chasingPuddles: {
           en: 'Chasing puddles on YOU',
-<<<<<<< HEAD
+          de: 'Verfolgende Flächen auf DIR',
           ko: '따라오는 장판 피하기',
-=======
-          de: 'Verfolgende Flächen auf DIR',
->>>>>>> ace5c1aa
         },
       },
     },
@@ -148,19 +137,13 @@
       outputStrings: {
         ghostTether: {
           en: 'Stretch tether',
-<<<<<<< HEAD
+          de: 'Verbindungen langziehen',
           ko: '선 늘이기',
-        },
-        fleshTether: {
-          en: 'Become ghost => stretch tether',
-          ko: '유령 변신 => 선 늘이기',
-=======
-          de: 'Verbindungen langziehen',
         },
         fleshTether: {
           en: 'Become ghost => stretch tether',
           de: 'Werde ein Geist => Verbindungen langzeiehen',
->>>>>>> ace5c1aa
+          ko: '유령 변신 => 선 늘이기',
         },
       },
     },
@@ -181,19 +164,13 @@
       outputStrings: {
         becomeGhost: {
           en: 'Become a ghost',
-<<<<<<< HEAD
+          de: 'Werde ein Geist',
           ko: '유령 변신',
-        },
-        stayGhost: {
-          en: 'Stay a ghost',
-          ko: '유령 유지',
-=======
-          de: 'Werde ein Geist',
         },
         stayGhost: {
           en: 'Stay a ghost',
           de: 'Bleib ein Geist',
->>>>>>> ace5c1aa
+          ko: '유령 유지',
         },
       },
     },
@@ -217,19 +194,13 @@
       outputStrings: {
         becomeFlesh: {
           en: 'Clear ghost status',
-<<<<<<< HEAD
+          de: 'Reinige Geist Status',
           ko: '유령 해제',
-        },
-        stayFlesh: {
-          en: 'Avoid ghost tiles',
-          ko: '유령 장판 피하기',
-=======
-          de: 'Reinige Geist Status',
         },
         stayFlesh: {
           en: 'Avoid ghost tiles',
           de: 'Vermeide Geist-Flächen',
->>>>>>> ace5c1aa
+          ko: '유령 장판 피하기',
         },
       },
     },
@@ -267,11 +238,8 @@
       outputStrings: {
         dodgeLines: {
           en: 'Start mid => Dodge lines',
-<<<<<<< HEAD
+          de: 'Starte Mittig => Weiche Linien aus',
           ko: '가운데 => 줄 피하기',
-=======
-          de: 'Starte Mittig => Weiche Linien aus',
->>>>>>> ace5c1aa
         },
       },
     },
