import Conditions from '../../../../../resources/conditions';
import { UnreachableCode } from '../../../../../resources/not_reached';
import Outputs from '../../../../../resources/outputs';
import { Responses } from '../../../../../resources/responses';
import ZoneId from '../../../../../resources/zone_id';
import { RaidbossData } from '../../../../../types/data';
import { OutputStrings, TriggerSet } from '../../../../../types/trigger';

// Pilgrim's Traverse Stone 99/The Final Verse
<<<<<<< HEAD
// TODO: Bounds of Sin dodge direction
// TODO: Abysal Blaze left/right safe spots
// TODO: Light/Dark Vengeance debuff expiration warning?
// TODO: timeline

// === Map Effect info: ===
//
// --- Bounds of Sin puddles ---
//
// locations:
//
=======

// TODO: timeline

// === Map Effect info: ===
// --- Bounds of Sin walls ---
// locations:
>>>>>>> b5abd95c
//       00
//    0B    01
//  0A        02
// 09          03
//  08        04
//    07    05
//       06
//
// flags:
<<<<<<< HEAD
//
=======
>>>>>>> b5abd95c
// 00020001 - walls appearing
// 00080004 - walls disappearing
//
// --- Spinelash glass walls ---
<<<<<<< HEAD
//
// locations:
//
// 18 | 19 | 1A
//
// flags:
//
// 00020001 - glass breaking first time
// 00200010 - glass breaking second time

export interface Data extends RaidbossData {
  myVengeanceExpiration?: number;
=======
// locations:
// 18 | 19 | 1A
//
// flags:
// 00020001 - glass breaking first time
// 00200010 - glass breaking second time

// === Abyssal Blaze (exaflares) ===
// possible exaflare starting locations [x, y]:
// [-582.019, -288.003]
// [-582.019, -311.991]
// [-588.000, -294.015]
// [-588.000, -306.009]
// [-594.012, -299.997]
// [-599.994, -294.015]
// [-599.994, -306.009]
// [-606.006, -299.997]
// [-612.018, -294.015]
// [-612.018, -306.009]
// [-618.000, -288.003]
// [-618.000, -311.991]

const center = {
  'x': -600,
  'y': -300,
} as const;

type DirectionOutput12 =
  | 'dirN'
  | 'dirNNE'
  | 'dirENE'
  | 'dirE'
  | 'dirESE'
  | 'dirSSE'
  | 'dirS'
  | 'dirSSW'
  | 'dirWSW'
  | 'dirW'
  | 'dirWNW'
  | 'dirNNW'
  | 'unknown';

const output12Dir: DirectionOutput12[] = [
  'dirN',
  'dirNNE',
  'dirENE',
  'dirE',
  'dirESE',
  'dirSSE',
  'dirS',
  'dirSSW',
  'dirWSW',
  'dirW',
  'dirWNW',
  'dirNNW',
];

const outputStrings12Dir: OutputStrings = {
  dirN: Outputs.dirN,
  dirNNE: Outputs.dirNNE,
  dirENE: Outputs.dirENE,
  dirE: Outputs.dirE,
  dirESE: Outputs.dirESE,
  dirSSE: Outputs.dirSSE,
  dirS: Outputs.dirS,
  dirSSW: Outputs.dirSSW,
  dirWSW: Outputs.dirWSW,
  dirW: Outputs.dirW,
  dirWNW: Outputs.dirWNW,
  dirNNW: Outputs.dirNNW,
  unknown: Outputs.unknown,
};

const xyTo12DirNum = (x: number, y: number, centerX: number, centerY: number): number => {
  // N = 0, NNE = 1, ..., NNW = 12
  x = x - centerX;
  y = y - centerY;
  return Math.round(6 - 6 * Math.atan2(x, y) / Math.PI) % 12;
};

const outputFrom12DirNum = (dirNum: number): DirectionOutput12 => {
  return output12Dir[dirNum] ?? 'unknown';
};

const chainsOfCondemnationOutputStrings = {
  chains: {
    en: 'AoE + Stop Moving!',
    de: 'AoE + Nicht Bewegen!',
    ja: '全体攻撃 + 止まれ!',
    cn: 'AOE + 停止移动!',
    ko: '전체 공격 + 이동 멈추기!',
  },
} as const;

export interface Data extends RaidbossData {
  myVengeanceExpiration?: number;
  sidesMiddle?: 'sides' | 'middle';
  ballChains?: 'ball' | 'chains';
  walls?: number[];
  abyssalSides: boolean;
  abyssalFrontBack?: 'front' | 'back';
  abyssalLeftRight?: 'left' | 'right';
  exaflares?: number[];
>>>>>>> b5abd95c
}

const triggerSet: TriggerSet<Data> = {
  id: 'TheFinalVerse',
  zoneId: [
    ZoneId.PilgrimsTraverseStones91_100,
    ZoneId.TheFinalVerse,
  ],
  zoneLabel: {
    en: 'Pilgrim\'s Traverse Stone 99/The Final Verse',
    de: 'Pilgers Pfad Stein 99/Eminente Trauer',
    cn: '朝圣交错路 第99朝圣路/卓异的悲寂歼灭战',
  },

  initData: () => ({
    abyssalSides: false,
  }),

  triggers: [
    // ---------------- Stone 99/The Final Verse Boss: Eminent Grief/Devoured Eater ----------------
    {
      id: 'PT 99 HP Difference Warning',
      // 9F6 = Damage Up
      // 105F = Rehabilitation
      type: 'GainsEffect',
<<<<<<< HEAD
      netRegex: { effectId: ['9F6', '105F'], capture: false },
=======
      netRegex: {
        effectId: ['9F6', '105F'],
        target: ['Eminent Grief', 'Devoured Eater'],
        capture: false,
      },
>>>>>>> b5abd95c
      suppressSeconds: 1,
      alarmText: (_data, _matches, output) => output.text!(),
      outputStrings: {
        text: {
          en: 'Check Boss HP Difference',
<<<<<<< HEAD
=======
          cn: '检查 BOSS 血量差',
>>>>>>> b5abd95c
        },
      },
    },
    {
      id: 'PT 99 Petrification/Hysteria',
      // 01 = Petrification (failure from Light Vengeance expiring)
      // 128 = Hysteria (failure from Dark Vengeance expiring)
      type: 'GainsEffect',
      netRegex: { effectId: ['01', '128'], capture: true },
      infoText: (_data, matches, output) => {
        const effect = matches.effect;
        const target = matches.target;
        return output.text!({ effect: effect, target: target });
      },
      outputStrings: {
        text: {
          en: '${effect} on ${target}',
<<<<<<< HEAD
=======
          cn: '${effect} 点 ${target}',
>>>>>>> b5abd95c
        },
      },
    },
    {
      id: 'PT 99 Light/Dark Vengeance Refresh Warning',
      // 11CF = Dark Vengeance
      // 11D0 = Light Vengeance
      type: 'GainsEffect',
      netRegex: { effectId: ['11CF', '11D0'], capture: true },
      condition: Conditions.targetIsYou(),
      preRun: (data, matches) => {
        const timestamp = Date.parse(matches.timestamp);
        const duration = parseFloat(matches.duration);
        data.myVengeanceExpiration = timestamp + duration * 1000;
      },
      delaySeconds: (_data, matches) => parseFloat(matches.duration) - 10,
      infoText: (data, matches, output) => {
        const timestamp = Date.parse(matches.timestamp);
        const duration = parseFloat(matches.duration);
        const thisExpiration = timestamp + duration * 1000;
        const myExpiration = data.myVengeanceExpiration;
        if (myExpiration === undefined || myExpiration > thisExpiration)
          return;
        return output.text!();
      },
      outputStrings: {
        text: {
          en: 'Refresh Vengeance',
<<<<<<< HEAD
=======
          cn: '刷新光/暗 Debuff',
>>>>>>> b5abd95c
        },
      },
    },
    {
      id: 'PT 99 Devoured Eater Blade of First Light',
      type: 'StartsUsing',
      netRegex: { id: ['AC21', 'AC22', 'AC27', 'AC28'], source: 'Devoured Eater', capture: true },
      preRun: (data, matches) => {
        const id = matches.id;
        if (id === 'AC21' || id === 'AC27') {
          data.sidesMiddle = 'sides';
        } else {
          data.sidesMiddle = 'middle';
        }
      },
      durationSeconds: 9,
      alertText: (data, matches, output) => {
        const id = matches.id;
        const ballChains = data.ballChains;
        const sidesMiddle = data.sidesMiddle;
        if (ballChains === undefined || sidesMiddle === undefined)
          return;

        if (id === 'AC21' || id === 'AC22')
          return output.text!({ mech1: output[sidesMiddle]!(), mech2: output[ballChains]!() });
        return output.text!({ mech1: output[ballChains]!(), mech2: output[sidesMiddle]!() });
      },
      outputStrings: {
        text: {
          en: '${mech1} => ${mech2}',
          cn: '${mech1} => ${mech2}',
        },
        sides: Outputs.sides,
        middle: Outputs.goIntoMiddle,
        ball: Outputs.baitPuddles,
        ...chainsOfCondemnationOutputStrings,
      },
    },
    {
      id: 'PT 99 Eminent Grief Ball of Fire',
      type: 'StartsUsing',
      netRegex: { id: ['AC1D', 'AC24'], source: 'Eminent Grief', capture: true },
      preRun: (data, _matches) => data.ballChains = 'ball',
      durationSeconds: 9,
      alertText: (data, matches, output) => {
        const id = matches.id;
        const ballChains = data.ballChains;
        const sidesMiddle = data.sidesMiddle;
        if (ballChains === undefined || sidesMiddle === undefined)
          return;

        if (id === 'AC1D')
          return output.text!({ mech1: output[ballChains]!(), mech2: output[sidesMiddle]!() });
        return output.text!({ mech1: output[sidesMiddle]!(), mech2: output[ballChains]!() });
      },
      outputStrings: {
        text: {
          en: '${mech1} => ${mech2}',
          cn: '${mech1} => ${mech2}',
        },
        sides: Outputs.sides,
        middle: Outputs.goIntoMiddle,
        ball: Outputs.baitPuddles,
        ...chainsOfCondemnationOutputStrings,
      },
    },
    {
      id: 'PT 99 Eminent Grief Ball of Fire Move',
      type: 'Ability',
      netRegex: { id: ['AC1D', 'AC24'], source: 'Eminent Grief', capture: false },
      response: Responses.moveAway('alert'),
    },
    {
      id: 'PT 99 Eminent Grief Chains of Condemnation',
      // raidwide + applies 11D2 Chains of Condemnation for 3s; heavy damage if moving
      type: 'StartsUsing',
      netRegex: { id: ['AC20', 'AC26'], source: 'Eminent Grief', capture: true },
<<<<<<< HEAD
      delaySeconds: (_data, matches) => parseFloat(matches.castTime) - 5,
      countdownSeconds: 5,
      durationSeconds: 8,
      alarmText: (_data, _matches, output) => output.text!(),
=======
      preRun: (data, _matches) => data.ballChains = 'chains',
      durationSeconds: 9,
      alertText: (data, matches, output) => {
        const id = matches.id;
        const ballChains = data.ballChains;
        const sidesMiddle = data.sidesMiddle;
        if (ballChains === undefined || sidesMiddle === undefined)
          return;

        if (id === 'AC20')
          return output.text!({ mech1: output[ballChains]!(), mech2: output[sidesMiddle]!() });
        return output.text!({ mech1: output[sidesMiddle]!(), mech2: output[ballChains]!() });
      },
>>>>>>> b5abd95c
      outputStrings: {
        text: {
          en: '${mech1} => ${mech2}',
          cn: '${mech1} => ${mech2}',
        },
        sides: Outputs.sides,
        middle: Outputs.goIntoMiddle,
        ball: Outputs.baitPuddles,
        ...chainsOfCondemnationOutputStrings,
      },
    },
    {
      id: 'PT 99 Blade/Ball/Chains Cleanup',
      type: 'Ability',
      netRegex: {
        id: ['AC29', 'AC24', 'AC26'],
        source: ['Eminent Grief', 'Devoured Eater'],
        capture: false,
      },
      suppressSeconds: 1,
      run: (data, _matches) => {
        delete data.ballChains;
        delete data.sidesMiddle;
      },
    },
    {
      id: 'PT 99 Devoured Eater Bounds of Sin',
      // applies 119E Bind for 3s
      type: 'Ability',
      netRegex: { id: 'AC32', source: 'Devoured Eater', capture: false },
      delaySeconds: 3,
      response: Responses.moveAway('alert'),
    },
    {
      id: 'PT 99 Eminent Grief Spinelash Bait',
      // laser will break glass + summon add if it hits a window
      type: 'HeadMarker',
      netRegex: { id: '00EA', capture: true },
      condition: Conditions.targetIsYou(),
      alertText: (_data, _matches, output) => output.text!(),
      outputStrings: {
        text: {
          en: 'Laser on YOU',
          de: 'Laser auf DIR',
          ja: '自分にレーザー',
          cn: '激光点名',
          ko: '레이저 대상자',
        },
      },
    },
    {
      id: 'PT 99 Eminent Grief Spinelash',
      type: 'StartsUsing',
      netRegex: { id: 'B03E', source: 'Eminent Grief', capture: false },
      infoText: (_data, _matches, output) => output.text!(),
      outputStrings: {
        text: {
          en: 'Avoid laser',
          de: 'Laser vermeiden',
          ja: 'レーザーを避ける',
          cn: '避开激光',
          ko: '레이저 피하기',
        },
      },
    },
    {
      id: 'PT 99 Vodoriga Minion Spawn',
      // 14039 = Vodoriga Minion
      type: 'AddedCombatant',
      netRegex: { npcNameId: '14039', capture: false },
      response: Responses.killExtraAdd(),
    },
    {
      id: 'PT 99 Eminent Grief Drain Aether',
      // AC38 = short cast
      // AC39 = long cast
      // [AC3B, AC3D] = failstate casts?
      type: 'StartsUsing',
      netRegex: { id: ['AC38', 'AC39'], source: 'Eminent Grief', capture: true },
      delaySeconds: (_data, matches) =>
        matches.id === 'AC38' ? 0 : parseFloat(matches.castTime) - 5,
      alertText: (_data, _matches, output) => output.text!(),
      outputStrings: {
        text: {
          en: 'Get Light debuff',
          de: 'Licht Debuff nehmen',
          ja: '光デバフを受ける',
          cn: '获取光 Debuff',
          ko: '빛 디버프 받기',
        },
      },
    },
    {
      id: 'PT 99 Devoured Eater Drain Aether',
      // AC3A = short cast
      // AC3C = long cast
      type: 'StartsUsing',
      netRegex: { id: ['AC3A', 'AC3C'], source: 'Devoured Eater', capture: true },
      delaySeconds: (_data, matches) =>
        matches.id === 'AC3A' ? 0 : parseFloat(matches.castTime) - 4,
      alertText: (_data, _matches, output) => output.text!(),
      outputStrings: {
        text: {
          en: 'Get Dark debuff',
          de: 'Dunkel Debuff nehmen',
          ja: '闇デバフを受ける',
          cn: '获取暗 Debuff',
          ko: '어둠 디버프 받기',
        },
      },
    },
    {
      id: 'PT 99 Eminent Grief Abyssal Blaze Front/Back Safe Spot',
      // AC2A = first cast, horizontal exaflares, front safe
      // AC2B = first cast, vertical exaflares, left or right safe
      // AC2C = second instant cast, horizontal exaflares, back safe
      // AC2D = second instant cast, vertical exaflares, left or right safe
      // AC2E = used approximately 7s after each horizontal/vertical indicator, may have good data for starting positions
      // AC2F = diamonds glow, exaflares start at end of cast
      // AC30 = instant, exaflare explosion/damage
      type: 'Ability',
      netRegex: { id: ['AC2A', 'AC2C'], source: 'Eminent Grief', capture: true },
      preRun: (data, matches) => {
        const id = matches.id;
        id === 'AC2A' ? data.abyssalFrontBack = 'front' : data.abyssalFrontBack = 'back';
        data.abyssalSides = false;
      },
      infoText: (data, _matches, output) => {
        const frontBack = data.abyssalFrontBack;
        const leftRight = data.abyssalLeftRight;
        if (frontBack === undefined || leftRight === undefined)
          return;

        return output.text!({ frontBack: output[frontBack]!(), leftRight: output[leftRight]!() });
      },
      outputStrings: {
        text: {
          en: '${frontBack}-${leftRight}, for later',
          cn: '稍后去 ${leftRight}-${frontBack}',
        },
        front: Outputs.front,
        back: Outputs.back,
        left: Outputs.left,
        right: Outputs.right,
      },
    },
    {
      id: 'PT 99 Eminent Grief Abyssal Blaze Left/Right Collector',
      type: 'Ability',
      netRegex: { id: ['AC2B', 'AC2D'], source: 'Eminent Grief', capture: false },
      run: (data, _matches) => {
        data.abyssalSides = true;
      },
    },
    {
      id: 'PT 99 Eminent Grief Abyssal Blaze Left/Right Safe Spot',
      type: 'AbilityExtra',
      netRegex: { id: 'AC2E', capture: true },
      condition: (data) => data.abyssalSides,
      preRun: (data, matches) => {
        const x = parseFloat(matches.x);
        (data.exaflares ??= []).push(x);

        if (data.exaflares === undefined || data.exaflares.length < 4)
          return;

        const exas = data.exaflares.sort((a, b) => a - b);
        const [x1, x4] = [exas[0], exas[3]];
        if (x1 === undefined || x4 === undefined)
          throw new UnreachableCode();

        if (x1 < -615) {
          data.abyssalLeftRight = 'right';
        } else if (x4 > -585) {
          data.abyssalLeftRight = 'left';
        }
      },
      infoText: (data, _matches, output) => {
        const frontBack = data.abyssalFrontBack;
        const leftRight = data.abyssalLeftRight;
        if (frontBack === undefined || leftRight === undefined)
          return;

        return output.text!({ frontBack: output[frontBack]!(), leftRight: output[leftRight]!() });
      },
      outputStrings: {
        text: {
          en: '${frontBack}-${leftRight}, for later',
          cn: '稍后去 ${leftRight}-${frontBack}',
        },
        front: Outputs.front,
        back: Outputs.back,
        left: Outputs.left,
        right: Outputs.right,
      },
    },
    {
      id: 'PT 99 Eminent Grief Abyssal Blaze',
      type: 'StartsUsing',
      netRegex: { id: 'AC2F', source: 'Eminent Grief', capture: false },
      durationSeconds: 16,
      suppressSeconds: 1,
      alertText: (data, _matches, output) => {
        const frontBack = data.abyssalFrontBack === undefined ? 'unknown' : data.abyssalFrontBack;
        const leftRight = data.abyssalLeftRight === undefined ? 'unknown' : data.abyssalLeftRight;

        return output.text!({ frontBack: output[frontBack]!(), leftRight: output[leftRight]!() });
      },
      run: (data) => {
        data.abyssalSides = false;
        delete data.abyssalFrontBack;
        delete data.abyssalLeftRight;
        delete data.exaflares;
      },
      outputStrings: {
        text: {
          en: '${frontBack}-${leftRight}, Avoid Exaflares',
          cn: '在 ${leftRight}-${frontBack} 躲避地火',
        },
        front: Outputs.front,
        back: Outputs.back,
        left: Outputs.left,
        right: Outputs.right,
        unknown: Outputs.unknown,
      },
    },
    {
      id: 'PT 99 Bounds of Sin Dodge Direction',
      type: 'StartsUsingExtra',
      netRegex: { id: 'AC33', capture: true },
      suppressSeconds: (data) => {
        const walls = data.walls;
        if (walls === undefined || walls.length < 1)
          return 0;
        return 6.5;
      },
      infoText: (data, matches, output) => {
        const [x, y] = [parseFloat(matches.x), parseFloat(matches.y)];
        const dir = xyTo12DirNum(x, y, center.x, center.y);
        (data.walls ??= []).push(dir);

        const walls = data.walls;
        if (walls === undefined || walls.length < 2)
          return;

        const [wall1, wall2] = [walls[0], walls[1]];
        if (wall1 === undefined || wall2 === undefined)
          throw new UnreachableCode();

        const isCW = wall2 - wall1 === 1 || wall1 - wall2 === 11;
        const isCCW = wall1 - wall2 === 1 || wall2 - wall1 === 11;
        const rotationDir = isCW ? 'cw' : isCCW ? 'ccw' : undefined;

        if (rotationDir === undefined)
          return output.text!({ dir: output.unknown!() });

        if (rotationDir === 'cw') {
          const dodgeDir = outputFrom12DirNum((wall2 + 10) % 12);
          return output.text!({ dir: output[dodgeDir]!() });
        }
        const dodgeDir = outputFrom12DirNum((wall1 + 1) % 12);
        return output.text!({ dir: output[dodgeDir]!() });
      },
      outputStrings: {
        text: {
          en: 'Go ${dir}',
          cn: '去 ${dir}',
        },
        unknown: Outputs.unknown,
        ...outputStrings12Dir,
      },
    },
    {
      id: 'PT 99 Bounds of Sin Dodge Direction Cleanup',
      type: 'Ability',
      netRegex: { id: 'AC34', source: 'Devoured Eater', capture: false },
      run: (data, _matches, _output) => delete data.walls,
    },
  ],
  timelineReplace: [
    {
      'locale': 'de',
      'replaceSync': {
        'Devoured Eater': 'erodiert(?:e|er|es|en) Sündenvertilger',
        'Eminent Grief': 'Eminent(?:e|er|es|en) Trauer',
      },
    },
    {
      'locale': 'fr',
      'replaceSync': {
        'Devoured Eater': 'purgateur dévoré',
        'Eminent Grief': 'Pontife du Chagrin',
      },
    },
    {
      'locale': 'ja',
      'replaceSync': {
        'Devoured Eater': '侵蝕された罪喰い',
        'Eminent Grief': 'エミネントグリーフ',
      },
    },
    {
      'locale': 'cn',
      'replaceSync': {
        'Devoured Eater': '被侵蚀的食罪灵',
        'Eminent Grief': '卓异的悲寂',
      },
    },
  ],
};

export default triggerSet;<|MERGE_RESOLUTION|>--- conflicted
+++ resolved
@@ -7,26 +7,12 @@
 import { OutputStrings, TriggerSet } from '../../../../../types/trigger';
 
 // Pilgrim's Traverse Stone 99/The Final Verse
-<<<<<<< HEAD
-// TODO: Bounds of Sin dodge direction
-// TODO: Abysal Blaze left/right safe spots
-// TODO: Light/Dark Vengeance debuff expiration warning?
-// TODO: timeline
-
-// === Map Effect info: ===
-//
-// --- Bounds of Sin puddles ---
-//
-// locations:
-//
-=======
 
 // TODO: timeline
 
 // === Map Effect info: ===
 // --- Bounds of Sin walls ---
 // locations:
->>>>>>> b5abd95c
 //       00
 //    0B    01
 //  0A        02
@@ -36,28 +22,10 @@
 //       06
 //
 // flags:
-<<<<<<< HEAD
-//
-=======
->>>>>>> b5abd95c
 // 00020001 - walls appearing
 // 00080004 - walls disappearing
 //
 // --- Spinelash glass walls ---
-<<<<<<< HEAD
-//
-// locations:
-//
-// 18 | 19 | 1A
-//
-// flags:
-//
-// 00020001 - glass breaking first time
-// 00200010 - glass breaking second time
-
-export interface Data extends RaidbossData {
-  myVengeanceExpiration?: number;
-=======
 // locations:
 // 18 | 19 | 1A
 //
@@ -161,7 +129,6 @@
   abyssalFrontBack?: 'front' | 'back';
   abyssalLeftRight?: 'left' | 'right';
   exaflares?: number[];
->>>>>>> b5abd95c
 }
 
 const triggerSet: TriggerSet<Data> = {
@@ -187,24 +154,17 @@
       // 9F6 = Damage Up
       // 105F = Rehabilitation
       type: 'GainsEffect',
-<<<<<<< HEAD
-      netRegex: { effectId: ['9F6', '105F'], capture: false },
-=======
       netRegex: {
         effectId: ['9F6', '105F'],
         target: ['Eminent Grief', 'Devoured Eater'],
         capture: false,
       },
->>>>>>> b5abd95c
       suppressSeconds: 1,
       alarmText: (_data, _matches, output) => output.text!(),
       outputStrings: {
         text: {
           en: 'Check Boss HP Difference',
-<<<<<<< HEAD
-=======
           cn: '检查 BOSS 血量差',
->>>>>>> b5abd95c
         },
       },
     },
@@ -222,10 +182,7 @@
       outputStrings: {
         text: {
           en: '${effect} on ${target}',
-<<<<<<< HEAD
-=======
           cn: '${effect} 点 ${target}',
->>>>>>> b5abd95c
         },
       },
     },
@@ -254,10 +211,7 @@
       outputStrings: {
         text: {
           en: 'Refresh Vengeance',
-<<<<<<< HEAD
-=======
           cn: '刷新光/暗 Debuff',
->>>>>>> b5abd95c
         },
       },
     },
@@ -335,12 +289,6 @@
       // raidwide + applies 11D2 Chains of Condemnation for 3s; heavy damage if moving
       type: 'StartsUsing',
       netRegex: { id: ['AC20', 'AC26'], source: 'Eminent Grief', capture: true },
-<<<<<<< HEAD
-      delaySeconds: (_data, matches) => parseFloat(matches.castTime) - 5,
-      countdownSeconds: 5,
-      durationSeconds: 8,
-      alarmText: (_data, _matches, output) => output.text!(),
-=======
       preRun: (data, _matches) => data.ballChains = 'chains',
       durationSeconds: 9,
       alertText: (data, matches, output) => {
@@ -354,7 +302,6 @@
           return output.text!({ mech1: output[ballChains]!(), mech2: output[sidesMiddle]!() });
         return output.text!({ mech1: output[sidesMiddle]!(), mech2: output[ballChains]!() });
       },
->>>>>>> b5abd95c
       outputStrings: {
         text: {
           en: '${mech1} => ${mech2}',
