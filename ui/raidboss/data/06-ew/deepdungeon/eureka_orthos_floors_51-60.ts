--- conflicted
+++ resolved
@@ -160,14 +160,6 @@
       outputStrings: {
         repeat: {
           en: '${left} => ${front} x3 => ${left} => ${front} x3',
-<<<<<<< HEAD
-        },
-        rewind: {
-          en: '${left} => ${front} x6 => ${left}',
-        },
-        avoid: {
-          en: 'Avoid swipes x8',
-=======
           cn: '${left} => ${front} x3 => ${left} => ${front} x3',
         },
         rewind: {
@@ -177,7 +169,6 @@
         avoid: {
           en: 'Avoid swipes x8',
           cn: '避开顺劈 x8',
->>>>>>> 4b16e24b
         },
         left: Outputs.left,
         front: Outputs.front,
