--- conflicted
+++ resolved
@@ -293,14 +293,11 @@
   Fleche: '1D5D',
   ContreSixte: '1D5F',
   // PCT
-<<<<<<< HEAD
   PomMuse: '876E',
   WingedMuse: '876F',
   ClawedMuse: '8770',
   FangedMuse: '8771',
   StrikingMuse: '8772',
-=======
->>>>>>> 31060fce
   StarryMuse: '8773',
   // BLU
   SongOfTorment: '2C7A',
