import EffectId from '../../../resources/effect_id';
import TimerBox from '../../../resources/timerbox';
import { JobDetail } from '../../../types/event';
import { ResourceBox } from '../bars';
import { PartialFieldMatches } from '../event_emitter';

import { BaseComponent, ComponentInterface } from './base';

export class VPRComponent extends BaseComponent {
  rattlingCoil: ResourceBox;
  noxiousGnashTimer: TimerBox;
  huntersInstinctTimer: TimerBox;
  swiftscaledTimer: TimerBox;

  constructor(o: ComponentInterface) {
    super(o);

    this.rattlingCoil = this.bars.addResourceBox({
      classList: ['vpr-color-rattling-coil'],
    });

    this.noxiousGnashTimer = this.bars.addProcBox({
      id: 'vpr-timers-noxious-gnash',
      fgColor: 'vpr-color-noxious-gnash',
    });

    this.huntersInstinctTimer = this.bars.addProcBox({
      id: 'vpr-timers-hunters-instinct',
      fgColor: 'vpr-color-hunters-instinct',
    });

    this.swiftscaledTimer = this.bars.addProcBox({
      id: 'vpr-timers-swiftscaled',
      fgColor: 'vpr-color-swiftscaled',
    });
  }

  override onYouGainEffect(id: string, matches: PartialFieldMatches<'GainsEffect'>): void {
    switch (id) {
      case EffectId.Swiftscaled:
        this.player.speedBuffs.swiftscaled = true;
        this.swiftscaledTimer.duration = Number(matches.duration) || 0;
        break;
      case EffectId.HuntersInstinct:
        this.huntersInstinctTimer.duration = Number(matches.duration) || 0;
        break;
    }
  }

  override onYouLoseEffect(id: string): void {
    switch (id) {
      case EffectId.Swiftscaled:
        this.player.speedBuffs.swiftscaled = false;
        this.swiftscaledTimer.duration = 0;
        break;
      case EffectId.HuntersInstinct:
        this.huntersInstinctTimer.duration = 0;
        break;
    }
  }

  override onMobGainsEffectFromYou(id: string, matches: PartialFieldMatches<'GainsEffect'>): void {
    switch (id) {
<<<<<<< HEAD
      case EffectId.NoxiousGnash:
        // FIXME:
        // Noxious Gnash can be different duration on multiple target,
        // and this condition will only monitor the longest one.
        // If you defeat a target with longer Noxious Gnash duration remains
        // and move to a new or shorter duration target,
        // This timer will not work well until new Noxious Gnash duration exceed timer.
        // For the same reason, timer will not reset when target with debuff is defeated.
        if (this.noxiousGnashTimer.value < parseFloat(matches.duration ?? '0'))
          this.noxiousGnashTimer.duration = parseFloat(matches.duration ?? '0') - 0.5;
        break;
=======
      case EffectId.NoxiousGnash: {
        // FIXME:
        // Death's Design can be different duration on multiple target,
        // and this condition will only monitor the longest one.
        // If you defeat a target with longer Death's Design duration remains
        // and move to a new or shorter duration target,
        // This timer will not work well until new Death's Design duration exceed timer.
        // For the same reason, timer will not reset when target with debuff is defeated.
        const duration = parseFloat(matches.duration ?? '0') || 0;
        if (this.noxiousGnashTimer.value < duration)
          this.noxiousGnashTimer.duration = duration;
        break;
      }
>>>>>>> 258fddc6
    }
  }

  override onJobDetailUpdate(jobDetail: JobDetail['VPR']): void {
    this.rattlingCoil.innerText = jobDetail.rattlingCoilStacks.toString();
  }

  override reset(): void {
    this.rattlingCoil.innerText = '0';
    this.noxiousGnashTimer.duration = 0;
    this.huntersInstinctTimer.duration = 0;
    this.swiftscaledTimer.duration = 0;
  }
}<|MERGE_RESOLUTION|>--- conflicted
+++ resolved
@@ -61,8 +61,7 @@
 
   override onMobGainsEffectFromYou(id: string, matches: PartialFieldMatches<'GainsEffect'>): void {
     switch (id) {
-<<<<<<< HEAD
-      case EffectId.NoxiousGnash:
+      case EffectId.NoxiousGnash: {
         // FIXME:
         // Noxious Gnash can be different duration on multiple target,
         // and this condition will only monitor the longest one.
@@ -70,24 +69,11 @@
         // and move to a new or shorter duration target,
         // This timer will not work well until new Noxious Gnash duration exceed timer.
         // For the same reason, timer will not reset when target with debuff is defeated.
-        if (this.noxiousGnashTimer.value < parseFloat(matches.duration ?? '0'))
-          this.noxiousGnashTimer.duration = parseFloat(matches.duration ?? '0') - 0.5;
-        break;
-=======
-      case EffectId.NoxiousGnash: {
-        // FIXME:
-        // Death's Design can be different duration on multiple target,
-        // and this condition will only monitor the longest one.
-        // If you defeat a target with longer Death's Design duration remains
-        // and move to a new or shorter duration target,
-        // This timer will not work well until new Death's Design duration exceed timer.
-        // For the same reason, timer will not reset when target with debuff is defeated.
         const duration = parseFloat(matches.duration ?? '0') || 0;
         if (this.noxiousGnashTimer.value < duration)
           this.noxiousGnashTimer.duration = duration;
         break;
       }
->>>>>>> 258fddc6
     }
   }
 
